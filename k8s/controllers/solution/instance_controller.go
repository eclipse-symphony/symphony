/*
 * Copyright (c) Microsoft Corporation.
 * Licensed under the MIT license.
 * SPDX-License-Identifier: MIT
 */

package solution

import (
	"context"
	"fmt"
	"strings"
	"time"

	fabric_v1 "gopls-workspace/apis/fabric/v1"
	solution_v1 "gopls-workspace/apis/solution/v1"
	"gopls-workspace/controllers/metrics"
	"gopls-workspace/reconcilers"

	"gopls-workspace/constants"
	"gopls-workspace/utils"

	"github.com/eclipse-symphony/symphony/api/pkg/apis/v1alpha1/model"
	"github.com/eclipse-symphony/symphony/coa/pkg/apis/v1alpha2"
	"k8s.io/apimachinery/pkg/runtime"
	"k8s.io/apimachinery/pkg/types"
	ctrl "sigs.k8s.io/controller-runtime"
	"sigs.k8s.io/controller-runtime/pkg/client"
	"sigs.k8s.io/controller-runtime/pkg/handler"
	"sigs.k8s.io/controller-runtime/pkg/log"
	ctrllog "sigs.k8s.io/controller-runtime/pkg/log"
	"sigs.k8s.io/controller-runtime/pkg/predicate"
	"sigs.k8s.io/controller-runtime/pkg/source"
)

// InstanceReconciler reconciles a Instance object
type InstanceReconciler struct {
	client.Client
	Scheme *runtime.Scheme

	// ApiClient is the client for Symphony API
	ApiClient utils.ApiClient

	// ReconciliationInterval defines the reconciliation interval
	ReconciliationInterval time.Duration

	// DeleteTimeOut defines the timeout for delete operations
	DeleteTimeOut time.Duration

	// PollInterval defines the poll interval
	PollInterval time.Duration

	// Controller metrics
	m *metrics.Metrics

	dr reconcilers.Reconciler
}

const (
	instanceFinalizerName         = "instance.solution." + constants.FinalizerPostfix
	instanceOperationStartTimeKey = "instance.solution." + constants.OperationStartTimeKeyPostfix
)

//+kubebuilder:rbac:groups=solution.symphony,resources=instances,verbs=get;list;watch;create;update;patch;delete
//+kubebuilder:rbac:groups=solution.symphony,resources=instances/status,verbs=get;update;patch
//+kubebuilder:rbac:groups=solution.symphony,resources=instances/finalizers,verbs=update

// Reconcile is part of the main kubernetes reconciliation loop which aims to
// move the current state of the cluster closer to the desired state.
// TODO(user): Modify the Reconcile function to compare the state specified by
// the Instance object against the actual cluster state, and then
// perform operations to make the cluster state reflect the state specified by
// the user.
//
// For more details, check Reconcile and its Result here:
// - https://pkg.go.dev/sigs.k8s.io/controller-runtime@v0.11.0/pkg/reconcile
func (r *InstanceReconciler) Reconcile(ctx context.Context, req ctrl.Request) (ctrl.Result, error) {
	log := ctrllog.FromContext(ctx)
	log.Info("Reconcile Instance " + req.Name + " in namespace " + req.Namespace)

	// Initialize reconcileTime for latency metrics
	reconcileTime := time.Now()

	// Get instance
	instance := &solution_v1.Instance{}
	if err := r.Client.Get(ctx, req.NamespacedName, instance); err != nil {
		log.Error(err, "unable to fetch Instance object")
		return ctrl.Result{}, client.IgnoreNotFound(err)
	}

	reconciliationType := metrics.CreateOperationType
	resultType := metrics.ReconcileSuccessResult
	reconcileResult := ctrl.Result{}
	deploymentOperationType := metrics.DeploymentQueued
	var err error

	if instance.ObjectMeta.DeletionTimestamp.IsZero() { // update
<<<<<<< HEAD
		reconciliationType = metrics.UpdateOperationType
		deploymentOperationType, reconcileResult, err = r.dr.AttemptUpdate(ctx, instance, log, instanceOperationStartTimeKey)
		if err != nil {
			resultType = metrics.ReconcileFailedResult
		}
	} else { // remove
		deploymentOperationType, reconcileResult, err = r.dr.AttemptRemove(ctx, instance, log, instanceOperationStartTimeKey)
		if err != nil {
			resultType = metrics.ReconcileFailedResult
=======
		if !controllerutil.ContainsFinalizer(instance, myFinalizerName) {
			controllerutil.AddFinalizer(instance, myFinalizerName)
			if err := r.Client.Update(ctx, instance); err != nil {
				return ctrl.Result{}, err
			}
		}

		summary, err := api_utils.GetSummary(ctx, "http://symphony-service:8080/v1alpha2/", "admin", "", instance.ObjectMeta.Name, instance.ObjectMeta.Namespace)
		if (err != nil && !v1alpha2.IsNotFound(err)) || (err == nil && !utils.IsDeploymentFinished(summary)) {
			if err == nil && !utils.IsDeploymentFinished(summary) {
				// mock error if deployment is not finished then cause requeue
				err = fmt.Errorf("Get summary but deployment is not finished yet")
			}
			uErr := r.updateInstanceStatusToReconciling(instance, err)
			if uErr != nil {
				return ctrl.Result{}, uErr
			}
			return ctrl.Result{}, err
		}

		generationMatch := true
		if v, err := strconv.ParseInt(summary.Generation, 10, 64); err == nil {
			generationMatch = v == instance.GetGeneration()
		}
		if generationMatch && time.Since(summary.Time) <= time.Duration(60)*time.Second { //TODO: this is 60 second interval. Make if configurable?
			err = r.updateInstanceStatus(instance, summary.Summary)
			if err != nil {
				return ctrl.Result{}, err
			}
			return ctrl.Result{RequeueAfter: 60 * time.Second}, nil
		} else {
			// Queue a job every 60s or when the generation is changed
			err = api_utils.QueueJob(ctx, "http://symphony-service:8080/v1alpha2/", "admin", "", instance.ObjectMeta.Name, instance.ObjectMeta.Namespace, false, false)
			if err != nil {
				uErr := r.updateInstanceStatusToReconciling(instance, err)
				if uErr != nil {
					return ctrl.Result{}, uErr
				}
				return ctrl.Result{}, err
			}

			// Update status to Reconciling if there is a change on generation
			// If users uninstall a component manually without modifying manifest
			// files, jobs queued every 60s will catch the descrepdency and
			// re-deploy the uninstalled component. As users' behavior doesn't
			// trigger generation change, this behavior won't change the status
			// to reconciling.
			if !generationMatch {
				err = r.updateInstanceStatusToReconciling(instance, nil)
				if err != nil {
					return ctrl.Result{}, err
				}
			}

			return ctrl.Result{RequeueAfter: 60 * time.Second}, nil
		}
	} else { // delete
		if controllerutil.ContainsFinalizer(instance, myFinalizerName) {
			err := api_utils.QueueJob(ctx, "http://symphony-service:8080/v1alpha2/", "admin", "", instance.ObjectMeta.Name, instance.ObjectMeta.Namespace, true, false)

			if err != nil {
				uErr := r.updateInstanceStatusToReconciling(instance, err)
				if uErr != nil {
					return ctrl.Result{}, uErr
				}
				return ctrl.Result{}, err
			}
			timeout := time.After(5 * time.Minute)
			ticker := time.Tick(10 * time.Second) //TODO: configurable? adjust based on provider SLA?
		loop:
			for {
				select {
				case <-timeout:
					// Timeout exceeded, assume deletion failed and proceed with finalization
					break loop
				case <-ticker:
					summary, err := api_utils.GetSummary(ctx, "http://symphony-service:8080/v1alpha2/", "admin", "", instance.ObjectMeta.Name, instance.ObjectMeta.Namespace)
					if err == nil && summary.Summary.IsRemoval && utils.IsDeploymentFinished(summary) && summary.Summary.SuccessCount == summary.Summary.TargetCount {
						break loop
					}
					if err != nil && v1alpha2.IsNotFound(err) {
						break loop
					}
				}
			}
			// NOTE: we assume the message backend provides at-least-once delivery so that the removal event will be eventually handled.
			// Until the corresponding provider can successfully carry out the removal job, the job event will remain available for the
			// provider to pick up.
			controllerutil.RemoveFinalizer(instance, myFinalizerName)
			if err := r.Client.Update(ctx, instance); err != nil {
				return ctrl.Result{}, err
			}
>>>>>>> 3a3cd160
		}
	}

	r.m.ControllerReconcileLatency(
		reconcileTime,
		reconciliationType,
		resultType,
		metrics.InstanceResourceType,
		deploymentOperationType,
	)

	return reconcileResult, err
}

func (r *InstanceReconciler) deploymentBuilder(ctx context.Context, object reconcilers.Reconcilable) (*model.DeploymentSpec, error) {
	log := ctrllog.FromContext(ctx)
	log.Info("Building deployment")
	var deployment model.DeploymentSpec
	instance, ok := object.(*solution_v1.Instance)
	if !ok {
		return nil, v1alpha2.NewCOAError(nil, "not able to convert object to instance", v1alpha2.ObjectInstanceCoversionFailed)
	}

	deploymentResources := &utils.DeploymentResources{
		Instance:         *instance,
		Solution:         solution_v1.Solution{},
		TargetList:       fabric_v1.TargetList{},
		TargetCandidates: []fabric_v1.Target{},
	}

	if err := r.Get(ctx, types.NamespacedName{Name: instance.Spec.Solution, Namespace: instance.Namespace}, &deploymentResources.Solution); err != nil {
		log.Error(v1alpha2.NewCOAError(err, "failed to get solution", v1alpha2.SolutionGetFailed), "proceed with no solution found")
	}
	// Get targets
	if err := r.List(ctx, &deploymentResources.TargetList, client.InNamespace(instance.Namespace)); err != nil {
		log.Error(v1alpha2.NewCOAError(err, "failed to list targets", v1alpha2.TargetListGetFailed), "proceed with no targets found")
	}

	// Get target candidates
	deploymentResources.TargetCandidates = utils.MatchTargets(*instance, deploymentResources.TargetList)
	if len(deploymentResources.TargetCandidates) == 0 {
		log.Error(v1alpha2.NewCOAError(nil, "no target candidates found", v1alpha2.TargetCandidatesNotFound), "proceed with no target candidates found")
	}

	deployment, err := utils.CreateSymphonyDeployment(ctx, *instance, deploymentResources.Solution, deploymentResources.TargetCandidates, object.GetNamespace())
	if err != nil {
		return nil, err
	}
	return &deployment, nil
}

func (r *InstanceReconciler) buildDeploymentReconciler() (reconcilers.Reconciler, error) {
	return reconcilers.NewDeploymentReconciler(
		reconcilers.WithApiClient(r.ApiClient),
		reconcilers.WithDeleteTimeOut(r.DeleteTimeOut),
		reconcilers.WithPollInterval(r.PollInterval),
		reconcilers.WithClient(r.Client),
		reconcilers.WithReconciliationInterval(r.ReconciliationInterval),
		reconcilers.WithFinalizerName(instanceFinalizerName),
		reconcilers.WithDeploymentBuilder(r.deploymentBuilder),
	)
}

// SetupWithManager sets up the controller with the Manager.
func (r *InstanceReconciler) SetupWithManager(mgr ctrl.Manager) error {
	var err error
	if r.m, err = metrics.New(); err != nil {
		return err
	}

	if r.dr, err = r.buildDeploymentReconciler(); err != nil {
		return err
	}

	generationChange := predicate.GenerationChangedPredicate{}
	annotationChange := predicate.AnnotationChangedPredicate{}
	return ctrl.NewControllerManagedBy(mgr).
		For(&solution_v1.Instance{}).
		WithEventFilter(predicate.Or(generationChange, annotationChange)).
		Watches(&source.Kind{Type: &solution_v1.Solution{}}, handler.EnqueueRequestsFromMapFunc(
			r.handleSolution)).
		Watches(&source.Kind{Type: &fabric_v1.Target{}}, handler.EnqueueRequestsFromMapFunc(
			r.handleTarget)).
		Complete(r)
}

func (r *InstanceReconciler) handleTarget(obj client.Object) []ctrl.Request {
	ret := make([]ctrl.Request, 0)
	tarObj := obj.(*fabric_v1.Target)
	var instances solution_v1.InstanceList

	options := []client.ListOption{client.InNamespace(tarObj.Namespace)}
	err := r.List(context.Background(), &instances, options...)
	if err != nil {
		log.Log.Error(err, "Failed to list instances")
		return ret
	}

	targetList := fabric_v1.TargetList{}
	targetList.Items = append(targetList.Items, *tarObj)

	updatedInstanceNames := make([]string, 0)
	for _, instance := range instances.Items {
		targetCandidates := utils.MatchTargets(instance, targetList)
		if len(targetCandidates) > 0 {
			ret = append(ret, ctrl.Request{
				NamespacedName: types.NamespacedName{
					Name:      instance.Name,
					Namespace: instance.Namespace,
				},
			})
			updatedInstanceNames = append(updatedInstanceNames, instance.Name)
		}
	}

	if len(ret) > 0 {
		log.Log.Info(fmt.Sprintf("Watched target %s under namespace %s is updated, needs to requeue instances related, count: %d, list: %s", tarObj.Name, tarObj.Namespace, len(ret), strings.Join(updatedInstanceNames, ",")))
	}

	return ret
}

func (r *InstanceReconciler) handleSolution(obj client.Object) []ctrl.Request {
	ret := make([]ctrl.Request, 0)
	solObj := obj.(*solution_v1.Solution)
	var instances solution_v1.InstanceList
	options := []client.ListOption{
		client.InNamespace(solObj.Namespace),
		client.MatchingFields{"spec.solution": solObj.Name},
	}
	error := r.List(context.Background(), &instances, options...)
	if error != nil {
		log.Log.Error(error, "Failed to list instances")
		return ret
	}

	updatedInstanceNames := make([]string, 0)
	for _, instance := range instances.Items {
		ret = append(ret, ctrl.Request{
			NamespacedName: types.NamespacedName{
				Name:      instance.Name,
				Namespace: instance.Namespace,
			},
		})
		updatedInstanceNames = append(updatedInstanceNames, instance.Name)
	}

	if len(ret) > 0 {
		log.Log.Info(fmt.Sprintf("Watched solution %s under namespace %s is updated, needs to requeue instances related, count: %d, list: %s", solObj.Name, solObj.Namespace, len(ret), strings.Join(updatedInstanceNames, ",")))
	}

	return ret
}<|MERGE_RESOLUTION|>--- conflicted
+++ resolved
@@ -95,7 +95,6 @@
 	var err error
 
 	if instance.ObjectMeta.DeletionTimestamp.IsZero() { // update
-<<<<<<< HEAD
 		reconciliationType = metrics.UpdateOperationType
 		deploymentOperationType, reconcileResult, err = r.dr.AttemptUpdate(ctx, instance, log, instanceOperationStartTimeKey)
 		if err != nil {
@@ -105,100 +104,6 @@
 		deploymentOperationType, reconcileResult, err = r.dr.AttemptRemove(ctx, instance, log, instanceOperationStartTimeKey)
 		if err != nil {
 			resultType = metrics.ReconcileFailedResult
-=======
-		if !controllerutil.ContainsFinalizer(instance, myFinalizerName) {
-			controllerutil.AddFinalizer(instance, myFinalizerName)
-			if err := r.Client.Update(ctx, instance); err != nil {
-				return ctrl.Result{}, err
-			}
-		}
-
-		summary, err := api_utils.GetSummary(ctx, "http://symphony-service:8080/v1alpha2/", "admin", "", instance.ObjectMeta.Name, instance.ObjectMeta.Namespace)
-		if (err != nil && !v1alpha2.IsNotFound(err)) || (err == nil && !utils.IsDeploymentFinished(summary)) {
-			if err == nil && !utils.IsDeploymentFinished(summary) {
-				// mock error if deployment is not finished then cause requeue
-				err = fmt.Errorf("Get summary but deployment is not finished yet")
-			}
-			uErr := r.updateInstanceStatusToReconciling(instance, err)
-			if uErr != nil {
-				return ctrl.Result{}, uErr
-			}
-			return ctrl.Result{}, err
-		}
-
-		generationMatch := true
-		if v, err := strconv.ParseInt(summary.Generation, 10, 64); err == nil {
-			generationMatch = v == instance.GetGeneration()
-		}
-		if generationMatch && time.Since(summary.Time) <= time.Duration(60)*time.Second { //TODO: this is 60 second interval. Make if configurable?
-			err = r.updateInstanceStatus(instance, summary.Summary)
-			if err != nil {
-				return ctrl.Result{}, err
-			}
-			return ctrl.Result{RequeueAfter: 60 * time.Second}, nil
-		} else {
-			// Queue a job every 60s or when the generation is changed
-			err = api_utils.QueueJob(ctx, "http://symphony-service:8080/v1alpha2/", "admin", "", instance.ObjectMeta.Name, instance.ObjectMeta.Namespace, false, false)
-			if err != nil {
-				uErr := r.updateInstanceStatusToReconciling(instance, err)
-				if uErr != nil {
-					return ctrl.Result{}, uErr
-				}
-				return ctrl.Result{}, err
-			}
-
-			// Update status to Reconciling if there is a change on generation
-			// If users uninstall a component manually without modifying manifest
-			// files, jobs queued every 60s will catch the descrepdency and
-			// re-deploy the uninstalled component. As users' behavior doesn't
-			// trigger generation change, this behavior won't change the status
-			// to reconciling.
-			if !generationMatch {
-				err = r.updateInstanceStatusToReconciling(instance, nil)
-				if err != nil {
-					return ctrl.Result{}, err
-				}
-			}
-
-			return ctrl.Result{RequeueAfter: 60 * time.Second}, nil
-		}
-	} else { // delete
-		if controllerutil.ContainsFinalizer(instance, myFinalizerName) {
-			err := api_utils.QueueJob(ctx, "http://symphony-service:8080/v1alpha2/", "admin", "", instance.ObjectMeta.Name, instance.ObjectMeta.Namespace, true, false)
-
-			if err != nil {
-				uErr := r.updateInstanceStatusToReconciling(instance, err)
-				if uErr != nil {
-					return ctrl.Result{}, uErr
-				}
-				return ctrl.Result{}, err
-			}
-			timeout := time.After(5 * time.Minute)
-			ticker := time.Tick(10 * time.Second) //TODO: configurable? adjust based on provider SLA?
-		loop:
-			for {
-				select {
-				case <-timeout:
-					// Timeout exceeded, assume deletion failed and proceed with finalization
-					break loop
-				case <-ticker:
-					summary, err := api_utils.GetSummary(ctx, "http://symphony-service:8080/v1alpha2/", "admin", "", instance.ObjectMeta.Name, instance.ObjectMeta.Namespace)
-					if err == nil && summary.Summary.IsRemoval && utils.IsDeploymentFinished(summary) && summary.Summary.SuccessCount == summary.Summary.TargetCount {
-						break loop
-					}
-					if err != nil && v1alpha2.IsNotFound(err) {
-						break loop
-					}
-				}
-			}
-			// NOTE: we assume the message backend provides at-least-once delivery so that the removal event will be eventually handled.
-			// Until the corresponding provider can successfully carry out the removal job, the job event will remain available for the
-			// provider to pick up.
-			controllerutil.RemoveFinalizer(instance, myFinalizerName)
-			if err := r.Client.Update(ctx, instance); err != nil {
-				return ctrl.Result{}, err
-			}
->>>>>>> 3a3cd160
 		}
 	}
 
