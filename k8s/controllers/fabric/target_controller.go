--- conflicted
+++ resolved
@@ -154,11 +154,7 @@
 					break loop
 				case <-ticker:
 					summary, err := api_utils.GetSummary(ctx, "http://symphony-service:8080/v1alpha2/", "admin", "", fmt.Sprintf("target-runtime-%s", target.ObjectMeta.Name), target.ObjectMeta.Namespace)
-<<<<<<< HEAD
-					if err == nil && summary.Summary.IsRemoval == true && err == nil && utils.IsDeploymentFinished(summary) && summary.Summary.AllAssignedDeployed {
-=======
 					if err == nil && summary.Summary.IsRemoval && utils.IsDeploymentFinished(summary) && summary.Summary.AllAssignedDeployed {
->>>>>>> 690277ad
 						break loop
 					}
 					if err != nil && !v1alpha2.IsNotFound(err) {
