--- conflicted
+++ resolved
@@ -16,12 +16,8 @@
 
 	. "github.com/onsi/ginkgo/v2"
 	. "github.com/onsi/gomega"
-<<<<<<< HEAD
-
-=======
 	"github.com/stretchr/testify/mock"
 	"go.uber.org/zap/zapcore"
->>>>>>> 6156e30c
 	"k8s.io/client-go/kubernetes/scheme"
 	"k8s.io/client-go/rest"
 	"sigs.k8s.io/controller-runtime/pkg/client"
@@ -45,38 +41,6 @@
 	RunGinkgoSpecs(t, "Controller Suite")
 }
 
-<<<<<<< HEAD
-var _ = BeforeSuite(func() {
-	Skip("Skipping tests for now as they are no longer relevant")
-	logf.SetLogger(zap.New(zap.WriteTo(GinkgoWriter), zap.UseDevMode(true)))
-
-	By("bootstrapping test environment")
-	testEnv = &envtest.Environment{
-		CRDDirectoryPaths:     []string{filepath.Join("..", "..", "config", "crd", "bases")},
-		ErrorIfCRDPathMissing: true,
-	}
-
-	cfg, err := testEnv.Start()
-	Expect(err).NotTo(HaveOccurred())
-	Expect(cfg).NotTo(BeNil())
-
-	err = fabricv1.AddToScheme(scheme.Scheme)
-	Expect(err).NotTo(HaveOccurred())
-
-	//+kubebuilder:scaffold:scheme
-
-	k8sClient, err = client.New(cfg, client.Options{Scheme: scheme.Scheme})
-	Expect(err).NotTo(HaveOccurred())
-	Expect(k8sClient).NotTo(BeNil())
-
-})
-
-var _ = AfterSuite(func() {
-	Skip("Skipping tests for now as they are no longer relevant")
-	By("tearing down the test environment")
-	err := testEnv.Stop()
-	Expect(err).NotTo(HaveOccurred())
-=======
 // This test is here for legacy reasons. It spins up a test environment
 // with a kubernetes api server and etcd.
 // It'll continue to live here for now but all integrations tests should be
@@ -174,5 +138,4 @@
 		By("creating a valid target")
 		Expect(k8sClient.Create(ctx, BuildDefaultTarget())).To(Succeed())
 	})
->>>>>>> 6156e30c
 })