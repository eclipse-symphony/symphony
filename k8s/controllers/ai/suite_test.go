/*
 * Copyright (c) Microsoft Corporation.
 * Licensed under the MIT license.
 * SPDX-License-Identifier: MIT
 */

package ai_test

import (
	"path/filepath"
	"testing"

<<<<<<< HEAD
=======
	api "gopls-workspace/apis/ai/v1"
>>>>>>> 6156e30c
	. "gopls-workspace/testing"

	. "github.com/onsi/ginkgo/v2"
	. "github.com/onsi/gomega"

	"k8s.io/client-go/kubernetes/scheme"
	"k8s.io/client-go/rest"
	"sigs.k8s.io/controller-runtime/pkg/client"
	"sigs.k8s.io/controller-runtime/pkg/envtest"
	logf "sigs.k8s.io/controller-runtime/pkg/log"
	"sigs.k8s.io/controller-runtime/pkg/log/zap"
	//+kubebuilder:scaffold:imports
)

// These tests use Ginkgo (BDD-style Go testing framework). Refer to
// http://onsi.github.io/ginkgo/ to learn more about Ginkgo.

var cfg *rest.Config
var k8sClient client.Client
var testEnv *envtest.Environment

func TestAPIs(t *testing.T) {
	RegisterFailHandler(Fail)

	RunGinkgoSpecs(t, "Controller Suite")
}

var _ = BeforeSuite(func() {
	logf.SetLogger(zap.New(zap.WriteTo(GinkgoWriter), zap.UseDevMode(true)))

	By("bootstrapping test environment")
	testEnv = &envtest.Environment{
		CRDDirectoryPaths:     []string{filepath.Join("..", "..", "config", "oss", "crd", "bases")},
		ErrorIfCRDPathMissing: true,
	}

	cfg, err := testEnv.Start()
	Expect(err).NotTo(HaveOccurred())
	Expect(cfg).NotTo(BeNil())

	err = api.AddToScheme(scheme.Scheme)
	Expect(err).NotTo(HaveOccurred())

	//+kubebuilder:scaffold:scheme

	k8sClient, err = client.New(cfg, client.Options{Scheme: scheme.Scheme})
	Expect(err).NotTo(HaveOccurred())
	Expect(k8sClient).NotTo(BeNil())

})

var _ = AfterSuite(func() {
	By("tearing down the test environment")
	err := testEnv.Stop()
	Expect(err).NotTo(HaveOccurred())
})<|MERGE_RESOLUTION|>--- conflicted
+++ resolved
@@ -10,10 +10,7 @@
 	"path/filepath"
 	"testing"
 
-<<<<<<< HEAD
-=======
 	api "gopls-workspace/apis/ai/v1"
->>>>>>> 6156e30c
 	. "gopls-workspace/testing"
 
 	. "github.com/onsi/ginkgo/v2"
