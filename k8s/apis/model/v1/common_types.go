--- conflicted
+++ resolved
@@ -153,10 +153,6 @@
 	// +kubebuilder:validation:Schemaless
 	Inputs          runtime.RawExtension `json:"inputs,omitempty"`
 	TriggeringStage string               `json:"triggeringStage,omitempty"`
-<<<<<<< HEAD
-	Schedule        *ScheduleSpec        `json:"schedule,omitempty"`
-	Proxy           *ProxySpec           `json:"proxy,omitempty"`
-=======
 	Schedule        string               `json:"schedule,omitempty"`
 }
 
@@ -193,7 +189,6 @@
 	}{
 		Alias: (*Alias)(&s),
 	})
->>>>>>> 6156e30c
 }
 
 // +kubebuilder:object:generate=true
