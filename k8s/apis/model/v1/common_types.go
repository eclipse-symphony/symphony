--- conflicted
+++ resolved
@@ -7,14 +7,12 @@
 package v1
 
 import (
-<<<<<<< HEAD
-=======
 	"encoding/json"
 	"errors"
 	"fmt"
 	"reflect"
->>>>>>> bf46d13f
 	"strings"
+	"time"
 
 	"github.com/eclipse-symphony/symphony/api/pkg/apis/v1alpha1/model"
 	metav1 "k8s.io/apimachinery/pkg/apis/meta/v1"
@@ -376,23 +374,24 @@
 }
 
 // +kubebuilder:object:generate=true
-<<<<<<< HEAD
 type ProxySpec struct {
-=======
+	Provider string `json:"provider,omitempty"`
+	// +kubebuilder:pruning:PreserveUnknownFields
+	// +kubebuilder:validation:Schemaless
+	Config runtime.RawExtension `json:"config,omitempty"`
+}
+
+// +kubebuilder:object:generate=true
 type TaskSpec struct {
 	Name     string `json:"name,omitempty"`
->>>>>>> bf46d13f
 	Provider string `json:"provider,omitempty"`
 	// +kubebuilder:pruning:PreserveUnknownFields
 	// +kubebuilder:validation:Schemaless
 	Config runtime.RawExtension `json:"config,omitempty"`
-<<<<<<< HEAD
-=======
 	// +kubebuilder:pruning:PreserveUnknownFields
 	// +kubebuilder:validation:Schemaless
 	Inputs runtime.RawExtension `json:"inputs,omitempty"`
 	Target string               `json:"target,omitempty"`
->>>>>>> bf46d13f
 }
 
 // +kubebuilder:object:generate=true
@@ -409,9 +408,7 @@
 	Inputs          runtime.RawExtension `json:"inputs,omitempty"`
 	TriggeringStage string               `json:"triggeringStage,omitempty"`
 	Schedule        string               `json:"schedule,omitempty"`
-<<<<<<< HEAD
 	Proxy           *ProxySpec           `json:"proxy,omitempty"`
-=======
 	Target          string               `json:"target,omitempty"`
 	Tasks           []TaskSpec           `json:"tasks,omitempty"`
 	TaskOption      model.TaskOption     `json:"taskOption,omitempty"`
@@ -459,7 +456,6 @@
 		Inputs: json.RawMessage(s.Inputs.Raw),
 		Alias:  (*Alias)(&s),
 	})
->>>>>>> bf46d13f
 }
 
 // +kubebuilder:object:generate=true
