--- conflicted
+++ resolved
@@ -7,10 +7,6 @@
 package utils
 
 import (
-<<<<<<< HEAD
-	"regexp"
-)
-=======
 	"crypto/md5"
 	"encoding/hex"
 	"fmt"
@@ -24,7 +20,6 @@
 )
 
 var targetKeyRegex = regexp.MustCompile(`^targets\.[^.]+\.[^.]+`)
->>>>>>> 6156e30c
 
 func IsComponentKey(key string) bool {
 	return targetKeyRegex.MatchString(key)
