--- conflicted
+++ resolved
@@ -146,13 +146,8 @@
 // attemptUpdate attempts to update the instance
 func (r *DeploymentReconciler) AttemptUpdate(ctx context.Context, object Reconcilable, isRemoval bool, log logr.Logger, operationStartTimeKey string, operationName string) (metrics.OperationStatus, reconcile.Result, error) {
 	// populate diagnostics and activities from annotations
-<<<<<<< HEAD
 	ctx = r.populateDiagnosticsAndActivitiesFromAnnotations(ctx, object, operationName, log)
 	if !controllerutil.ContainsFinalizer(object, r.finalizerName) && !isRemoval {
-=======
-	ctx = r.populateDiagnosticsAndActivitiesFromAnnotations(ctx, object, operationName, r.kubeClient, log)
-	if !controllerutil.ContainsFinalizer(object, r.finalizerName) {
->>>>>>> e82ec70c
 		controllerutil.AddFinalizer(object, r.finalizerName)
 		// updates the object in Kubernetes cluster
 		if err := r.kubeClient.Update(ctx, object); err != nil {
@@ -163,7 +158,6 @@
 	// Get reconciliation interval
 	reconciliationInterval, timeout := r.deriveReconcileInterval(log, object)
 
-<<<<<<< HEAD
 	if isRemoval {
 		// Timeout will be deletion timestamp + delete timeout duration
 		timeout := object.GetDeletionTimestamp().Time.Add(r.deleteTimeOut)
@@ -182,12 +176,6 @@
 		// apply timeout, we should update the status with a terminal error and return
 		startTime, err := time.Parse(time.RFC3339, object.GetAnnotations()[operationStartTimeKey])
 		if err != nil {
-=======
-	if object.GetAnnotations()[operationStartTimeKey] == "" || utilsmodel.IsTerminalState(object.GetStatus().ProvisioningStatus.Status) {
-		r.patchOperationStartTime(object, operationStartTimeKey)
-		if err := r.kubeClient.Update(ctx, object); err != nil {
-			diagnostic.ErrorWithCtx(log, ctx, err, "failed to update object with operation start time")
->>>>>>> e82ec70c
 			return metrics.StatusUpdateFailed, ctrl.Result{}, err
 		}
 		if time.Since(startTime) > timeout {
@@ -195,7 +183,6 @@
 		}
 	}
 
-<<<<<<< HEAD
 	if err := r.queueDeploymentJob(ctx, object, isRemoval, true, operationStartTimeKey); err != nil {
 		return r.handleDeploymentError(ctx, object, nil, isRemoval, reconciliationInterval, err, log)
 	}
@@ -246,212 +233,31 @@
 			}
 			return metrics.DeploymentTimedOut, ctrl.Result{RequeueAfter: reconciliationInterval}, nil
 		}
-=======
-	// Get reconciliation interval
-	reconciliationInterval, timeout := r.deriveReconcileInterval(log, ctx, object)
-
-	// If the object hasn't reached a terminal state and the time since the operation started is greater than the
-	// apply timeout, we should update the status with a terminal error and return
-	startTime, err := time.Parse(time.RFC3339, object.GetAnnotations()[operationStartTimeKey])
-	if err != nil {
-		diagnostic.ErrorWithCtx(log, ctx, err, "failed to parse operation start time")
-		return metrics.StatusUpdateFailed, ctrl.Result{}, err
-	}
-	if time.Since(startTime) > timeout && !utilsmodel.IsTerminalState(object.GetStatus().ProvisioningStatus.Status) {
-		diagnostic.InfoWithCtx(log, ctx, "Failed to completely reconcile within the allocated time.", "timeout", timeout)
-		if _, err := r.updateObjectStatus(ctx, object, nil, patchStatusOptions{
-			terminalErr: v1alpha2.NewCOAError(nil, "failed to completely reconcile within the allocated time", v1alpha2.TimedOut),
-		}, log); err != nil {
-			diagnostic.ErrorWithCtx(log, ctx, err, "failed to update object status with timeout error")
-			return metrics.StatusUpdateFailed, ctrl.Result{}, err
-		}
-		diagnostic.InfoWithCtx(log, ctx, "Requeueing after timeout", "requeueAfter", reconciliationInterval)
-		return metrics.DeploymentTimedOut, ctrl.Result{RequeueAfter: reconciliationInterval}, nil
->>>>>>> e82ec70c
 	}
 
 	summary, err := r.getDeploymentSummary(ctx, object)
 	if err != nil {
 		// If the error is anything but 404, we should return the error so the reconciler can retry
 		if !v1alpha2.IsNotFound(err) {
-			diagnostic.ErrorWithCtx(log, ctx, err, "failed to get deployment summary")
 			// updates the object status to reconciling
 			if _, err := r.updateObjectStatus(ctx, object, summary, patchStatusOptions{
 				nonTerminalErr: err,
 			}, log); err != nil {
-<<<<<<< HEAD
 				return metrics.StatusUpdateFailed, ctrl.Result{RequeueAfter: r.pollInterval}, err
 			}
 			return metrics.GetDeploymentSummaryFailed, ctrl.Result{RequeueAfter: r.pollInterval}, err
 		} else {
 			// It's not found in api so we should mark as reconciling, queue a job and check back in POLL seconds
-=======
-				diagnostic.ErrorWithCtx(log, ctx, err, "failed to update object status with non-terminal error")
-				return metrics.StatusUpdateFailed, ctrl.Result{}, err
-			}
-			diagnostic.InfoWithCtx(log, ctx, "Requeueing after failed to get deployment summary")
-			return metrics.GetDeploymentSummaryFailed, ctrl.Result{}, err
-		} else {
-			// It's not found in api so we should mark as reconciling, queue a job and check back in POLL seconds
-			diagnostic.InfoWithCtx(log, ctx, "Deployment summary not found, queueing job")
-			if err := r.queueDeploymentJob(ctx, object, false, false, operationStartTimeKey); err != nil {
-				diagnostic.ErrorWithCtx(log, ctx, err, "failed to queue deployment job")
-				return r.handleDeploymentError(ctx, object, summary, reconciliationInterval, err, log)
-			}
-
-			diagnostic.InfoWithCtx(log, ctx, "Updating object status with deployment queued")
-			if _, err := r.updateObjectStatus(ctx, object, summary, patchStatusOptions{deploymentQueued: true}, log); err != nil {
-				diagnostic.ErrorWithCtx(log, ctx, err, "failed to update object status with deployment queued")
-				return metrics.StatusUpdateFailed, ctrl.Result{}, err
-			}
-			diagnostic.InfoWithCtx(log, ctx, "Will check after deployment queued", "requeueAfter", r.pollInterval)
->>>>>>> e82ec70c
 			return metrics.DeploymentQueued, ctrl.Result{RequeueAfter: r.pollInterval}, nil
 		}
 	}
 
-<<<<<<< HEAD
 	if !r.hasParity(ctx, object, summary, log) || (reconciliationInterval != 0 && time.Since(summary.Time) > reconciliationInterval) {
-=======
+		return metrics.DeploymentQueued, ctrl.Result{RequeueAfter: r.pollInterval}, nil
+	}
+
 	switch summary.State {
 	case apimodel.SummaryStatePending:
-		// do nothing and check back in POLL seconds
-		diagnostic.InfoWithCtx(log, ctx, "Deployment is pending, checking after poll interval", "requeueAfter", r.pollInterval)
-		return metrics.StatusNoOp, ctrl.Result{RequeueAfter: r.pollInterval}, nil
-	case apimodel.SummaryStateRunning:
-		// if there is a parity mismatch between the object and the summary, the api is probably busy reconciling
-		// a previous revision, so we'll only make sure the status is Non-terminal
-		// But if they are the same, it's currently reconciling this generatation
-		// we'll update the status and also the current progress. Either way, we'll check back in POLL seconds
-		diagnostic.InfoWithCtx(log, ctx, "Updating object status when deployment is running")
-		if _, err := r.updateObjectStatus(ctx, object, summary, patchStatusOptions{}, log); err != nil {
-			diagnostic.ErrorWithCtx(log, ctx, err, "failed to update object status")
-			return metrics.StatusUpdateFailed, ctrl.Result{}, err
-		}
-		diagnostic.InfoWithCtx(log, ctx, "Deployment is running, checking after poll interval", "requeueAfter", r.pollInterval)
-		return metrics.DeploymentStatusPolled, ctrl.Result{RequeueAfter: r.pollInterval}, nil
-	case apimodel.SummaryStateDone:
-		// If the generation doesn't match the current generation, it means the api finished reconciling a previous
-		// generation so we need to queue a new job and check back in POLL seconds. Due to current limitations in the
-		// api, if the api is currently busy reconciling a different object, it will successfully queue this job but
-		// the api would not send a summary object back. This means we might queue multiple jobs for the same generation
-		// but it's better than not queueing a job at all.
-		diagnostic.InfoWithCtx(log, ctx, "Deployment is done, checking for parity")
-		if !r.hasParity(ctx, object, summary, log) {
-			diagnostic.InfoWithCtx(log, ctx, "Queueing deployment job because of parity mismatch")
-			if err = r.queueDeploymentJob(ctx, object, false, true, operationStartTimeKey); err != nil {
-				diagnostic.ErrorWithCtx(log, ctx, err, "failed to queue deployment job")
-				return r.handleDeploymentError(ctx, object, summary, reconciliationInterval, err, log)
-			}
-
-			diagnostic.InfoWithCtx(log, ctx, "Updating object status with deployment queued")
-			if _, err := r.updateObjectStatus(ctx, object, summary, patchStatusOptions{deploymentQueued: true}, log); err != nil {
-				diagnostic.ErrorWithCtx(log, ctx, err, "failed to update object status with deployment queued")
-				return metrics.StatusUpdateFailed, ctrl.Result{}, err
-			}
-			diagnostic.InfoWithCtx(log, ctx, "Will check after deployment queued", "requeueAfter", r.pollInterval)
-			return metrics.DeploymentQueued, ctrl.Result{RequeueAfter: r.pollInterval}, nil
-		}
-
-		// There's parity, so we should update the status to a terminal state and proceed based on the reconcile policy
-		diagnostic.InfoWithCtx(log, ctx, "Updating object status when deployment is done")
-		if _, err := r.updateObjectStatus(ctx, object, summary, patchStatusOptions{}, log); err != nil {
-			diagnostic.ErrorWithCtx(log, ctx, err, "failed to update object status")
-			return metrics.StatusUpdateFailed, ctrl.Result{}, err
-		}
-
-		// If the reconcile policy is once (interval == 0 or state==inactive), we should not queue a new job and return
-		diagnostic.InfoWithCtx(log, ctx, "Won't queue a new job because of reconcile policy")
-		if reconciliationInterval == 0 {
-			return metrics.DeploymentSucceeded, ctrl.Result{}, nil
-		}
-
-		// The reconcile policy is periodic (interval > 0 and state == active). We should check if the difference
-		// in time between the summary time and the current time is greater than the reconciliation interval
-		// If it is, we should queue a new job to the api and check back in POLL seconds
-		// else we should queue a reconciliation and check back in the difference between the summary time and the current time
-		if time.Since(summary.Time) > reconciliationInterval {
-			diagnostic.InfoWithCtx(log, ctx, "Queueing deployment job because of currentTime - summaryTime > reconciliationInterval")
-			if err = r.queueDeploymentJob(ctx, object, false, true, operationStartTimeKey); err != nil {
-				diagnostic.ErrorWithCtx(log, ctx, err, "failed to queue deployment job")
-				return r.handleDeploymentError(ctx, object, summary, reconciliationInterval, err, log)
-			}
-
-			diagnostic.InfoWithCtx(log, ctx, "Updating object status with deployment queued")
-			if _, err := r.updateObjectStatus(ctx, object, summary, patchStatusOptions{deploymentQueued: true}, log); err != nil {
-				diagnostic.ErrorWithCtx(log, ctx, err, "failed to update object status with deployment queued")
-				return metrics.StatusUpdateFailed, ctrl.Result{}, err
-			}
-			diagnostic.InfoWithCtx(log, ctx, "Will check after deployment queued", "requeueAfter", r.pollInterval)
-			return metrics.DeploymentQueued, ctrl.Result{RequeueAfter: r.pollInterval}, nil
-		}
-		diagnostic.InfoWithCtx(log, ctx, "Queueing deployment job because of reconciliation interval", "requeueAfter", reconciliationInterval-time.Since(summary.Time))
-		diagnostic.InfoWithCtx(log, ctx, "Update concluded")
-		return metrics.DeploymentSucceeded, ctrl.Result{RequeueAfter: reconciliationInterval - time.Since(summary.Time)}, nil
-	default:
-		diagnostic.ErrorWithCtx(log, ctx, errors.New("should not reach here"), "invalid deployment summary state")
-		return metrics.StatusNoOp, ctrl.Result{}, fmt.Errorf("should not reach here")
-	}
-}
-
-// attemptRemove attempts to remove the object
-func (r *DeploymentReconciler) AttemptRemove(ctx context.Context, object Reconcilable, log logr.Logger, operationStartTimeKey string, operationName string) (metrics.OperationStatus, reconcile.Result, error) {
-	ctx = r.populateDiagnosticsAndActivitiesFromAnnotations(ctx, object, operationName, r.kubeClient, log)
-	status := metrics.StatusNoOp
-	if !controllerutil.ContainsFinalizer(object, r.finalizerName) {
-		diagnostic.InfoWithCtx(log, ctx, "Finalizer not found, object is already removed")
-		return metrics.StatusNoOp, ctrl.Result{}, nil
-	}
-
-	// Timeout will be deletion timestamp + delete timeout duration
-	timeout := object.GetDeletionTimestamp().Time.Add(r.deleteTimeOut)
-
-	if metav1.Now().Time.After(timeout) {
-		// If the timeout has been reached, Update the status with a terminal error and remove finalizer after a brief delay
-		// so that ARM can sycnchroniize the failure
-		diagnostic.InfoWithCtx(log, ctx, "Operation timed out", "timeout", r.deleteTimeOut)
-		r.updateObjectStatus(ctx, object, nil, patchStatusOptions{
-			terminalErr: v1alpha2.NewCOAError(nil, "failed to completely delete the resource within the allocated time", v1alpha2.TimedOut),
-		}, log)
-		diagnostic.InfoWithCtx(log, ctx, "Delaying finalizer removal", "delay", r.deleteSyncDelay)
-		r.delayFunc(r.deleteSyncDelay)
-		diagnostic.InfoWithCtx(log, ctx, "Removing finalizer")
-		return metrics.DeploymentTimedOut, ctrl.Result{}, r.concludeDeletion(ctx, object)
-	}
-
-	// Grab summary
-	summary, err := r.getDeploymentSummary(ctx, object)
-	// If there was an error and it was not a 404, we should update the status and return the error so the reconciler can retry
-	if err != nil && !v1alpha2.IsNotFound(err) {
-		diagnostic.ErrorWithCtx(log, ctx, err, "failed to get deployment summary")
-		if _, uErr := r.updateObjectStatus(ctx, object, nil, patchStatusOptions{nonTerminalErr: err}, log); uErr != nil {
-			diagnostic.ErrorWithCtx(log, ctx, uErr, "failed to update object status with non-terminal error")
-			return metrics.StatusUpdateFailed, ctrl.Result{}, uErr
-		}
-		diagnostic.InfoWithCtx(log, ctx, "Requeueing after failed to get deployment summary")
-		return metrics.GetDeploymentSummaryFailed, ctrl.Result{}, err
-	}
-
-	// Since the summary is not found, we should queue a job and check back in POLL seconds
-	if err != nil {
-		diagnostic.InfoWithCtx(log, ctx, "Deployment summary not found, queueing job")
-		if err = r.queueDeploymentJob(ctx, object, true, false, operationStartTimeKey); err != nil {
-			diagnostic.ErrorWithCtx(log, ctx, err, "failed to queue deployment job")
-			return r.handleDeleteDeploymentError(ctx, object, summary, err, log)
-		}
-		diagnostic.InfoWithCtx(log, ctx, "Updating object status with deployment queued")
-		if _, err := r.updateObjectStatus(ctx, object, summary, patchStatusOptions{deploymentQueued: true}, log); err != nil {
-			diagnostic.ErrorWithCtx(log, ctx, err, "failed to update object status with deployment queued")
-			return metrics.StatusUpdateFailed, ctrl.Result{}, err
-		}
-		diagnostic.InfoWithCtx(log, ctx, "Will check after deployment queued", "requeueAfter", r.pollInterval)
->>>>>>> e82ec70c
-		return metrics.DeploymentQueued, ctrl.Result{RequeueAfter: r.pollInterval}, nil
-	}
-
-	switch summary.State {
-	case apimodel.SummaryStatePending:
-		diagnostic.InfoWithCtx(log, ctx, "Deployment is pending, checking after poll interval", "requeueAfter", r.pollInterval)
 		// do nothing and check back in POLL seconds
 		return metrics.StatusNoOp, ctrl.Result{RequeueAfter: r.pollInterval}, nil
 	case apimodel.SummaryStateRunning:
@@ -459,56 +265,18 @@
 		// a previous revision, so we'll only make sure the status is Non-terminal
 		// But if they are the same, it's currently reconciling this generatation
 		// we'll update the status and also the current progress. Either way, we'll check back in POLL seconds
-		diagnostic.InfoWithCtx(log, ctx, "Updating object status when deployment is running")
 		if _, err := r.updateObjectStatus(ctx, object, summary, patchStatusOptions{}, log); err != nil {
-			diagnostic.ErrorWithCtx(log, ctx, err, "failed to update object status")
 			return metrics.StatusUpdateFailed, ctrl.Result{}, err
 		}
-		diagnostic.InfoWithCtx(log, ctx, "Deployment is running, checking after poll interval", "requeueAfter", r.pollInterval)
 		return metrics.DeploymentStatusPolled, ctrl.Result{RequeueAfter: r.pollInterval}, nil
 	case apimodel.SummaryStateDone:
-<<<<<<< HEAD
 		if _, err := r.updateObjectStatus(ctx, object, summary, patchStatusOptions{}, log); err != nil {
 			return metrics.StatusUpdateFailed, ctrl.Result{}, err
 		}
-=======
-		// If the generation doesn't match the current generation, it means the api finished reconciling a previous
-		// generation so we need to queue a new job and check back in POLL seconds. Due to current limitations in the
-		// api, if the api is currently busy reconciling a different object, it will successfully queue this job but
-		// the api would not send a summary object back. This means we might queue multiple jobs for the same generation
-		// but it's better than not queueing a job at all.
-		if !r.hasParity(ctx, object, summary, log) {
-			diagnostic.InfoWithCtx(log, ctx, "Queueing deployment job because of parity mismatch")
-			if err = r.queueDeploymentJob(ctx, object, true, true, operationStartTimeKey); err != nil {
-				diagnostic.ErrorWithCtx(log, ctx, err, "failed to queue deployment job")
-				return r.handleDeleteDeploymentError(ctx, object, summary, err, log)
-			}
-
-			// We've queued a job so we should update the status and check back in POLL seconds
-			diagnostic.InfoWithCtx(log, ctx, "Updating object status with deployment queued")
-			if _, err := r.updateObjectStatus(ctx, object, summary, patchStatusOptions{deploymentQueued: true}, log); err != nil {
-				diagnostic.ErrorWithCtx(log, ctx, err, "failed to update object status with deployment queued")
-				return metrics.StatusUpdateFailed, ctrl.Result{}, err
-			}
-			diagnostic.InfoWithCtx(log, ctx, "Will check after deployment queued", "requeueAfter", r.pollInterval)
-			return metrics.DeploymentQueued, ctrl.Result{RequeueAfter: r.pollInterval}, nil
-		}
-
-		// There's parity, so we should update the status to a terminal state and conclude the deletion
-		diagnostic.InfoWithCtx(log, ctx, "Updating object status when deployment is done")
-		_, err := r.updateObjectStatus(ctx, object, summary, patchStatusOptions{}, log)
-		if err != nil {
-			diagnostic.ErrorWithCtx(log, ctx, err, "failed to update object status")
-			return metrics.StatusUpdateFailed, ctrl.Result{}, err
-		}
-
-		diagnostic.InfoWithCtx(log, ctx, "Delaying finalizer removal when provisioning status is failed", "delay", r.deleteSyncDelay)
->>>>>>> e82ec70c
 		if object.GetStatus().ProvisioningStatus.Status == string(utilsmodel.ProvisioningStatusFailed) {
 			return metrics.DeploymentTimedOut, ctrl.Result{RequeueAfter: reconciliationInterval}, nil
 		}
 		// TODO: handle crash consistency that finalizer removal fails
-<<<<<<< HEAD
 
 		if isRemoval {
 			err = r.deleteDeploymentSummary(ctx, object)
@@ -531,25 +299,6 @@
 		}
 	default:
 		return metrics.StatusNoOp, ctrl.Result{}, fmt.Errorf("should not reach here")
-=======
-		diagnostic.InfoWithCtx(log, ctx, "Clean up deployment summary")
-		err = r.deleteDeploymentSummary(ctx, object)
-		if err != nil {
-			diagnostic.ErrorWithCtx(log, ctx, err, "failed to clean up deployment summary")
-			return metrics.DeleteDeploymentSummaryFailed, ctrl.Result{}, err
-		}
-
-		diagnostic.InfoWithCtx(log, ctx, "Removing finalizer")
-		if err := r.concludeDeletion(ctx, object); err != nil {
-			diagnostic.ErrorWithCtx(log, ctx, err, "failed to remove finalizer")
-			return metrics.StatusUpdateFailed, ctrl.Result{}, err
-		}
-		diagnostic.InfoWithCtx(log, ctx, "Deletion concluded")
-		return metrics.DeploymentSucceeded, ctrl.Result{}, nil
-	default:
-		diagnostic.ErrorWithCtx(log, ctx, errors.New("should not reach here"), "invalid deployment summary state")
-		return status, ctrl.Result{}, fmt.Errorf("should not reach here")
->>>>>>> e82ec70c
 	}
 }
 
@@ -575,32 +324,6 @@
 	diagnostic.ErrorWithCtx(log, ctx, patchOptions.nonTerminalErr, "Deployment job failed due to non-terminal error.")
 	return metrics.QueueDeploymentFailed, ctrl.Result{}, patchOptions.nonTerminalErr
 }
-<<<<<<< HEAD
-=======
-func (r *DeploymentReconciler) handleDeleteDeploymentError(ctx context.Context, object Reconcilable, summary *model.SummaryResult, err error, log logr.Logger) (metrics.OperationStatus, ctrl.Result, error) {
-	patchOptions := patchStatusOptions{}
-	if isTermnalError(err, termialErrors) {
-		patchOptions.terminalErr = err
-	} else {
-		patchOptions.nonTerminalErr = err
-	}
-
-	// update the object status
-	if _, err = r.updateObjectStatus(ctx, object, summary, patchOptions, log); err != nil {
-		return metrics.StatusUpdateFailed, ctrl.Result{}, err
-	}
-
-	// If there was a terminal error, then we want to conclude the deletion
-	// but give the api a chance to synchronize the failure before removing the finalizer
-	if patchOptions.terminalErr != nil {
-		r.delayFunc(r.deleteSyncDelay)
-		diagnostic.ErrorWithCtx(log, ctx, patchOptions.terminalErr, "Delete deployment job failed due to terminal error.")
-		return metrics.DeploymentFailed, ctrl.Result{}, r.concludeDeletion(ctx, object)
-	}
-	diagnostic.ErrorWithCtx(log, ctx, patchOptions.nonTerminalErr, "Delete deployment job failed due to non-terminal error.")
-	return metrics.QueueDeploymentFailed, ctrl.Result{}, patchOptions.nonTerminalErr
-}
->>>>>>> e82ec70c
 
 func (r *DeploymentReconciler) concludeDeletion(ctx context.Context, object Reconcilable) error {
 	controllerutil.RemoveFinalizer(object, r.finalizerName)
