--- conflicted
+++ resolved
@@ -20,61 +20,6 @@
           "config": {}
         }
       },
-<<<<<<< HEAD
-      {
-        "type": "vendors.solution",
-        "loopInterval": 15,
-        "route": "solution",
-        "managers": [
-          {
-            "name": "solution-manager",
-            "type": "managers.symphony.solution",
-            "properties": {
-              "providers.persistentstate": "mem-state",                
-              "providers.config": "mock-config",  
-              "providers.secret": "mock-secret",
-              "providers.keylock": "mem-keylock",
-              "isTarget": "true",
-              "targetNames": "test-target",
-              "poll.enabled": "true"              
-            },
-            "providers": {
-              "mem-state": {
-                "type": "providers.state.memory",
-                "config": {}
-              },
-              "mem-keylock": {
-                "type": "providers.keylock.memory",
-                "config": {
-                  "cleanInterval" : 30,
-                  "purgeDuration" : 43200
-                }
-              },              
-              "helm.v3": {
-                "type": "providers.target.helm",
-                "config": {
-                  "inCluster": true                  
-                }
-              },
-              "yaml.k8s": {
-                "type": "providers.target.kubectl",
-                "config": {
-                  "inCluster": true                  
-                }
-              },
-              "instance": {
-                "type": "providers.target.k8s",
-                "config": {
-                  "inCluster": true,
-                  "deploymentStrategy": "services"       
-                }
-              },
-              "configmap": {
-                "type": "providers.target.configmap",
-                "config": {
-                  "inCluster": true                  
-                }
-=======
       "vendors": [
         {
           "type": "vendors.echo",
@@ -93,15 +38,22 @@
                 "providers.persistentstate": "mem-state",                
                 "providers.config": "mock-config",  
                 "providers.secret": "mock-secret",
+                "providers.keylock": "mem-keylock",
                 "isTarget": "true",
                 "targetNames": "test-target",
                 "poll.enabled": "true"              
->>>>>>> 523450b4
               },
               "providers": {
                 "mem-state": {
                   "type": "providers.state.memory",
                   "config": {}
+                },
+                "mem-keylock": {
+                  "type": "providers.keylock.memory",
+                  "config": {
+                    "cleanInterval" : 30,
+                    "purgeDuration" : 43200
+                  }
                 },              
                 "helm.v3": {
                   "type": "providers.target.helm",
