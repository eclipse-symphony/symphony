/*
* Copyright (c) Microsoft Corporation.
* Licensed under the MIT license.
* SPDX-License-Identifier: MIT
 */

package vendors

import (
	"context"
	"encoding/json"
	"fmt"

	"github.com/eclipse-symphony/symphony/api/constants"
	"github.com/eclipse-symphony/symphony/api/pkg/apis/v1alpha1/managers/solution"
	"github.com/eclipse-symphony/symphony/api/pkg/apis/v1alpha1/model"
	"github.com/eclipse-symphony/symphony/coa/pkg/apis/v1alpha2"
	"github.com/eclipse-symphony/symphony/coa/pkg/apis/v1alpha2/managers"
	"github.com/eclipse-symphony/symphony/coa/pkg/apis/v1alpha2/observability"
	observ_utils "github.com/eclipse-symphony/symphony/coa/pkg/apis/v1alpha2/observability/utils"
	"github.com/eclipse-symphony/symphony/coa/pkg/apis/v1alpha2/providers"
	"github.com/eclipse-symphony/symphony/coa/pkg/apis/v1alpha2/providers/pubsub"
	"github.com/eclipse-symphony/symphony/coa/pkg/apis/v1alpha2/vendors"
	"github.com/valyala/fasthttp"
)

type SolutionVendor struct {
	vendors.Vendor
	SolutionManager *solution.SolutionManager
}

func (o *SolutionVendor) GetInfo() vendors.VendorInfo {
	return vendors.VendorInfo{
		Version:  o.Vendor.Version,
		Name:     "Solution",
		Producer: "Microsoft",
	}
}

func (e *SolutionVendor) Init(config vendors.VendorConfig, factories []managers.IManagerFactroy, providers map[string]map[string]providers.IProvider, pubsubProvider pubsub.IPubSubProvider) error {
	err := e.Vendor.Init(config, factories, providers, pubsubProvider)
	if err != nil {
		return err
	}
	for _, m := range e.Managers {
		if c, ok := m.(*solution.SolutionManager); ok {
			e.SolutionManager = c
		}
	}
	if e.SolutionManager == nil {
		return v1alpha2.NewCOAError(nil, "solution manager is not supplied", v1alpha2.MissingConfig)
	}
	return nil
}

func (o *SolutionVendor) GetEndpoints() []v1alpha2.Endpoint {
	route := "solution"
	if o.Route != "" {
		route = o.Route
	}
	return []v1alpha2.Endpoint{
		{
			Methods: []string{fasthttp.MethodPost, fasthttp.MethodGet, fasthttp.MethodDelete},
			Route:   route + "/instances", //this route is to support ITargetProvider interface via a proxy provider
			Version: o.Version,
			Handler: o.onApplyDeployment,
		},
		{
			Methods:    []string{fasthttp.MethodPost},
			Route:      route + "/reconcile",
			Version:    o.Version,
			Parameters: []string{"delete?"},
			Handler:    o.onReconcile,
		},
		{
			Methods: []string{fasthttp.MethodGet, fasthttp.MethodPost},
			Route:   route + "/queue",
			Version: o.Version,
			Handler: o.onQueue,
		},
	}
}
func (c *SolutionVendor) onQueue(request v1alpha2.COARequest) v1alpha2.COAResponse {
	rContext, span := observability.StartSpan("Solution Vendor", request.Context, &map[string]string{
		"method": "onQueue",
	})
	defer span.End()

	sLog.Infof("V (Solution): onQueue, method: %s, traceId: %s", request.Method, span.SpanContext().TraceID().String())

	namespace, exist := request.Parameters["namespace"]
	if !exist {
		namespace = constants.DefaultScope
	}
	switch request.Method {
	case fasthttp.MethodGet:
		ctx, span := observability.StartSpan("onQueue-GET", rContext, nil)
		defer span.End()
		instance := request.Parameters["instance"]

		if instance == "" {
			sLog.Infof("V (Solution): onQueue failed - 400 instance parameter is not found, traceId: %s", span.SpanContext().TraceID().String())
			return observ_utils.CloseSpanWithCOAResponse(span, v1alpha2.COAResponse{
				State:       v1alpha2.BadRequest,
				Body:        []byte("{\"result\":\"400 - instance parameter is not found\"}"),
				ContentType: "application/json",
			})
		}
		summary, err := c.SolutionManager.GetSummary(ctx, instance, namespace)
		data, _ := json.Marshal(summary)
		if err != nil {
			sLog.Infof("V (Solution): onQueue failed - %s, traceId: %s", err.Error(), span.SpanContext().TraceID().String())
			if v1alpha2.IsNotFound(err) {
				return observ_utils.CloseSpanWithCOAResponse(span, v1alpha2.COAResponse{
					State: v1alpha2.NotFound,
					Body:  data,
				})
			} else {
				return observ_utils.CloseSpanWithCOAResponse(span, v1alpha2.COAResponse{
					State: v1alpha2.InternalError,
					Body:  data,
				})
			}
		}
		return observ_utils.CloseSpanWithCOAResponse(span, v1alpha2.COAResponse{
			State:       v1alpha2.OK,
			Body:        data,
			ContentType: "application/json",
		})
	case fasthttp.MethodPost:
		_, span := observability.StartSpan("onQueue-POST", rContext, nil)
		defer span.End()
		instance := request.Parameters["instance"]
		delete := request.Parameters["delete"]
		objectType := request.Parameters["objectType"]
		target := request.Parameters["target"]

		if objectType == "" { // For backward compatibility
			objectType = "instance"
		}

		if target == "true" {
			objectType = "target"
		}

		if objectType == "deployment" {
			deployment, err := model.ToDeployment(request.Body)
			if err != nil {
				return observ_utils.CloseSpanWithCOAResponse(span, v1alpha2.COAResponse{
					State:       v1alpha2.DeserializeError,
					ContentType: "application/json",
					Body:        []byte(fmt.Sprintf(`{"result":"%s"}`, err.Error())),
				})
			}
<<<<<<< HEAD
			instance = deployment.Instance.Spec.Name
=======
			instance = deployment.Instance.ObjectMeta.Name
>>>>>>> 6156e30c
		}

		if instance == "" {
			sLog.Infof("V (Solution): onQueue failed - 400 instance parameter is not found, traceId: %s", span.SpanContext().TraceID().String())
			return observ_utils.CloseSpanWithCOAResponse(span, v1alpha2.COAResponse{
				State:       v1alpha2.BadRequest,
				Body:        []byte("{\"result\":\"400 - instance parameter is not found\"}"),
				ContentType: "application/json",
			})
		}
		action := v1alpha2.JobUpdate
		if delete == "true" {
			action = v1alpha2.JobDelete
		}
		c.Vendor.Context.Publish("job", v1alpha2.Event{
			Metadata: map[string]string{
				"objectType": objectType,
				"namespace":  namespace,
			},
			Body: v1alpha2.JobData{
				Id:     instance,
				Scope:  namespace,
				Action: action,
				Data:   request.Body,
			},
		})
		return observ_utils.CloseSpanWithCOAResponse(span, v1alpha2.COAResponse{
			State:       v1alpha2.OK,
			Body:        []byte("{\"result\":\"200 - instance reconcilation job accepted\"}"),
			ContentType: "application/json",
		})
	}
	sLog.Infof("V (Solution): onQueue failed - 405 method not allowed, traceId: %s", span.SpanContext().TraceID().String())
	return observ_utils.CloseSpanWithCOAResponse(span, v1alpha2.COAResponse{
		State:       v1alpha2.MethodNotAllowed,
		Body:        []byte("{\"result\":\"405 - method not allowed\"}"),
		ContentType: "application/json",
	})
}
func (c *SolutionVendor) onReconcile(request v1alpha2.COARequest) v1alpha2.COAResponse {
	rContext, span := observability.StartSpan("Solution Vendor", request.Context, &map[string]string{
		"method": "onReconcile",
	})
	defer span.End()

	sLog.Infof("V (Solution): onReconcile, method: %s, traceId: %s", request.Method, span.SpanContext().TraceID().String())
	namespace, exist := request.Parameters["namespace"]
	if !exist {
		namespace = constants.DefaultScope
	}
	switch request.Method {
	case fasthttp.MethodPost:
		ctx, span := observability.StartSpan("onReconcile-POST", rContext, nil)
		defer span.End()
		var deployment model.DeploymentSpec
		err := json.Unmarshal(request.Body, &deployment)
		if err != nil {
			sLog.Infof("V (Solution): onReconcile failed POST - unmarshal request %s, traceId: %s", err.Error(), span.SpanContext().TraceID().String())
			return observ_utils.CloseSpanWithCOAResponse(span, v1alpha2.COAResponse{
				State: v1alpha2.InternalError,
				Body:  []byte(err.Error()),
			})
		}
		delete := request.Parameters["delete"]
		targetName := ""
		if request.Metadata != nil {
			if v, ok := request.Metadata["active-target"]; ok {
				targetName = v
			}
		}
		summary, err := c.SolutionManager.Reconcile(ctx, deployment, delete == "true", namespace, targetName)
		data, _ := json.Marshal(summary)
		if err != nil {
			sLog.Infof("V (Solution): onReconcile failed POST - reconcile %s, traceId: %s", err.Error(), span.SpanContext().TraceID().String())
			return observ_utils.CloseSpanWithCOAResponse(span, v1alpha2.COAResponse{
				State: v1alpha2.InternalError,
				Body:  data,
			})
		}
		return observ_utils.CloseSpanWithCOAResponse(span, v1alpha2.COAResponse{
			State:       v1alpha2.OK,
			Body:        data,
			ContentType: "application/json",
		})
	}
	sLog.Infof("V (Solution): onReconcile failed - 405 method not allowed, traceId: %s", span.SpanContext().TraceID().String())
	return observ_utils.CloseSpanWithCOAResponse(span, v1alpha2.COAResponse{
		State:       v1alpha2.MethodNotAllowed,
		Body:        []byte("{\"result\":\"405 - method not allowed\"}"),
		ContentType: "application/json",
	})
}

func (c *SolutionVendor) onApplyDeployment(request v1alpha2.COARequest) v1alpha2.COAResponse {
	_, span := observability.StartSpan("Solution Vendor", request.Context, &map[string]string{
		"method": "onApplyDeployment",
	})
	defer span.End()

	sLog.Infof("V (Solution): onApplyDeployment %s, traceId: %s", request.Method, span.SpanContext().TraceID().String())
	namespace, exist := request.Parameters["namespace"]
	if !exist {
		namespace = constants.DefaultScope
	}
	targetName := ""
	if request.Metadata != nil {
		if v, ok := request.Metadata["active-target"]; ok {
			targetName = v
		}
	}
	switch request.Method {
	case fasthttp.MethodPost:
		ctx, span := observability.StartSpan("Apply Deployment", request.Context, nil)
		defer span.End()
		deployment := new(model.DeploymentSpec)
		err := json.Unmarshal(request.Body, &deployment)
		if err != nil {
			sLog.Infof("V (Solution): onApplyDeployment failed - %s, traceId: %s", err.Error(), span.SpanContext().TraceID().String())
			return v1alpha2.COAResponse{
				State: v1alpha2.InternalError,
				Body:  []byte(err.Error()),
			}
		}
		response := c.doDeploy(ctx, *deployment, namespace, targetName)
		return observ_utils.CloseSpanWithCOAResponse(span, response)
	case fasthttp.MethodGet:
		ctx, span := observability.StartSpan("Get Components", request.Context, nil)
		defer span.End()
		deployment := new(model.DeploymentSpec)
		err := json.Unmarshal(request.Body, &deployment)
		if err != nil {
			sLog.Infof("V (Solution): onApplyDeployment failed - %s, traceId: %s", err.Error(), span.SpanContext().TraceID().String())
			return v1alpha2.COAResponse{
				State: v1alpha2.InternalError,
				Body:  []byte(err.Error()),
			}
		}
		response := c.doGet(ctx, *deployment, targetName)
		return observ_utils.CloseSpanWithCOAResponse(span, response)
	case fasthttp.MethodDelete:
		ctx, span := observability.StartSpan("Delete Components", request.Context, nil)
		defer span.End()
		var deployment model.DeploymentSpec
		err := json.Unmarshal(request.Body, &deployment)
		if err != nil {
			return v1alpha2.COAResponse{
				State: v1alpha2.InternalError,
				Body:  []byte(err.Error()),
			}
		}
		response := c.doRemove(ctx, deployment, namespace, targetName)
		return observ_utils.CloseSpanWithCOAResponse(span, response)
	}
	sLog.Infof("V (Solution): onApplyDeployment failed - 405 method not allowed, traceId: %s", span.SpanContext().TraceID().String())
	resp := v1alpha2.COAResponse{
		State:       v1alpha2.MethodNotAllowed,
		Body:        []byte("{\"result\":\"405 - method not allowed\"}"),
		ContentType: "application/json",
	}
	observ_utils.UpdateSpanStatusFromCOAResponse(span, resp)
	return resp
}

func (c *SolutionVendor) doGet(ctx context.Context, deployment model.DeploymentSpec, targetName string) v1alpha2.COAResponse {
	ctx, span := observability.StartSpan("Solution Vendor", ctx, &map[string]string{
		"method": "doGet",
	})
	defer span.End()
	sLog.Infof("V (Solution): doGet, traceId: %s", span.SpanContext().TraceID().String())

	_, components, err := c.SolutionManager.Get(ctx, deployment, targetName)
	if err != nil {
		sLog.Infof("V (Solution): doGet failed - %s, traceId: %s", err.Error(), span.SpanContext().TraceID().String())
		response := v1alpha2.COAResponse{
			State: v1alpha2.InternalError,
			Body:  []byte(err.Error()),
		}
		observ_utils.UpdateSpanStatusFromCOAResponse(span, response)
		return response
	}
	data, _ := json.Marshal(components)
	response := v1alpha2.COAResponse{
		State:       v1alpha2.OK,
		Body:        data,
		ContentType: "application/json",
	}
	observ_utils.UpdateSpanStatusFromCOAResponse(span, response)
	return response
}
func (c *SolutionVendor) doDeploy(ctx context.Context, deployment model.DeploymentSpec, namespace string, targetName string) v1alpha2.COAResponse {
	ctx, span := observability.StartSpan("Solution Vendor", ctx, &map[string]string{
		"method": "doDeploy",
	})
	defer span.End()
	sLog.Infof("V (Solution): doDeploy, traceId: %s", span.SpanContext().TraceID().String())
	summary, err := c.SolutionManager.Reconcile(ctx, deployment, false, namespace, targetName)
	data, _ := json.Marshal(summary)
	if err != nil {
		sLog.Infof("V (Solution): doDeploy failed - %s, traceId: %s", err.Error(), span.SpanContext().TraceID().String())
		response := v1alpha2.COAResponse{
			State: v1alpha2.InternalError,
			Body:  data,
		}
		observ_utils.UpdateSpanStatusFromCOAResponse(span, response)
		return response
	}
	response := v1alpha2.COAResponse{
		State:       v1alpha2.OK,
		Body:        data,
		ContentType: "application/json",
	}
	observ_utils.UpdateSpanStatusFromCOAResponse(span, response)
	return response
}
func (c *SolutionVendor) doRemove(ctx context.Context, deployment model.DeploymentSpec, namespace string, targetName string) v1alpha2.COAResponse {
	ctx, span := observability.StartSpan("Solution Vendor", ctx, &map[string]string{
		"method": "doRemove",
	})
	defer span.End()

	sLog.Infof("V (Solution): doRemove, traceId: %s", span.SpanContext().TraceID().String())
	summary, err := c.SolutionManager.Reconcile(ctx, deployment, true, namespace, targetName)
	data, _ := json.Marshal(summary)
	if err != nil {
		sLog.Infof("V (Solution): doRemove failed - %s, traceId: %s", err.Error(), span.SpanContext().TraceID().String())
		response := v1alpha2.COAResponse{
			State: v1alpha2.InternalError,
			Body:  data,
		}
		observ_utils.UpdateSpanStatusFromCOAResponse(span, response)
		return response
	}
	response := v1alpha2.COAResponse{
		State:       v1alpha2.OK,
		Body:        data,
		ContentType: "application/json",
	}
	observ_utils.UpdateSpanStatusFromCOAResponse(span, response)
	return response
}<|MERGE_RESOLUTION|>--- conflicted
+++ resolved
@@ -152,11 +152,7 @@
 					Body:        []byte(fmt.Sprintf(`{"result":"%s"}`, err.Error())),
 				})
 			}
-<<<<<<< HEAD
-			instance = deployment.Instance.Spec.Name
-=======
 			instance = deployment.Instance.ObjectMeta.Name
->>>>>>> 6156e30c
 		}
 
 		if instance == "" {
