/*
* Copyright (c) Microsoft Corporation.
* Licensed under the MIT license.
* SPDX-License-Identifier: MIT
 */

package vendors

import (
	"context"
	"encoding/json"
	"fmt"
	"strconv"
<<<<<<< HEAD
	"time"
=======
>>>>>>> e7e1e1e9

	"github.com/eclipse-symphony/symphony/api/constants"
	"github.com/eclipse-symphony/symphony/api/pkg/apis/v1alpha1/managers/solution"
	"github.com/eclipse-symphony/symphony/api/pkg/apis/v1alpha1/managers/solution/metrics"
	"github.com/eclipse-symphony/symphony/api/pkg/apis/v1alpha1/managers/stage"
	"github.com/eclipse-symphony/symphony/api/pkg/apis/v1alpha1/managers/staging"
	"github.com/eclipse-symphony/symphony/api/pkg/apis/v1alpha1/model"
<<<<<<< HEAD
	tgt "github.com/eclipse-symphony/symphony/api/pkg/apis/v1alpha1/providers/target"
	"github.com/eclipse-symphony/symphony/api/pkg/apis/v1alpha1/utils"
=======
>>>>>>> e7e1e1e9
	api_utils "github.com/eclipse-symphony/symphony/api/pkg/apis/v1alpha1/utils"
	"github.com/eclipse-symphony/symphony/coa/pkg/apis/v1alpha2"
	"github.com/eclipse-symphony/symphony/coa/pkg/apis/v1alpha2/managers"
	"github.com/eclipse-symphony/symphony/coa/pkg/apis/v1alpha2/observability"
	observ_utils "github.com/eclipse-symphony/symphony/coa/pkg/apis/v1alpha2/observability/utils"
	"github.com/eclipse-symphony/symphony/coa/pkg/apis/v1alpha2/providers"
	"github.com/eclipse-symphony/symphony/coa/pkg/apis/v1alpha2/providers/pubsub"
<<<<<<< HEAD
	states "github.com/eclipse-symphony/symphony/coa/pkg/apis/v1alpha2/providers/states"
=======
	"github.com/eclipse-symphony/symphony/coa/pkg/apis/v1alpha2/utils"
>>>>>>> e7e1e1e9
	"github.com/eclipse-symphony/symphony/coa/pkg/apis/v1alpha2/vendors"
	"github.com/google/uuid"
	"github.com/valyala/fasthttp"
)

type SolutionVendor struct {
	vendors.Vendor
	SolutionManager *solution.SolutionManager
	PlanManager     *PlanManager
	StageManager    *stage.StageManager
	StagingManager  *staging.StagingManager
}

func NewPlanManager() *PlanManager {
	return &PlanManager{}
}

var apiOperationMetrics *metrics.Metrics

func (o *SolutionVendor) GetInfo() vendors.VendorInfo {
	return vendors.VendorInfo{
		Version:  o.Vendor.Version,
		Name:     "Solution",
		Producer: "Microsoft",
	}
}

func (e *SolutionVendor) Init(config vendors.VendorConfig, factories []managers.IManagerFactroy, providers map[string]map[string]providers.IProvider, pubsubProvider pubsub.IPubSubProvider) error {
	err := e.Vendor.Init(config, factories, providers, pubsubProvider)
	if err != nil {
		return err
	}
	for _, m := range e.Managers {
		if c, ok := m.(*stage.StageManager); ok {
			e.StageManager = c
		}
		if c, ok := m.(*staging.StagingManager); ok {
			e.StagingManager = c
		}
		if c, ok := m.(*solution.SolutionManager); ok {
			e.SolutionManager = c
		}
	}
	e.PlanManager = NewPlanManager()
	if e.StageManager == nil {
		return v1alpha2.NewCOAError(nil, "stage manager is not supplied", v1alpha2.MissingConfig)
	}
	if e.StagingManager == nil {
		return v1alpha2.NewCOAError(nil, "staging manager is not supplied", v1alpha2.MissingConfig)
	}
	if e.SolutionManager == nil {
		return v1alpha2.NewCOAError(nil, "solution manager is not supplied", v1alpha2.MissingConfig)
	}
<<<<<<< HEAD
	e.Vendor.Context.Subscribe(DeploymentStepTopic, v1alpha2.EventHandler{
=======
	e.Vendor.Context.Subscribe(model.DeploymentStepTopic, v1alpha2.EventHandler{
>>>>>>> e7e1e1e9
		Handler: func(topic string, event v1alpha2.Event) error {
			ctx := context.TODO()
			if event.Context != nil {
				ctx = event.Context
			}
			log.InfoCtx(ctx, "V(Solution): subscribe deployment-step and begin to apply step ")
			// get data
<<<<<<< HEAD
			err := e.handleDeploymentStep(ctx, event)
=======
			err := e.SolutionManager.HandleDeploymentStep(ctx, event)
>>>>>>> e7e1e1e9
			if err != nil {
				log.ErrorfCtx(ctx, "V(Solution): Failed to handle deployment-step: %v", err)
			}
			return err
		},
		Group: "Solution-vendor",
	})
<<<<<<< HEAD
	e.Vendor.Context.Subscribe(DeploymentPlanTopic, v1alpha2.EventHandler{
=======
	e.Vendor.Context.Subscribe(model.DeploymentPlanTopic, v1alpha2.EventHandler{
>>>>>>> e7e1e1e9
		Handler: func(topic string, event v1alpha2.Event) error {
			ctx := context.TODO()
			if event.Context != nil {
				ctx = event.Context
			}

			log.InfoCtx(ctx, "V(Solution): Begin to execute deployment-plan")
<<<<<<< HEAD
			err := e.handleDeploymentPlan(ctx, event)
=======
			err := e.SolutionManager.HandleDeploymentPlan(ctx, event)
>>>>>>> e7e1e1e9
			if err != nil {
				log.ErrorfCtx(ctx, "V(Solution): Failed to handle deployment plan: %v", err)
			}
			return err
		},
		Group: "stage-vendor",
	})
<<<<<<< HEAD
	e.Vendor.Context.Subscribe(CollectStepResultTopic, v1alpha2.EventHandler{
=======
	e.Vendor.Context.Subscribe(model.CollectStepResultTopic, v1alpha2.EventHandler{
>>>>>>> e7e1e1e9
		Handler: func(topic string, event v1alpha2.Event) error {
			ctx := event.Context
			if ctx == nil {
				ctx = context.TODO()
			}
<<<<<<< HEAD
			err := e.handleStepResult(ctx, event)
=======
			err := e.SolutionManager.HandleStepResult(ctx, event)
>>>>>>> e7e1e1e9
			if err != nil {
				log.ErrorfCtx(ctx, "V(Solution): Failed to handle step result: %v", err)
				return err
			}
			return err
		},
		Group: "stage-vendor",
	})
<<<<<<< HEAD
	return nil
}
func (e *SolutionVendor) handleDeploymentPlan(ctx context.Context, event v1alpha2.Event) error {
	var planEnvelope PlanEnvelope
	jData, _ := json.Marshal(event.Body)
	err := json.Unmarshal(jData, &planEnvelope)
	if err != nil {
		log.ErrorCtx(ctx, "failed to unmarshal plan envelope :%v", err)
		return err
	}

	planState := e.createPlanState(ctx, planEnvelope)
	lockName := api_utils.GenerateKeyLockName(planState.Namespace, planState.Deployment.Instance.ObjectMeta.Name)
	e.SolutionManager.KeyLockProvider.TryLock(lockName)
	log.InfoCtx(ctx, "begin to save summary for %s", planEnvelope.PlanId)
	if err := e.SaveSummaryInfo(ctx, planState, model.SummaryStateRunning); err != nil {
		return err
	}
	if planState.isCompleted() {
		return e.handlePlanComplete(ctx, planState)

	}
	for stepId, step := range planEnvelope.Plan.Steps {
		switch planEnvelope.Phase {
		case PhaseGet:
			log.InfoCtx(ctx, "phase get begin deployment %+v", planEnvelope.Deployment)
			if err := e.publishDeploymentStep(ctx, stepId, planState, planEnvelope.Remove, planState.Steps[stepId]); err != nil {
				return err
			}
		case PhaseApply:
			planState.Summary.PlannedDeployment += len(step.Components)
		}
	}

	switch planEnvelope.Phase {
	case PhaseApply:
		log.InfoCtx(ctx, "V(Solution): publish deployment step id %s step %+v", 0, planEnvelope.Plan.Steps[0].Role)
		if err := e.publishDeploymentStep(ctx, 0, planState, planEnvelope.Remove, planState.Steps[0]); err != nil {
			return err
		}
	}
	log.InfoCtx(ctx, "V(Solution): store plan id %s in map %+v", planEnvelope.PlanId)
	e.PlanManager.Plans.Store(planEnvelope.PlanId, planState)
	return nil
}
func (e *SolutionVendor) publishDeploymentStep(ctx context.Context, stepId int, planState *PlanState, remove bool, step model.DeploymentStep) error {
	log.InfoCtx(ctx, "V(Solution): publish deployment step for PlanId %s StepId %s", planState.PlanId, stepId)
	if err := e.Vendor.Context.Publish(DeploymentStepTopic, v1alpha2.Event{
		Body: StepEnvelope{
			Step:      step,
			StepId:    stepId,
			Remove:    remove,
			PlanState: planState,
		},
		Context: ctx,
	}); err != nil {
		log.InfoCtx(ctx, "V(Solution): publish deployment step failed PlanId %s, stepId %s", planState.PlanId, stepId)
		return err
	}
	return nil
}
func (e *SolutionVendor) publishStepResult(ctx context.Context, target string, planId string, stepId int, Error error, getResult []model.ComponentSpec, applyResult map[string]model.ComponentResultSpec) error {
	errorString := ""
	if Error != nil {
		errorString = Error.Error()
	}
	return e.Vendor.Context.Publish(CollectStepResultTopic, v1alpha2.Event{
		Body: StepResult{
			Target:      target,
			PlanId:      planId,
			StepId:      stepId,
			GetResult:   getResult,
			ApplyResult: applyResult,
			Timestamp:   time.Now(),
			Error:       errorString,
		},
	})
}

// create inital plan state
func (e *SolutionVendor) createPlanState(ctx context.Context, planEnvelope PlanEnvelope) *PlanState {
	return &PlanState{
		PlanId:     planEnvelope.PlanId,
		StartTime:  time.Now(),
		TotalSteps: len(planEnvelope.Plan.Steps),
		Phase:      planEnvelope.Phase,
		Summary: model.SummarySpec{
			TargetResults:       make(map[string]model.TargetResultSpec),
			TargetCount:         len(planEnvelope.Deployment.Targets),
			SuccessCount:        0,
			AllAssignedDeployed: true,
			JobID:               planEnvelope.Deployment.JobID,
			IsRemoval:           planEnvelope.Remove,
		},
		PreviousDesiredState: planEnvelope.PreviousDesiredState,
		CompletedSteps:       0,
		MergedState:          planEnvelope.MergedState,
		Deployment:           planEnvelope.Deployment,
		Namespace:            planEnvelope.Namespace,
		Remove:               planEnvelope.Remove,
		TargetResult:         make(map[string]int),
		CurrentState:         planEnvelope.CurrentState,
		StepStates:           make([]StepState, len(planEnvelope.Plan.Steps)),
		Steps:                planEnvelope.Plan.Steps,
	}
}

// saveStepResult updates the plan state with the step result and saves the summary.
func (e *SolutionVendor) saveStepResult(ctx context.Context, planState *PlanState, stepResult StepResult) error {
	// Log the update of plan state with the step result
	log.InfoCtx(ctx, "V(Solution): Update plan state %v with step result %v phase %s", planState, stepResult, planState.Phase)
	planState.CompletedSteps++
	lockName := api_utils.GenerateKeyLockName(planState.Namespace, planState.Deployment.Instance.ObjectMeta.Name)
	e.SolutionManager.KeyLockProvider.TryLock(lockName)
	switch planState.Phase {
	case PhaseGet:
		// Update the GetResult for the specific step
		planState.StepStates[stepResult.StepId].GetResult = stepResult.GetResult
	case PhaseApply:
		if stepResult.Error != "" {
			// Handle error case and update the target result status and message
			targetResultStatus := fmt.Sprintf("%s Failed", deploymentTypeMap[planState.Remove])
			targetResultMessage := fmt.Sprintf("Failed to create provider %s, err: %s", deploymentTypeMap[planState.Remove], stepResult.Error)
			targetResultSpec := model.TargetResultSpec{Status: targetResultStatus, Message: targetResultMessage, ComponentResults: stepResult.ApplyResult}
			planState.Summary.UpdateTargetResult(stepResult.Target, targetResultSpec)
			planState.Summary.AllAssignedDeployed = false
			for _, ret := range stepResult.ApplyResult {
				if (!planState.Remove && ret.Status == v1alpha2.Updated) || (planState.Remove && ret.Status == v1alpha2.Deleted) {
					planState.Summary.CurrentDeployed++
				}
			}
			if planState.TargetResult[stepResult.Target] == 1 || planState.TargetResult[stepResult.Target] == 0 {
				planState.TargetResult[stepResult.Target] = -1
				planState.Summary.SuccessCount -= planState.TargetResult[stepResult.Target]
			}
			return e.handleAllPlanCompletetion(ctx, planState)
		} else {
			// Handle success case and update the target result status and message
			targetResultSpec := model.TargetResultSpec{Status: "OK", Message: "", ComponentResults: stepResult.ApplyResult}
			planState.Summary.UpdateTargetResult(stepResult.Target, targetResultSpec)
			log.InfoCtx(ctx, "Update plan state target spec %v", targetResultSpec)
			planState.Summary.CurrentDeployed += len(stepResult.ApplyResult)
			if planState.TargetResult[stepResult.Target] == 0 {
				planState.TargetResult[stepResult.Target] = 1
				planState.Summary.SuccessCount++
			}
			// publish next step execute event
			if stepResult.StepId != planState.TotalSteps-1 {
				log.InfoCtx(ctx, "V(Solution): publish deployment step id %s step %+v", stepResult.StepId+1, planState.Steps[stepResult.StepId+1].Role)
				if err := e.publishDeploymentStep(ctx, stepResult.StepId+1, planState, planState.Remove, planState.Steps[stepResult.StepId+1]); err != nil {
					log.InfoCtx(ctx, "V(Solution): publish deployment step failed PlanId %s, stepId %s", planState.PlanId, 0)
				}
			}
		}

		// If no components are deployed, set success count to target count
		if planState.Summary.CurrentDeployed == 0 && planState.Summary.AllAssignedDeployed {
			planState.Summary.SuccessCount = planState.Summary.TargetCount
		}

		// Save the summary information
		log.InfoCtx(ctx, "Begin to save summary for %s", planState.Deployment.Instance.ObjectMeta.Name)
		if err := e.SaveSummaryInfo(ctx, planState, model.SummaryStateRunning); err != nil {
			log.ErrorfCtx(ctx, "Failed to save summary progress: %v", err)
		}
	}

	// Store the updated plan state
	e.PlanManager.Plans.Store(planState.PlanId, planState)

	// Check if all steps are completed and handle plan completion
	if planState.isCompleted() {
		err := e.handlePlanComplete(ctx, planState)
		if err != nil {
			log.InfoCtx(ctx, "V(Solution): handle plan Complete failed %+v", err)
			lockName := api_utils.GenerateKeyLockName(planState.Namespace, planState.Deployment.Instance.ObjectMeta.Name)
			e.UnlockObject(ctx, lockName)
		}
	}
	return nil
}

// handleGetPlanCompletetion handles the completion of the get plan phase.
func (e *SolutionVendor) handleGetPlanCompletetion(ctx context.Context, planState *PlanState) error {
	// Collect result
	log.InfoCtx(ctx, "V(Solution): Begin to get current state %v", planState)
	Plan, planState, err := e.threeStateMerge(ctx, planState)
	if err != nil {
		log.ErrorfCtx(ctx, "V(Solution): Failed to merge states: %v", err)
		return err
	}
	e.Vendor.Context.Publish(DeploymentPlanTopic, v1alpha2.Event{
		Metadata: map[string]string{
			"Id": planState.Deployment.JobID,
		},
		Body: PlanEnvelope{
			Plan:                 Plan,
			Deployment:           planState.Deployment,
			MergedState:          planState.MergedState,
			CurrentState:         planState.CurrentState,
			PreviousDesiredState: planState.PreviousDesiredState,
			PlanId:               planState.PlanId,
			Remove:               planState.Remove,
			Namespace:            planState.Namespace,
			Phase:                PhaseApply,
		},
		Context: ctx,
	})
	return nil
}

// handlePlanComplete handles the completion of a plan and updates its status.
func (e *SolutionVendor) handlePlanComplete(ctx context.Context, planState *PlanState) error {
	log.InfoCtx(ctx, "V(Solution): Plan state %s is completed %v", planState.Phase, planState)
	if !planState.Summary.AllAssignedDeployed {
		planState.Status = "failed"
	}
	log.InfoCtx(ctx, "V(Solution): Plan state is completed %v", planState.Summary.AllAssignedDeployed)
	switch planState.Phase {
	case PhaseGet:
		if err := e.handleGetPlanCompletetion(ctx, planState); err != nil {
			e.PlanManager.DeletePlan(planState.PlanId)
			return err
		}
	case PhaseApply:
		if err := e.handleAllPlanCompletetion(ctx, planState); err != nil {
			e.PlanManager.DeletePlan(planState.PlanId)
			return err
		}
		e.PlanManager.DeletePlan(planState.PlanId)
	}

	return nil
}

// handleStepResult processes the event and updates the plan state accordingly.
func (e *SolutionVendor) handleStepResult(ctx context.Context, event v1alpha2.Event) error {
	var stepResult StepResult
	// Marshal the event body to JSON
	jData, _ := json.Marshal(event.Body)
	log.InfofCtx(ctx, "Received event body: %s", string(jData))

	// Unmarshal the JSON data into stepResult
	if err := json.Unmarshal(jData, &stepResult); err != nil {
		log.ErrorfCtx(ctx, "Failed to unmarshal step result: %v", err)
		return err
	}

	planId := stepResult.PlanId
	// Load the plan state object from the PlanManager
	planStateObj, exists := e.PlanManager.Plans.Load(planId)
	if !exists {
		return fmt.Errorf("Plan not found: %s", planId)
	}
	planState := planStateObj.(*PlanState)
	lockName := api_utils.GenerateKeyLockName(planState.Namespace, planState.Deployment.Instance.ObjectMeta.Name)
	e.SolutionManager.KeyLockProvider.TryLock(lockName)
	// Update the plan state in the map and save the summary
	if err := e.saveStepResult(ctx, planState, stepResult); err != nil {
		log.ErrorCtx(ctx, "Failed to handle step result: %v", err)
		return err
	}
=======
>>>>>>> e7e1e1e9
	return nil
}

func (o *SolutionVendor) GetEndpoints() []v1alpha2.Endpoint {
	route := "solution"
	if o.Route != "" {
		route = o.Route
	}
	return []v1alpha2.Endpoint{
		{
			Methods: []string{fasthttp.MethodPost, fasthttp.MethodGet, fasthttp.MethodDelete},
			Route:   route + "/instances", //this route is to support ITargetProvider interface via a proxy provider
			Version: o.Version,
			Handler: o.onApplyDeployment,
		},
		{
			Methods:    []string{fasthttp.MethodPost},
			Route:      route + "/reconcile",
			Version:    o.Version,
			Parameters: []string{"delete?"},
			Handler:    o.onReconcile,
		},
		{
			Methods: []string{fasthttp.MethodGet, fasthttp.MethodPost, fasthttp.MethodDelete},
			Route:   route + "/queue",
			Version: o.Version,
			Handler: o.onQueue,
		},
		{
			Methods: []string{fasthttp.MethodGet},
			Route:   route + "/tasks",
			Version: o.Version,
			Handler: o.onGetRequest,
		},
		{
			Methods: []string{fasthttp.MethodPost},
			Route:   route + "/task/getResult",
			Version: o.Version,
			Handler: o.onGetResponse,
		},
<<<<<<< HEAD
	}
}
func (e *SolutionVendor) handleDeploymentStep(ctx context.Context, event v1alpha2.Event) error {
	var stepEnvelope StepEnvelope
	jData, err := json.Marshal(event.Body)
	if err != nil {
		log.ErrorfCtx(ctx, "V (Solution): failed to unmarshal event body: %v", err)
		return err
	}
	if err := json.Unmarshal(jData, &stepEnvelope); err != nil {
		log.ErrorfCtx(ctx, "V (Solution): failed to unmarshal step envelope: %v", err)
		return err
	}
	lockName := api_utils.GenerateKeyLockName(stepEnvelope.PlanState.Namespace, stepEnvelope.PlanState.Deployment.Instance.ObjectMeta.Name)
	e.SolutionManager.KeyLockProvider.TryLock(lockName)
	if stepEnvelope.Step.Role == "container" {
		stepEnvelope.Step.Role = "instance"
	}
	switch stepEnvelope.PlanState.Phase {
	case PhaseGet:
		return e.handlePhaseGet(ctx, stepEnvelope)
	case PhaseApply:
		return e.handlePhaseApply(ctx, stepEnvelope)
=======
>>>>>>> e7e1e1e9
	}
	return nil
}
<<<<<<< HEAD
func findAgentFromDeploymentState(deployment model.DeploymentSpec, targetName string) bool {
	// find targt component
	targetSpec := deployment.Targets[targetName]
	log.Info("compare between state and target name %s, %+v", targetName, targetSpec)
	for _, component := range targetSpec.Spec.Components {
		log.Info("compare between state and target name %+v, %s", component, component.Name)
		if component.Type == "remote-agent" {
			log.Info("It is remote call ")
			return true
		} else {
			log.Info(" it is not remote call target Name %s", targetName)
		}
	}
	return false
}

func (e *SolutionVendor) handlePhaseGet(ctx context.Context, stepEnvelope StepEnvelope) error {
	if findAgentFromDeploymentState(stepEnvelope.PlanState.Deployment, stepEnvelope.Step.Target) {
		return e.enqueueProviderGetRequest(ctx, stepEnvelope)
	}
	return e.getProviderAndExecute(ctx, stepEnvelope)
}
func (e *SolutionVendor) enqueueProviderGetRequest(ctx context.Context, stepEnvelope StepEnvelope) error {
	operationId := uuid.New().String()
	providerGetRequest := &ProviderGetRequest{
		AgentRequest: AgentRequest{
			OperationID: operationId,
			Provider:    stepEnvelope.Step.Role,
			Action:      string(PhaseGet),
		},
		References: stepEnvelope.Step.Components,
		Deployment: stepEnvelope.PlanState.Deployment,
	}

	log.InfoCtx(ctx, "V(Solution): Enqueue get message %s-%s %+v ", stepEnvelope.Step.Target, stepEnvelope.PlanState.Namespace, providerGetRequest)
	messageID, err := e.StagingManager.QueueProvider.Enqueue(fmt.Sprintf("%s-%s", stepEnvelope.Step.Target, stepEnvelope.PlanState.Namespace), providerGetRequest)
	if err != nil {
		log.ErrorCtx(ctx, "V(Solution): Error in enqueue message %s", fmt.Sprintf("%s-%s", stepEnvelope.Step.Target, stepEnvelope.PlanState.Namespace))
		return err
	}
	err = e.upsertOperationState(ctx, operationId, stepEnvelope.StepId, stepEnvelope.PlanState.PlanId, stepEnvelope.Step.Target, stepEnvelope.PlanState.Phase, stepEnvelope.PlanState.Namespace, stepEnvelope.Remove, messageID)
	if err != nil {
		log.ErrorCtx(ctx, "V(Solution) Error in insert operation Id %s", operationId)
		return e.publishStepResult(ctx, stepEnvelope.Step.Target, stepEnvelope.PlanState.PlanId, stepEnvelope.StepId, err, []model.ComponentSpec{}, map[string]model.ComponentResultSpec{})
	}
	return err
}

func (e *SolutionVendor) getProviderAndExecute(ctx context.Context, stepEnvelope StepEnvelope) error {
	provider, err := e.SolutionManager.GetTargetProviderForStep(stepEnvelope.Step.Target, stepEnvelope.Step.Role, stepEnvelope.PlanState.Deployment, stepEnvelope.PlanState.PreviousDesiredState)
	if err != nil {
		log.ErrorfCtx(ctx, " M (Solution): failed to create provider & Failed to save summary progress: %v", err)
		return e.publishStepResult(ctx, stepEnvelope.Step.Target, stepEnvelope.PlanState.PlanId, stepEnvelope.StepId, err, []model.ComponentSpec{}, map[string]model.ComponentResultSpec{})
	}
	dep := stepEnvelope.PlanState.Deployment
	dep.ActiveTarget = stepEnvelope.Step.Target
	getResult, stepError := (provider.(tgt.ITargetProvider)).Get(ctx, dep, stepEnvelope.Step.Components)
	if stepError != nil {
		log.ErrorCtx(ctx, "V(Solution) Error in get target current states %+v", stepError)
		return e.publishStepResult(ctx, stepEnvelope.Step.Target, stepEnvelope.PlanState.PlanId, stepEnvelope.StepId, err, []model.ComponentSpec{}, map[string]model.ComponentResultSpec{})
	}
	return e.publishStepResult(ctx, stepEnvelope.Step.Target, stepEnvelope.PlanState.PlanId, stepEnvelope.StepId, err, getResult, map[string]model.ComponentResultSpec{})
}

func (e *SolutionVendor) handlePhaseApply(ctx context.Context, stepEnvelope StepEnvelope) error {
	if findAgentFromDeploymentState(stepEnvelope.PlanState.Deployment, stepEnvelope.Step.Target) {
		return e.enqueueProviderApplyRequest(ctx, stepEnvelope)
	}
	return e.applyProviderAndExecute(ctx, stepEnvelope)
}

func (e *SolutionVendor) enqueueProviderApplyRequest(ctx context.Context, stepEnvelope StepEnvelope) error {
	operationId := uuid.New().String()
	providApplyRequest := &ProviderApplyRequest{
		AgentRequest: AgentRequest{
			OperationID: operationId,
			Provider:    stepEnvelope.Step.Role,
			Action:      string(PhaseApply),
		},
		Deployment: stepEnvelope.PlanState.Deployment,
		Step:       stepEnvelope.Step,
		IsDryRun:   stepEnvelope.PlanState.Deployment.IsDryRun,
	}
	messageId, err := e.StagingManager.QueueProvider.Enqueue(fmt.Sprintf("%s-%s", stepEnvelope.Step.Target, stepEnvelope.PlanState.Namespace), providApplyRequest)
	if err != nil {
		return err
	}
	log.InfoCtx(ctx, "V(Solution): Enqueue apply message %s-%s %+v ", stepEnvelope.Step.Target, stepEnvelope.PlanState.Namespace, providApplyRequest)
	err = e.upsertOperationState(ctx, operationId, stepEnvelope.StepId, stepEnvelope.PlanState.PlanId, stepEnvelope.Step.Target, stepEnvelope.PlanState.Phase, stepEnvelope.PlanState.Namespace, stepEnvelope.Remove, messageId)
	if err != nil {
		log.ErrorCtx(ctx, "error in insert operation Id %s", operationId)
		return e.publishStepResult(ctx, stepEnvelope.Step.Target, stepEnvelope.PlanState.PlanId, stepEnvelope.StepId, err, []model.ComponentSpec{}, map[string]model.ComponentResultSpec{})
	}
	return err
}

func (e *SolutionVendor) applyProviderAndExecute(ctx context.Context, stepEnvelope StepEnvelope) error {
	// get provider todo : is dry run
	provider, err := e.SolutionManager.GetTargetProviderForStep(stepEnvelope.Step.Target, stepEnvelope.Step.Role, stepEnvelope.PlanState.Deployment, stepEnvelope.PlanState.PreviousDesiredState)
	if err != nil {
		log.ErrorfCtx(ctx, " M (Solution): failed to create provider & Failed to save summary progress: %v", err)
		return e.publishStepResult(ctx, stepEnvelope.Step.Target, stepEnvelope.PlanState.PlanId, stepEnvelope.StepId, err, []model.ComponentSpec{}, map[string]model.ComponentResultSpec{})
	}
	previousDesiredState := stepEnvelope.PlanState.PreviousDesiredState
	currentState := stepEnvelope.PlanState.CurrentState
	step := stepEnvelope.Step
	if previousDesiredState != nil {
		testState := solution.MergeDeploymentStates(&previousDesiredState.State, currentState)
		if e.SolutionManager.CanSkipStep(ctx, step, step.Target, provider.(tgt.ITargetProvider), previousDesiredState.State.Components, testState) {
			log.InfofCtx(ctx, " M (Solution): skipping step with role %s on target %s", step.Role, step.Target)
			return e.publishStepResult(ctx, stepEnvelope.Step.Target, stepEnvelope.PlanState.PlanId, stepEnvelope.StepId, nil, []model.ComponentSpec{}, map[string]model.ComponentResultSpec{})
		}
	}
	componentResults, stepError := (provider.(tgt.ITargetProvider)).Apply(ctx, stepEnvelope.PlanState.Deployment, stepEnvelope.Step, stepEnvelope.PlanState.Deployment.IsDryRun)
	return e.publishStepResult(ctx, stepEnvelope.Step.Target, stepEnvelope.PlanState.PlanId, stepEnvelope.StepId, stepError, []model.ComponentSpec{}, componentResults)
}

func (e *SolutionVendor) onQueue(request v1alpha2.COARequest) v1alpha2.COAResponse {
=======

func (c *SolutionVendor) onQueue(request v1alpha2.COARequest) v1alpha2.COAResponse {
>>>>>>> e7e1e1e9
	rContext, span := observability.StartSpan("Solution Vendor", request.Context, &map[string]string{
		"method": "onQueue",
	})
	defer span.End()
	instance := request.Parameters["instance"]
	sLog.InfofCtx(rContext, "V (Solution): onQueue, method: %s, %s", request.Method, instance)

	namespace, exist := request.Parameters["namespace"]
	if !exist {
		namespace = constants.DefaultScope
	}
	switch request.Method {
	case fasthttp.MethodGet:
		ctx, span := observability.StartSpan("onQueue-GET", rContext, nil)
		defer span.End()
		instance := request.Parameters["instance"]

		if instance == "" {
			sLog.ErrorCtx(ctx, "V (Solution): onQueue failed - 400 instance parameter is not found")
			return observ_utils.CloseSpanWithCOAResponse(span, v1alpha2.COAResponse{
				State:       v1alpha2.BadRequest,
				Body:        []byte("{\"result\":\"400 - instance parameter is not found\"}"),
				ContentType: "application/json",
			})
		}
		summary, err := e.SolutionManager.GetSummary(ctx, instance, namespace)
		data, _ := json.Marshal(summary)
		if err != nil {
			sLog.ErrorfCtx(ctx, "V (Solution): onQueue failed - %s", err.Error())
			if api_utils.IsNotFound(err) {
				errorMsg := fmt.Sprintf("instance '%s' is not found in namespace %s", instance, namespace)
				return observ_utils.CloseSpanWithCOAResponse(span, v1alpha2.COAResponse{
					State: v1alpha2.NotFound,
					Body:  []byte(errorMsg),
				})
			} else {
				return observ_utils.CloseSpanWithCOAResponse(span, v1alpha2.COAResponse{
					State: v1alpha2.GetErrorState(err),
					Body:  data,
				})
			}
		}
		return observ_utils.CloseSpanWithCOAResponse(span, v1alpha2.COAResponse{
			State:       v1alpha2.OK,
			Body:        data,
			ContentType: "application/json",
		})
	case fasthttp.MethodPost:
		ctx, span := observability.StartSpan("onQueue-POST", rContext, nil)
		defer span.End()

		// DO NOT REMOVE THIS COMMENT
		// gofail: var onQueueError string

		instance := request.Parameters["instance"]
		delete := request.Parameters["delete"]
		objectType := request.Parameters["objectType"]
		target := request.Parameters["target"]

		if objectType == "" { // For backward compatibility
			objectType = "instance"
		}

		if target == "true" {
			objectType = "target"
		}

		if objectType == "deployment" {
			deployment, err := model.ToDeployment(request.Body)
			if err != nil {
				return observ_utils.CloseSpanWithCOAResponse(span, v1alpha2.COAResponse{
					State:       v1alpha2.DeserializeError,
					ContentType: "application/json",
					Body:        []byte(fmt.Sprintf(`{"result":"%s"}`, err.Error())),
				})
			}
			instance = deployment.Instance.ObjectMeta.Name
		}

		if instance == "" {
			sLog.ErrorCtx(ctx, "V (Solution): onQueue failed - 400 instance parameter is not found")
			return observ_utils.CloseSpanWithCOAResponse(span, v1alpha2.COAResponse{
				State:       v1alpha2.BadRequest,
				Body:        []byte("{\"result\":\"400 - instance parameter is not found\"}"),
				ContentType: "application/json",
			})
		}
		action := v1alpha2.JobUpdate
		if delete == "true" {
			action = v1alpha2.JobDelete
		}
		e.Vendor.Context.Publish("job", v1alpha2.Event{
			Metadata: map[string]string{
				"objectType": objectType,
				"namespace":  namespace,
			},
			Body: v1alpha2.JobData{
				Id:     instance,
				Scope:  namespace,
				Action: action,
				Data:   request.Body,
			},
			Context: ctx,
		})
		return observ_utils.CloseSpanWithCOAResponse(span, v1alpha2.COAResponse{
			State:       v1alpha2.OK,
			Body:        []byte("{\"result\":\"200 - instance reconcilation job accepted\"}"),
			ContentType: "application/json",
		})
	case fasthttp.MethodDelete:
		ctx, span := observability.StartSpan("onQueue-DELETE", rContext, nil)
		defer span.End()
		instance := request.Parameters["instance"]

		if instance == "" {
			sLog.ErrorCtx(ctx, "V (Solution): onQueue failed - 400 instance parameter is not found")
			return observ_utils.CloseSpanWithCOAResponse(span, v1alpha2.COAResponse{
				State:       v1alpha2.BadRequest,
				Body:        []byte("{\"result\":\"400 - instance parameter is not found\"}"),
				ContentType: "application/json",
			})
		}

		err := e.SolutionManager.DeleteSummary(ctx, instance, namespace)
		if err != nil {
			sLog.ErrorfCtx(ctx, "V (Solution): onQueue DeleteSummary failed - %s", err.Error())
			return observ_utils.CloseSpanWithCOAResponse(span, v1alpha2.COAResponse{
				State: v1alpha2.GetErrorState(err),
				Body:  []byte(err.Error()),
			})
		}
		return observ_utils.CloseSpanWithCOAResponse(span, v1alpha2.COAResponse{
			State:       v1alpha2.OK,
			ContentType: "application/json",
		})
	}
	sLog.ErrorCtx(rContext, "V (Solution): onQueue failed - 405 method not allowed")
	return observ_utils.CloseSpanWithCOAResponse(span, v1alpha2.COAResponse{
		State:       v1alpha2.MethodNotAllowed,
		Body:        []byte("{\"result\":\"405 - method not allowed\"}"),
		ContentType: "application/json",
	})
}

<<<<<<< HEAD
func (e *SolutionVendor) onReconcile(request v1alpha2.COARequest) v1alpha2.COAResponse {
=======
func (c *SolutionVendor) onReconcile(request v1alpha2.COARequest) v1alpha2.COAResponse {
>>>>>>> e7e1e1e9
	rContext, span := observability.StartSpan("Solution Vendor", request.Context, &map[string]string{
		"method": "onReconcile",
	})
	defer span.End()

	sLog.InfofCtx(rContext, "V (Solution): onReconcile, method: %s", request.Method)
	namespace, exist := request.Parameters["namespace"]
	if !exist {
		namespace = constants.DefaultScope
	}
	switch request.Method {
	case fasthttp.MethodPost:
		ctx, span := observability.StartSpan("onReconcile-POST", rContext, nil)
		defer span.End()
		var deployment model.DeploymentSpec
		err := utils.UnmarshalJson(request.Body, &deployment)
		if err != nil {
			sLog.ErrorfCtx(ctx, "V (Solution): onReconcile failed POST - unmarshal request %s", err.Error())
			return observ_utils.CloseSpanWithCOAResponse(span, v1alpha2.COAResponse{
				State: v1alpha2.InternalError,
				Body:  []byte(err.Error()),
			})
		}
		lockName := api_utils.GenerateKeyLockName(namespace, deployment.Instance.ObjectMeta.Name)
		// if !e.SolutionManager.KeyLockProvider.TryLock(api_utils.GenerateKeyLockName(namespace, deployment.Instance.ObjectMeta.Name)) {
		// 	log.Info("can not get lock %s", lockName)
		// }
		e.SolutionManager.KeyLockProvider.Lock(lockName)
		log.InfoCtx(ctx, "lock succeed %s", lockName)
		delete := request.Parameters["delete"]
		remove := delete == "true"
		targetName := ""
		if request.Metadata != nil {
			if v, ok := request.Metadata["active-target"]; ok {
				targetName = v
			}
		}
<<<<<<< HEAD
		log.InfoCtx(ctx, "get deployment %+v", deployment)
		log.InfofCtx(ctx, " M (Solution): reconciling deployment.InstanceName: %s, deployment.SolutionName: %s, remove: %t, namespace: %s, targetName: %s, generation: %s, jobID: %s",
			deployment.Instance.ObjectMeta.Name,
			deployment.SolutionName,
			remove,
			namespace,
			targetName,
			deployment.Generation,
			deployment.JobID)
		previousDesiredState := e.SolutionManager.GetPreviousState(ctx, deployment.Instance.ObjectMeta.Name, namespace)
		// create new deployment state
		var state model.DeploymentState
		state, err = solution.NewDeploymentState(deployment)
		if err != nil {
			log.ErrorfCtx(ctx, " M (Solution): failed to create manager state for deployment: %+v", err)
			e.UnlockObject(ctx, lockName)
			return observ_utils.CloseSpanWithCOAResponse(span, v1alpha2.COAResponse{
				State:       v1alpha2.MethodNotAllowed,
				Body:        []byte("{\"result\":\"405 - method not allowed\"}"),
				ContentType: "application/json",
			})
		}
		// save summary
		summary := model.SummarySpec{
			TargetResults:       make(map[string]model.TargetResultSpec),
			TargetCount:         len(deployment.Targets),
			SuccessCount:        0,
			AllAssignedDeployed: false,
			JobID:               deployment.JobID,
		}
=======
		summary, err := c.SolutionManager.AsyncReconcile(ctx, deployment, remove, namespace, targetName)
>>>>>>> e7e1e1e9
		data, _ := json.Marshal(summary)
		err = e.SolutionManager.SaveSummary(ctx, deployment.Instance.ObjectMeta.Name, deployment.Generation, deployment.Hash, summary, model.SummaryStateRunning, namespace)
		if err != nil {
			log.ErrorfCtx(ctx, " M (Solution): failed to create manager state for deployment: %+v", err)
			e.UnlockObject(ctx, lockName)
			e.SolutionManager.ConcludeSummary(ctx, deployment.Instance.ObjectMeta.Name, deployment.Generation, deployment.Hash, summary, namespace)
			return observ_utils.CloseSpanWithCOAResponse(span, v1alpha2.COAResponse{
				State:       v1alpha2.InternalError,
				Body:        []byte(fmt.Sprintf("{\"result\":\"500 - M (Solution): failed to save summary: %+v\"}", err)),
				ContentType: "application/json",
			})
		}

		// stopCh := make(chan struct{})
		// defer close(stopCh)
		// go e.SolutionManager.SendHeartbeat(ctx, deployment.Instance.ObjectMeta.Name, namespace, remove, stopCh)

		// get the components count for the deployment
		componentCount := len(deployment.Solution.Spec.Components)
		apiOperationMetrics.ApiComponentCount(
			componentCount,
			metrics.ReconcileOperation,
			metrics.UpdateOperationType,
		)

		if e.SolutionManager.VendorContext != nil && e.SolutionManager.VendorContext.EvaluationContext != nil {
			context := e.SolutionManager.VendorContext.EvaluationContext.Clone()
			context.DeploymentSpec = deployment
			context.Value = deployment
			context.Component = ""
			context.Namespace = namespace
			context.Context = ctx
			deployment, err = api_utils.EvaluateDeployment(*context)
			if err != nil {
				if remove {
					log.InfofCtx(ctx, " M (Solution): skipped failure to evaluate deployment spec: %+v", err)
				} else {
					summary.SummaryMessage = "failed to evaluate deployment spec: " + err.Error()
					data, _ = json.Marshal(summary)
					log.ErrorfCtx(ctx, " M (Solution): failed to evaluate deployment spec: %+v", err)
					e.SolutionManager.ConcludeSummary(ctx, deployment.Instance.ObjectMeta.Name, deployment.Generation, deployment.Hash, summary, namespace)
					log.InfoCtx(ctx, "unlock7")
					e.UnlockObject(ctx, lockName)
					return observ_utils.CloseSpanWithCOAResponse(span, v1alpha2.COAResponse{
						State: v1alpha2.GetErrorState(err),
						Body:  data,
					})
				}
			}

		}
		// e.SolutionManager.KeyLockProvider.Lock(api_utils.GenerateKeyLockName(namespace, deployment.Instance.ObjectMeta.Name))
		// Generate new deployment plan for deployment
		initalPlan, err := solution.PlanForDeployment(deployment, state)
		if err != nil {
			e.SolutionManager.ConcludeSummary(ctx, deployment.Instance.ObjectMeta.Name, deployment.Generation, deployment.Hash, summary, namespace)
			log.ErrorfCtx(ctx, " M (Solution): failed initalPlan for deployment: %+v", err)
			e.UnlockObject(ctx, lockName)
			return observ_utils.CloseSpanWithCOAResponse(span, v1alpha2.COAResponse{
				State: v1alpha2.GetErrorState(err),
				Body:  data,
			})
		}

		// remove no use steps
		var stepList []model.DeploymentStep
		for _, step := range initalPlan.Steps {
			if e.SolutionManager.IsTarget && !api_utils.ContainsString(e.SolutionManager.TargetNames, step.Target) {
				continue
			}
			if targetName != "" && targetName != step.Target {
				continue
			}
			stepList = append(stepList, step)
		}
		initalPlan.Steps = stepList
		log.InfoCtx(ctx, "publish topic for object %s", deployment.Instance.ObjectMeta.Name)
		e.Vendor.Context.Publish(DeploymentPlanTopic, v1alpha2.Event{
			Metadata: map[string]string{
				"Id": deployment.JobID,
			},
			Body: PlanEnvelope{
				Plan:                 initalPlan,
				Deployment:           deployment,
				MergedState:          model.DeploymentState{},
				PreviousDesiredState: previousDesiredState,
				PlanId:               uuid.New().String(),
				Remove:               delete == "true",
				Namespace:            namespace,
				Phase:                PhaseGet,
			},
			Context: ctx,
		})

		return observ_utils.CloseSpanWithCOAResponse(span, v1alpha2.COAResponse{
			State:       v1alpha2.OK,
			Body:        data,
			ContentType: "application/json",
		})
	}
	sLog.ErrorCtx(rContext, "V (Solution): onReconcile failed - 405 method not allowed")
	return observ_utils.CloseSpanWithCOAResponse(span, v1alpha2.COAResponse{
		State:       v1alpha2.MethodNotAllowed,
		Body:        []byte("{\"result\":\"405 - method not allowed\"}"),
		ContentType: "application/json",
	})
}

// onGetRequest handles the get request from the remote agent.
func (e *SolutionVendor) onGetRequest(request v1alpha2.COARequest) v1alpha2.COAResponse {
	ctx, span := observability.StartSpan("Solution Vendor", request.Context, &map[string]string{
		"method": "onGetRequest",
	})
	defer span.End()
	var agentRequest AgentRequest
	sLog.InfoCtx(ctx, "V(Solution): get request from remote agent")
	target := request.Parameters["target"]
	namespace := request.Parameters["namespace"]
	getAll, exists := request.Parameters["getAll"]

	if exists && getAll == "true" {
		// Logic to handle getALL parameter
		sLog.InfoCtx(ctx, "V(Solution): getALL request from remote agent %+v", agentRequest)

		start, startExist := request.Parameters["preindex"]
		if !startExist {
			start = "0"
		}
		sizeStr, sizeExist := request.Parameters["size"]
		var size int
		var err error
		if !sizeExist {
			size = 10
		} else {
			size, err = strconv.Atoi(sizeStr)
			if err != nil {
				// Handle the error, for example, set a default value or return an error
				size = 10
			}
		}

		return e.getTaskFromQueueByPaging(ctx, target, namespace, start, size)
	}
	return e.getTaskFromQueue(ctx, target, namespace)
}

// onGetResponse handles the get response from the remote agent.
func (e *SolutionVendor) onGetResponse(request v1alpha2.COARequest) v1alpha2.COAResponse {
	ctx, span := observability.StartSpan("Solution Vendor", request.Context, &map[string]string{
		"method": "onGetResponse",
	})
	defer span.End()

	var asyncResult AsyncResult
	err := json.Unmarshal(request.Body, &asyncResult)
	if err != nil {
		sLog.ErrorfCtx(ctx, "V(Solution): onGetResponse failed - %s", err.Error())
		return v1alpha2.COAResponse{
			State: v1alpha2.InternalError,
			Body:  []byte(err.Error()),
		}
	}
	sLog.InfoCtx(ctx, "V(Solution): get async result from remote agent %+v", asyncResult)
	return e.handleRemoteAgentExecuteResult(ctx, asyncResult)
}

// handleRemoteAgentExecuteResult handles the execution result from the remote agent.
func (e *SolutionVendor) handleRemoteAgentExecuteResult(ctx context.Context, asyncResult AsyncResult) v1alpha2.COAResponse {
	// Get operation ID
	operationId := asyncResult.OperationID
	// Get related info from redis - todo: timeout
	log.InfoCtx(ctx, "V(SolutionVendor): handle remote agent request %+v", asyncResult)
	operationBody, err := e.getOperationState(ctx, operationId)
	if err != nil {
		sLog.ErrorfCtx(ctx, "V(SolutionVendor): onGetResponse failed - %s", err.Error())
		return v1alpha2.COAResponse{
			State: v1alpha2.InternalError,
			Body:  []byte(err.Error()),
		}
	}
	queueName := fmt.Sprintf("%s-%s", operationBody.Target, operationBody.NameSpace)
	switch operationBody.Action {
	case PhaseGet:
		// Send to step result
		var response []model.ComponentSpec
		err := json.Unmarshal(asyncResult.Body, &response)
		if err != nil {
			return v1alpha2.COAResponse{
				State: v1alpha2.InternalError,
				Body:  []byte(err.Error()),
			}
		}
		e.publishStepResult(ctx, operationBody.Target, operationBody.PlanId, operationBody.StepId, asyncResult.Error, response, map[string]model.ComponentResultSpec{})
		deleteRequest := states.DeleteRequest{
			ID: operationId,
		}

		err = e.StagingManager.StateProvider.Delete(ctx, deleteRequest)
		if err != nil {
			return v1alpha2.COAResponse{
				State:       v1alpha2.BadRequest,
				Body:        []byte("{\"result\":\"405 - delete operation Id failed\"}"),
				ContentType: "application/json",
			}
		}
		// delete from queue

		e.StagingManager.QueueProvider.RemoveFromQueue(queueName, operationBody.MessageId)
		return v1alpha2.COAResponse{
			State:       v1alpha2.OK,
			Body:        []byte("{\"result\":\"200 - handle async result successfully\"}"),
			ContentType: "application/json",
		}
	case PhaseApply:
		var response map[string]model.ComponentResultSpec
		err := json.Unmarshal(asyncResult.Body, &response)
		if err != nil {
			return v1alpha2.COAResponse{
				State: v1alpha2.InternalError,
				Body:  []byte(err.Error()),
			}
		}
		e.publishStepResult(ctx, operationBody.Target, operationBody.PlanId, operationBody.StepId, asyncResult.Error, []model.ComponentSpec{}, response)
		deleteRequest := states.DeleteRequest{
			ID: operationId,
		}
		err = e.StagingManager.StateProvider.Delete(ctx, deleteRequest)
		// delete from queue
		e.StagingManager.QueueProvider.RemoveFromQueue(queueName, operationBody.MessageId)
		if err != nil {
			return v1alpha2.COAResponse{
				State:       v1alpha2.BadRequest,
				Body:        []byte("{\"result\":\"delete operation Id failed\"}"),
				ContentType: "application/json",
			}
		}
		return v1alpha2.COAResponse{
			State:       v1alpha2.OK,
			Body:        []byte("{\"result\":\"200 - get response successfully\"}"),
			ContentType: "application/json",
		}
	}
	return v1alpha2.COAResponse{
		State:       v1alpha2.MethodNotAllowed,
		Body:        []byte("{\"result\":\"405 - method not allowed\"}"),
		ContentType: "application/json",
	}
}

// getTaskFromQueue retrieves a task from the queue for the specified target and namespace.
func (e *SolutionVendor) getTaskFromQueue(ctx context.Context, target string, namespace string) v1alpha2.COAResponse {
	ctx, span := observability.StartSpan("Solution Vendor", ctx, &map[string]string{
		"method": "doGetFromQueue",
	})
	queueName := fmt.Sprintf("%s-%s", target, namespace)
	sLog.InfoCtx(ctx, "V(SolutionVendor): getFromQueue %s queue length %s", queueName)
	defer span.End()
	var queueElement interface{}
	var err error
	queueElement, err = e.StagingManager.QueueProvider.Peek(queueName)
	if err != nil {
		sLog.ErrorfCtx(ctx, "V(SolutionVendor): getQueue failed - %s", err.Error())
		return v1alpha2.COAResponse{
			State: v1alpha2.InternalError,
			Body:  []byte(err.Error()),
		}
	}
	data, _ := json.Marshal(queueElement)
	return v1alpha2.COAResponse{
		State:       v1alpha2.OK,
		Body:        data,
		ContentType: "application/json",
	}
}

// getTaskFromQueue retrieves a task from the queue for the specified target and namespace.
func (e *SolutionVendor) getTaskFromQueueByPaging(ctx context.Context, target string, namespace string, start string, size int) v1alpha2.COAResponse {
	ctx, span := observability.StartSpan("Solution Vendor", ctx, &map[string]string{
		"method": "doGetFromQueue",
	})
	queueName := fmt.Sprintf("%s-%s", target, namespace)
	sLog.InfoCtx(ctx, "V(SolutionVendor): getFromQueue %s queue length %s", queueName)
	defer span.End()
	var err error
	queueElement, lastMessageID, err := e.StagingManager.QueueProvider.QueryByPaging(queueName, start, size)
	var requestList []map[string]interface{}
	for _, element := range queueElement {
		var agentRequest map[string]interface{}
		err = json.Unmarshal(element, &agentRequest)
		log.InfoCtx(ctx, "unmarshal one element", agentRequest)
		if err != nil {
			sLog.ErrorfCtx(ctx, "V(SolutionVendor): failed to unmarshal element - %s", err.Error())
			return v1alpha2.COAResponse{
				State: v1alpha2.InternalError,
				Body:  []byte(err.Error()),
			}
		}
		requestList = append(requestList, agentRequest)
	}
	response := &ProviderPagingRequest{
		RequestList:   requestList,
		LastMessageID: lastMessageID,
	}
	if err != nil {
		sLog.ErrorfCtx(ctx, "V(SolutionVendor): getQueue failed - %s", err.Error())
		return v1alpha2.COAResponse{
			State: v1alpha2.InternalError,
			Body:  []byte(err.Error()),
		}
	}
	data, _ := json.Marshal(response)
	return v1alpha2.COAResponse{
		State:       v1alpha2.OK,
		Body:        data,
		ContentType: "application/json",
	}
}

// upsertOperationState upserts the operation state for the specified parameters.
func (e *SolutionVendor) upsertOperationState(ctx context.Context, operationId string, stepId int, planId string, target string, action JobPhase, namespace string, remove bool, messageId string) error {
	upsertRequest := states.UpsertRequest{
		Value: states.StateEntry{
			ID: operationId,
			Body: map[string]interface{}{
				"StepId":    stepId,
				"PlanId":    planId,
				"Target":    target,
				"Action":    action,
				"namespace": namespace,
				"Remove":    remove,
				"MessageId": messageId,
			}},
	}
	_, err := e.StagingManager.StateProvider.Upsert(ctx, upsertRequest)
	return err
}

// getOperationState retrieves the operation state for the specified operation ID.
func (e *SolutionVendor) getOperationState(ctx context.Context, operationId string) (OperationBody, error) {
	getRequest := states.GetRequest{
		ID: operationId,
	}
	var entry states.StateEntry
	entry, err := e.StagingManager.StateProvider.Get(ctx, getRequest)
	if err != nil {
		return OperationBody{}, err
	}
	var ret OperationBody
	ret, err = e.getOperationBody(entry.Body)
	if err != nil {
		log.ErrorfCtx(ctx, "V(SolutionVendor): Failed to convert to operation state for %s", operationId)
		return OperationBody{}, err
	}
	return ret, err
}

// getOperationBody converts the body to an OperationBody.
func (e *SolutionVendor) getOperationBody(body interface{}) (OperationBody, error) {
	var operationBody OperationBody
	bytes, _ := json.Marshal(body)
	err := json.Unmarshal(bytes, &operationBody)
	if err != nil {
		return OperationBody{}, err
	}
	return operationBody, nil
}

func (e *SolutionVendor) onApplyDeployment(request v1alpha2.COARequest) v1alpha2.COAResponse {
	rContext, span := observability.StartSpan("Solution Vendor", request.Context, &map[string]string{
		"method": "onApplyDeployment",
	})
	defer span.End()

	sLog.InfofCtx(rContext, "V (Solution): onApplyDeployment %s", request.Method)
	namespace, exist := request.Parameters["namespace"]
	if !exist {
		namespace = constants.DefaultScope
	}
	targetName := ""
	if request.Metadata != nil {
		if v, ok := request.Metadata["active-target"]; ok {
			targetName = v
		}
	}
	switch request.Method {
	case fasthttp.MethodPost:
		ctx, span := observability.StartSpan("Apply Deployment", rContext, nil)
		defer span.End()
		deployment := new(model.DeploymentSpec)
		err := utils.UnmarshalJson(request.Body, &deployment)
		if err != nil {
			sLog.ErrorfCtx(ctx, "V (Solution): onApplyDeployment failed - %s", err.Error())
			return v1alpha2.COAResponse{
				State: v1alpha2.InternalError,
				Body:  []byte(err.Error()),
			}
		}
		response := e.doDeploy(ctx, *deployment, namespace, targetName)
		return observ_utils.CloseSpanWithCOAResponse(span, response)
	case fasthttp.MethodGet:
		ctx, span := observability.StartSpan("Get Components", rContext, nil)
		defer span.End()
		deployment := new(model.DeploymentSpec)
		err := utils.UnmarshalJson(request.Body, &deployment)
		if err != nil {
			sLog.ErrorfCtx(ctx, "V (Solution): onApplyDeployment failed - %s", err.Error())
			return v1alpha2.COAResponse{
				State: v1alpha2.InternalError,
				Body:  []byte(err.Error()),
			}
		}
		response := e.doGet(ctx, *deployment, targetName)
		return observ_utils.CloseSpanWithCOAResponse(span, response)
	case fasthttp.MethodDelete:
		ctx, span := observability.StartSpan("Delete Components", rContext, nil)
		defer span.End()
		var deployment model.DeploymentSpec
		err := utils.UnmarshalJson(request.Body, &deployment)
		if err != nil {
			sLog.ErrorfCtx(ctx, "V (Solution): onApplyDeployment failed - %s", err.Error())
			return v1alpha2.COAResponse{
				State: v1alpha2.InternalError,
				Body:  []byte(err.Error()),
			}
		}
		response := e.doRemove(ctx, deployment, namespace, targetName)
		return observ_utils.CloseSpanWithCOAResponse(span, response)
	}
	sLog.ErrorCtx(rContext, "V (Solution): onApplyDeployment failed - 405 method not allowed")
	resp := v1alpha2.COAResponse{
		State:       v1alpha2.MethodNotAllowed,
		Body:        []byte("{\"result\":\"405 - method not allowed\"}"),
		ContentType: "application/json",
	}
	observ_utils.UpdateSpanStatusFromCOAResponse(span, resp)
	return resp
}

func (e *SolutionVendor) doGet(ctx context.Context, deployment model.DeploymentSpec, targetName string) v1alpha2.COAResponse {
	ctx, span := observability.StartSpan("Solution Vendor", ctx, &map[string]string{
		"method": "doGet",
	})
	defer span.End()
	sLog.InfoCtx(ctx, "V (Solution): doGet")

	_, components, err := e.SolutionManager.Get(ctx, deployment, targetName)
	if err != nil {
		sLog.ErrorfCtx(ctx, "V (Solution): doGet failed - %s", err.Error())
		response := v1alpha2.COAResponse{
			State: v1alpha2.InternalError,
			Body:  []byte(err.Error()),
		}
		observ_utils.UpdateSpanStatusFromCOAResponse(span, response)
		return response
	}
	data, _ := json.Marshal(components)
	response := v1alpha2.COAResponse{
		State:       v1alpha2.OK,
		Body:        data,
		ContentType: "application/json",
	}
	observ_utils.UpdateSpanStatusFromCOAResponse(span, response)
	return response
}
func (e *SolutionVendor) doDeploy(ctx context.Context, deployment model.DeploymentSpec, namespace string, targetName string) v1alpha2.COAResponse {
	ctx, span := observability.StartSpan("Solution Vendor", ctx, &map[string]string{
		"method": "doDeploy",
	})
	defer span.End()
	sLog.InfoCtx(ctx, "V (Solution): doDeploy")
	summary, err := e.SolutionManager.Reconcile(ctx, deployment, false, namespace, targetName)
	data, _ := json.Marshal(summary)
	if err != nil {
		sLog.ErrorfCtx(ctx, "V (Solution): doDeploy failed - %s", err.Error())
		response := v1alpha2.COAResponse{
			State: v1alpha2.InternalError,
			Body:  data,
		}
		observ_utils.UpdateSpanStatusFromCOAResponse(span, response)
		return response
	}
	response := v1alpha2.COAResponse{
		State:       v1alpha2.OK,
		Body:        data,
		ContentType: "application/json",
	}
	observ_utils.UpdateSpanStatusFromCOAResponse(span, response)
	return response
}
func (e *SolutionVendor) doRemove(ctx context.Context, deployment model.DeploymentSpec, namespace string, targetName string) v1alpha2.COAResponse {
	ctx, span := observability.StartSpan("Solution Vendor", ctx, &map[string]string{
		"method": "doRemove",
	})
	defer span.End()

	sLog.InfoCtx(ctx, "V (Solution): doRemove")
	summary, err := e.SolutionManager.Reconcile(ctx, deployment, true, namespace, targetName)
	data, _ := json.Marshal(summary)
	if err != nil {
		sLog.ErrorfCtx(ctx, "V (Solution): doRemove failed - %s", err.Error())
		response := v1alpha2.COAResponse{
			State: v1alpha2.InternalError,
			Body:  data,
		}
		observ_utils.UpdateSpanStatusFromCOAResponse(span, response)
		return response
	}
	response := v1alpha2.COAResponse{
		State:       v1alpha2.OK,
		Body:        data,
		ContentType: "application/json",
	}
	observ_utils.UpdateSpanStatusFromCOAResponse(span, response)
	return response
}

<<<<<<< HEAD
// threeStateMerge merges the current, previous, and desired states to create a deployment plan.
func (e *SolutionVendor) threeStateMerge(ctx context.Context, planState *PlanState) (model.DeploymentPlan, *PlanState, error) {
	currentState := model.DeploymentState{}
	currentState.TargetComponent = make(map[string]string)

	for _, StepState := range planState.StepStates {
		for _, c := range StepState.GetResult {
			key := fmt.Sprintf("%s::%s", c.Name, StepState.Target)
			role := c.Type
			if role == "" {
				role = "instance"
			}
			log.InfoCtx(ctx, "V(Solution): Store key value in current key: %s value: %s", key, role)
			currentState.TargetComponent[key] = role
		}
	}
	log.InfoCtx(ctx, "V(Solution): Compute current state %v for Plan ID: %s", currentState, planState.PlanId)
	planState.CurrentState = currentState
	previousDesiredState := e.SolutionManager.GetPreviousState(ctx, planState.Deployment.Instance.ObjectMeta.Name, planState.Namespace)
	log.InfoCtx(ctx, "V(Solution): Get previous desired state %+v", previousDesiredState)
	planState.PreviousDesiredState = previousDesiredState
	var currentDesiredState model.DeploymentState
	currentDesiredState, err := solution.NewDeploymentState(planState.Deployment)
	if err != nil {
		log.ErrorfCtx(ctx, "V(Solution): Failed to get current desired state: %+v", err)
		return model.DeploymentPlan{}, &PlanState{}, err
	}
	log.InfoCtx(ctx, "V(Solution): Get current desired state %+v", currentDesiredState)
	desiredState := currentDesiredState
	if previousDesiredState != nil {
		desiredState = solution.MergeDeploymentStates(&previousDesiredState.State, currentDesiredState)
	}
	log.InfoCtx(ctx, "V(Solution): Get desired state %+v", desiredState)
	if planState.Remove {
		desiredState.MarkRemoveAll()
		log.InfoCtx(ctx, "V(Solution): After remove desired state %+v", desiredState)
	}

	mergedState := solution.MergeDeploymentStates(&currentState, desiredState)
	planState.MergedState = mergedState
	log.InfoCtx(ctx, "get merged state %+v", mergedState)
	Plan, err := solution.PlanForDeployment(planState.Deployment, mergedState)
	if err != nil {
		return model.DeploymentPlan{}, &PlanState{}, err
	}
	e.PlanManager.Plans.Store(planState.PlanId, planState)
	log.InfoCtx(ctx, "V(Solution): Begin to publish topic to deployment plan %v merged state %v get plan %v", planState, mergedState, Plan)
	return Plan, planState, nil
}

func (e *SolutionVendor) UnlockObject(ctx context.Context, lockName string) {
	e.SolutionManager.KeyLockProvider.UnLock(lockName)
}
func (e *SolutionVendor) SaveSummaryInfo(ctx context.Context, planState *PlanState, state model.SummaryState) error {
	return e.SolutionManager.SaveSummary(ctx, planState.Deployment.Instance.ObjectMeta.Name, planState.Deployment.Generation, planState.Deployment.Hash, planState.Summary, state, planState.Namespace)
}

func (e *SolutionVendor) handleAllPlanCompletetion(ctx context.Context, planState *PlanState) error {
	log.InfofCtx(ctx, "handle plan completetion:begin to handle plan completetion %v", planState)
	if err := e.SaveSummaryInfo(ctx, planState, model.SummaryStateDone); err != nil {
		return err
	}
	// update summary
	log.InfoCtx(ctx, "begin to save summary for %s", planState.Deployment.Instance.ObjectMeta.Name)
	planState.MergedState.ClearAllRemoved()
	log.InfoCtx(ctx, "if it is dry run %+v", planState.Deployment.IsDryRun)
	log.InfoCtx(ctx, "get dep %+v", planState.Deployment)
	if !planState.Deployment.IsDryRun {
		if len(planState.MergedState.TargetComponent) == 0 && planState.Remove {
			log.DebugfCtx(ctx, " M (Solution): no assigned components to manage, deleting state")
			e.SolutionManager.StateProvider.Delete(ctx, states.DeleteRequest{
				ID: planState.Deployment.Instance.ObjectMeta.Name,
				Metadata: map[string]interface{}{
					"namespace": planState.Namespace,
					"group":     model.SolutionGroup,
					"version":   "v1",
					"resource":  DeploymentState,
				},
			})
		} else {
			log.InfoCtx(ctx, "begin to save state %s", planState.Deployment.Instance.ObjectMeta.Name)
			log.InfoCtx(ctx, "begin to save state deployment%s", planState.Deployment)
			log.InfoCtx(ctx, "begin to save state deployment%s", planState.MergedState)
			e.SolutionManager.StateProvider.Upsert(ctx, states.UpsertRequest{
				Value: states.StateEntry{
					ID: planState.Deployment.Instance.ObjectMeta.Name,
					Body: solution.SolutionManagerDeploymentState{
						Spec:  planState.Deployment,
						State: planState.MergedState,
					},
				},
				Metadata: map[string]interface{}{
					"namespace": planState.Namespace,
					"group":     model.SolutionGroup,
					"version":   "v1",
					"resource":  DeploymentState,
				},
			})
		}
	}
	if planState.Deployment.IsDryRun {
		planState.Summary.SuccessCount = 0
	}
	if err := e.SolutionManager.ConcludeSummary(ctx, planState.Deployment.Instance.ObjectMeta.Name, planState.Deployment.Generation, planState.Deployment.Hash, planState.Summary, planState.Namespace); err != nil {
		return err
	}
	log.InfoCtx(ctx, "final unlock %s", planState.Deployment.Instance.ObjectMeta.Name)
	// e.SolutionManager.CleanupHeartbeat(ctx, planState.Deployment.Instance.ObjectMeta.Name, planState.Namespace, planState.Remove)
	e.UnlockObject(ctx, api_utils.GenerateKeyLockName(planState.Namespace, planState.Deployment.Instance.ObjectMeta.Name))
	return nil
}

func (p *PlanState) IsExpired() bool {
	log.Info("time now")
	log.Info("time expired")
	return time.Now().After(p.ExpireTime)
}

func (p *PlanState) isCompleted() bool {
	return p.CompletedSteps == p.TotalSteps
}
func (pm *PlanManager) GetPlan(planId string) (*PlanState, bool) {
	if value, ok := pm.Plans.Load(planId); ok {
		return value.(*PlanState), true
	}
	return nil, false
}
func (pm *PlanManager) DeletePlan(planId string) {
	pm.Plans.Delete(planId)
=======
// onGetRequest handles the get request from the remote agent.
func (c *SolutionVendor) onGetRequest(request v1alpha2.COARequest) v1alpha2.COAResponse {
	ctx, span := observability.StartSpan("Solution Vendor", request.Context, &map[string]string{
		"method": "onGetRequest",
	})
	defer span.End()
	var agentRequest model.AgentRequest
	sLog.InfoCtx(ctx, "V(Solution): onGetRequest")
	target := request.Parameters["target"]
	namespace := request.Parameters["namespace"]
	getAll, exists := request.Parameters["getAll"]

	if exists && getAll == "true" {
		// Logic to handle getALL parameter
		sLog.InfoCtx(ctx, "V(Solution): getALL request from remote agent %+v", agentRequest)

		start, startExist := request.Parameters["preindex"]
		if !startExist {
			start = "0"
		}
		sizeStr, sizeExist := request.Parameters["size"]
		var size int
		var err error
		if !sizeExist {
			size = 10
		} else {
			size, err = strconv.Atoi(sizeStr)
			if err != nil {
				// Handle the error, for example, set a default value or return an error
				size = 10
			}
		}

		return c.SolutionManager.GetTaskFromQueueByPaging(ctx, target, namespace, start, size)
	}
	return c.SolutionManager.GetTaskFromQueue(ctx, target, namespace)
}

// onGetResponse handles the get response from the remote agent.
func (c *SolutionVendor) onGetResponse(request v1alpha2.COARequest) v1alpha2.COAResponse {
	ctx, span := observability.StartSpan("Solution Vendor", request.Context, &map[string]string{
		"method": "onGetResponse",
	})
	defer span.End()
	sLog.InfoCtx(ctx, "V (Solution): onGetResponse")
	var asyncResult model.AsyncResult
	err := utils.UnmarshalJson(request.Body, &asyncResult)
	if err != nil {
		sLog.ErrorfCtx(ctx, "V(Solution): onGetResponse failed - %s", err.Error())
		return v1alpha2.COAResponse{
			State: v1alpha2.InternalError,
			Body:  []byte(err.Error()),
		}
	}
	sLog.InfoCtx(ctx, "V(Solution): get async result from remote agent %+v", asyncResult)
	return c.SolutionManager.HandleRemoteAgentExecuteResult(ctx, asyncResult)
>>>>>>> e7e1e1e9
}<|MERGE_RESOLUTION|>--- conflicted
+++ resolved
@@ -11,22 +11,10 @@
 	"encoding/json"
 	"fmt"
 	"strconv"
-<<<<<<< HEAD
-	"time"
-=======
->>>>>>> e7e1e1e9
 
 	"github.com/eclipse-symphony/symphony/api/constants"
 	"github.com/eclipse-symphony/symphony/api/pkg/apis/v1alpha1/managers/solution"
-	"github.com/eclipse-symphony/symphony/api/pkg/apis/v1alpha1/managers/solution/metrics"
-	"github.com/eclipse-symphony/symphony/api/pkg/apis/v1alpha1/managers/stage"
-	"github.com/eclipse-symphony/symphony/api/pkg/apis/v1alpha1/managers/staging"
 	"github.com/eclipse-symphony/symphony/api/pkg/apis/v1alpha1/model"
-<<<<<<< HEAD
-	tgt "github.com/eclipse-symphony/symphony/api/pkg/apis/v1alpha1/providers/target"
-	"github.com/eclipse-symphony/symphony/api/pkg/apis/v1alpha1/utils"
-=======
->>>>>>> e7e1e1e9
 	api_utils "github.com/eclipse-symphony/symphony/api/pkg/apis/v1alpha1/utils"
 	"github.com/eclipse-symphony/symphony/coa/pkg/apis/v1alpha2"
 	"github.com/eclipse-symphony/symphony/coa/pkg/apis/v1alpha2/managers"
@@ -34,29 +22,15 @@
 	observ_utils "github.com/eclipse-symphony/symphony/coa/pkg/apis/v1alpha2/observability/utils"
 	"github.com/eclipse-symphony/symphony/coa/pkg/apis/v1alpha2/providers"
 	"github.com/eclipse-symphony/symphony/coa/pkg/apis/v1alpha2/providers/pubsub"
-<<<<<<< HEAD
-	states "github.com/eclipse-symphony/symphony/coa/pkg/apis/v1alpha2/providers/states"
-=======
 	"github.com/eclipse-symphony/symphony/coa/pkg/apis/v1alpha2/utils"
->>>>>>> e7e1e1e9
 	"github.com/eclipse-symphony/symphony/coa/pkg/apis/v1alpha2/vendors"
-	"github.com/google/uuid"
 	"github.com/valyala/fasthttp"
 )
 
 type SolutionVendor struct {
 	vendors.Vendor
 	SolutionManager *solution.SolutionManager
-	PlanManager     *PlanManager
-	StageManager    *stage.StageManager
-	StagingManager  *staging.StagingManager
-}
-
-func NewPlanManager() *PlanManager {
-	return &PlanManager{}
-}
-
-var apiOperationMetrics *metrics.Metrics
+}
 
 func (o *SolutionVendor) GetInfo() vendors.VendorInfo {
 	return vendors.VendorInfo{
@@ -72,31 +46,14 @@
 		return err
 	}
 	for _, m := range e.Managers {
-		if c, ok := m.(*stage.StageManager); ok {
-			e.StageManager = c
-		}
-		if c, ok := m.(*staging.StagingManager); ok {
-			e.StagingManager = c
-		}
 		if c, ok := m.(*solution.SolutionManager); ok {
 			e.SolutionManager = c
 		}
 	}
-	e.PlanManager = NewPlanManager()
-	if e.StageManager == nil {
-		return v1alpha2.NewCOAError(nil, "stage manager is not supplied", v1alpha2.MissingConfig)
-	}
-	if e.StagingManager == nil {
-		return v1alpha2.NewCOAError(nil, "staging manager is not supplied", v1alpha2.MissingConfig)
-	}
 	if e.SolutionManager == nil {
 		return v1alpha2.NewCOAError(nil, "solution manager is not supplied", v1alpha2.MissingConfig)
 	}
-<<<<<<< HEAD
-	e.Vendor.Context.Subscribe(DeploymentStepTopic, v1alpha2.EventHandler{
-=======
 	e.Vendor.Context.Subscribe(model.DeploymentStepTopic, v1alpha2.EventHandler{
->>>>>>> e7e1e1e9
 		Handler: func(topic string, event v1alpha2.Event) error {
 			ctx := context.TODO()
 			if event.Context != nil {
@@ -104,11 +61,7 @@
 			}
 			log.InfoCtx(ctx, "V(Solution): subscribe deployment-step and begin to apply step ")
 			// get data
-<<<<<<< HEAD
-			err := e.handleDeploymentStep(ctx, event)
-=======
 			err := e.SolutionManager.HandleDeploymentStep(ctx, event)
->>>>>>> e7e1e1e9
 			if err != nil {
 				log.ErrorfCtx(ctx, "V(Solution): Failed to handle deployment-step: %v", err)
 			}
@@ -116,11 +69,7 @@
 		},
 		Group: "Solution-vendor",
 	})
-<<<<<<< HEAD
-	e.Vendor.Context.Subscribe(DeploymentPlanTopic, v1alpha2.EventHandler{
-=======
 	e.Vendor.Context.Subscribe(model.DeploymentPlanTopic, v1alpha2.EventHandler{
->>>>>>> e7e1e1e9
 		Handler: func(topic string, event v1alpha2.Event) error {
 			ctx := context.TODO()
 			if event.Context != nil {
@@ -128,11 +77,7 @@
 			}
 
 			log.InfoCtx(ctx, "V(Solution): Begin to execute deployment-plan")
-<<<<<<< HEAD
-			err := e.handleDeploymentPlan(ctx, event)
-=======
 			err := e.SolutionManager.HandleDeploymentPlan(ctx, event)
->>>>>>> e7e1e1e9
 			if err != nil {
 				log.ErrorfCtx(ctx, "V(Solution): Failed to handle deployment plan: %v", err)
 			}
@@ -140,21 +85,13 @@
 		},
 		Group: "stage-vendor",
 	})
-<<<<<<< HEAD
-	e.Vendor.Context.Subscribe(CollectStepResultTopic, v1alpha2.EventHandler{
-=======
 	e.Vendor.Context.Subscribe(model.CollectStepResultTopic, v1alpha2.EventHandler{
->>>>>>> e7e1e1e9
 		Handler: func(topic string, event v1alpha2.Event) error {
 			ctx := event.Context
 			if ctx == nil {
 				ctx = context.TODO()
 			}
-<<<<<<< HEAD
-			err := e.handleStepResult(ctx, event)
-=======
 			err := e.SolutionManager.HandleStepResult(ctx, event)
->>>>>>> e7e1e1e9
 			if err != nil {
 				log.ErrorfCtx(ctx, "V(Solution): Failed to handle step result: %v", err)
 				return err
@@ -163,271 +100,6 @@
 		},
 		Group: "stage-vendor",
 	})
-<<<<<<< HEAD
-	return nil
-}
-func (e *SolutionVendor) handleDeploymentPlan(ctx context.Context, event v1alpha2.Event) error {
-	var planEnvelope PlanEnvelope
-	jData, _ := json.Marshal(event.Body)
-	err := json.Unmarshal(jData, &planEnvelope)
-	if err != nil {
-		log.ErrorCtx(ctx, "failed to unmarshal plan envelope :%v", err)
-		return err
-	}
-
-	planState := e.createPlanState(ctx, planEnvelope)
-	lockName := api_utils.GenerateKeyLockName(planState.Namespace, planState.Deployment.Instance.ObjectMeta.Name)
-	e.SolutionManager.KeyLockProvider.TryLock(lockName)
-	log.InfoCtx(ctx, "begin to save summary for %s", planEnvelope.PlanId)
-	if err := e.SaveSummaryInfo(ctx, planState, model.SummaryStateRunning); err != nil {
-		return err
-	}
-	if planState.isCompleted() {
-		return e.handlePlanComplete(ctx, planState)
-
-	}
-	for stepId, step := range planEnvelope.Plan.Steps {
-		switch planEnvelope.Phase {
-		case PhaseGet:
-			log.InfoCtx(ctx, "phase get begin deployment %+v", planEnvelope.Deployment)
-			if err := e.publishDeploymentStep(ctx, stepId, planState, planEnvelope.Remove, planState.Steps[stepId]); err != nil {
-				return err
-			}
-		case PhaseApply:
-			planState.Summary.PlannedDeployment += len(step.Components)
-		}
-	}
-
-	switch planEnvelope.Phase {
-	case PhaseApply:
-		log.InfoCtx(ctx, "V(Solution): publish deployment step id %s step %+v", 0, planEnvelope.Plan.Steps[0].Role)
-		if err := e.publishDeploymentStep(ctx, 0, planState, planEnvelope.Remove, planState.Steps[0]); err != nil {
-			return err
-		}
-	}
-	log.InfoCtx(ctx, "V(Solution): store plan id %s in map %+v", planEnvelope.PlanId)
-	e.PlanManager.Plans.Store(planEnvelope.PlanId, planState)
-	return nil
-}
-func (e *SolutionVendor) publishDeploymentStep(ctx context.Context, stepId int, planState *PlanState, remove bool, step model.DeploymentStep) error {
-	log.InfoCtx(ctx, "V(Solution): publish deployment step for PlanId %s StepId %s", planState.PlanId, stepId)
-	if err := e.Vendor.Context.Publish(DeploymentStepTopic, v1alpha2.Event{
-		Body: StepEnvelope{
-			Step:      step,
-			StepId:    stepId,
-			Remove:    remove,
-			PlanState: planState,
-		},
-		Context: ctx,
-	}); err != nil {
-		log.InfoCtx(ctx, "V(Solution): publish deployment step failed PlanId %s, stepId %s", planState.PlanId, stepId)
-		return err
-	}
-	return nil
-}
-func (e *SolutionVendor) publishStepResult(ctx context.Context, target string, planId string, stepId int, Error error, getResult []model.ComponentSpec, applyResult map[string]model.ComponentResultSpec) error {
-	errorString := ""
-	if Error != nil {
-		errorString = Error.Error()
-	}
-	return e.Vendor.Context.Publish(CollectStepResultTopic, v1alpha2.Event{
-		Body: StepResult{
-			Target:      target,
-			PlanId:      planId,
-			StepId:      stepId,
-			GetResult:   getResult,
-			ApplyResult: applyResult,
-			Timestamp:   time.Now(),
-			Error:       errorString,
-		},
-	})
-}
-
-// create inital plan state
-func (e *SolutionVendor) createPlanState(ctx context.Context, planEnvelope PlanEnvelope) *PlanState {
-	return &PlanState{
-		PlanId:     planEnvelope.PlanId,
-		StartTime:  time.Now(),
-		TotalSteps: len(planEnvelope.Plan.Steps),
-		Phase:      planEnvelope.Phase,
-		Summary: model.SummarySpec{
-			TargetResults:       make(map[string]model.TargetResultSpec),
-			TargetCount:         len(planEnvelope.Deployment.Targets),
-			SuccessCount:        0,
-			AllAssignedDeployed: true,
-			JobID:               planEnvelope.Deployment.JobID,
-			IsRemoval:           planEnvelope.Remove,
-		},
-		PreviousDesiredState: planEnvelope.PreviousDesiredState,
-		CompletedSteps:       0,
-		MergedState:          planEnvelope.MergedState,
-		Deployment:           planEnvelope.Deployment,
-		Namespace:            planEnvelope.Namespace,
-		Remove:               planEnvelope.Remove,
-		TargetResult:         make(map[string]int),
-		CurrentState:         planEnvelope.CurrentState,
-		StepStates:           make([]StepState, len(planEnvelope.Plan.Steps)),
-		Steps:                planEnvelope.Plan.Steps,
-	}
-}
-
-// saveStepResult updates the plan state with the step result and saves the summary.
-func (e *SolutionVendor) saveStepResult(ctx context.Context, planState *PlanState, stepResult StepResult) error {
-	// Log the update of plan state with the step result
-	log.InfoCtx(ctx, "V(Solution): Update plan state %v with step result %v phase %s", planState, stepResult, planState.Phase)
-	planState.CompletedSteps++
-	lockName := api_utils.GenerateKeyLockName(planState.Namespace, planState.Deployment.Instance.ObjectMeta.Name)
-	e.SolutionManager.KeyLockProvider.TryLock(lockName)
-	switch planState.Phase {
-	case PhaseGet:
-		// Update the GetResult for the specific step
-		planState.StepStates[stepResult.StepId].GetResult = stepResult.GetResult
-	case PhaseApply:
-		if stepResult.Error != "" {
-			// Handle error case and update the target result status and message
-			targetResultStatus := fmt.Sprintf("%s Failed", deploymentTypeMap[planState.Remove])
-			targetResultMessage := fmt.Sprintf("Failed to create provider %s, err: %s", deploymentTypeMap[planState.Remove], stepResult.Error)
-			targetResultSpec := model.TargetResultSpec{Status: targetResultStatus, Message: targetResultMessage, ComponentResults: stepResult.ApplyResult}
-			planState.Summary.UpdateTargetResult(stepResult.Target, targetResultSpec)
-			planState.Summary.AllAssignedDeployed = false
-			for _, ret := range stepResult.ApplyResult {
-				if (!planState.Remove && ret.Status == v1alpha2.Updated) || (planState.Remove && ret.Status == v1alpha2.Deleted) {
-					planState.Summary.CurrentDeployed++
-				}
-			}
-			if planState.TargetResult[stepResult.Target] == 1 || planState.TargetResult[stepResult.Target] == 0 {
-				planState.TargetResult[stepResult.Target] = -1
-				planState.Summary.SuccessCount -= planState.TargetResult[stepResult.Target]
-			}
-			return e.handleAllPlanCompletetion(ctx, planState)
-		} else {
-			// Handle success case and update the target result status and message
-			targetResultSpec := model.TargetResultSpec{Status: "OK", Message: "", ComponentResults: stepResult.ApplyResult}
-			planState.Summary.UpdateTargetResult(stepResult.Target, targetResultSpec)
-			log.InfoCtx(ctx, "Update plan state target spec %v", targetResultSpec)
-			planState.Summary.CurrentDeployed += len(stepResult.ApplyResult)
-			if planState.TargetResult[stepResult.Target] == 0 {
-				planState.TargetResult[stepResult.Target] = 1
-				planState.Summary.SuccessCount++
-			}
-			// publish next step execute event
-			if stepResult.StepId != planState.TotalSteps-1 {
-				log.InfoCtx(ctx, "V(Solution): publish deployment step id %s step %+v", stepResult.StepId+1, planState.Steps[stepResult.StepId+1].Role)
-				if err := e.publishDeploymentStep(ctx, stepResult.StepId+1, planState, planState.Remove, planState.Steps[stepResult.StepId+1]); err != nil {
-					log.InfoCtx(ctx, "V(Solution): publish deployment step failed PlanId %s, stepId %s", planState.PlanId, 0)
-				}
-			}
-		}
-
-		// If no components are deployed, set success count to target count
-		if planState.Summary.CurrentDeployed == 0 && planState.Summary.AllAssignedDeployed {
-			planState.Summary.SuccessCount = planState.Summary.TargetCount
-		}
-
-		// Save the summary information
-		log.InfoCtx(ctx, "Begin to save summary for %s", planState.Deployment.Instance.ObjectMeta.Name)
-		if err := e.SaveSummaryInfo(ctx, planState, model.SummaryStateRunning); err != nil {
-			log.ErrorfCtx(ctx, "Failed to save summary progress: %v", err)
-		}
-	}
-
-	// Store the updated plan state
-	e.PlanManager.Plans.Store(planState.PlanId, planState)
-
-	// Check if all steps are completed and handle plan completion
-	if planState.isCompleted() {
-		err := e.handlePlanComplete(ctx, planState)
-		if err != nil {
-			log.InfoCtx(ctx, "V(Solution): handle plan Complete failed %+v", err)
-			lockName := api_utils.GenerateKeyLockName(planState.Namespace, planState.Deployment.Instance.ObjectMeta.Name)
-			e.UnlockObject(ctx, lockName)
-		}
-	}
-	return nil
-}
-
-// handleGetPlanCompletetion handles the completion of the get plan phase.
-func (e *SolutionVendor) handleGetPlanCompletetion(ctx context.Context, planState *PlanState) error {
-	// Collect result
-	log.InfoCtx(ctx, "V(Solution): Begin to get current state %v", planState)
-	Plan, planState, err := e.threeStateMerge(ctx, planState)
-	if err != nil {
-		log.ErrorfCtx(ctx, "V(Solution): Failed to merge states: %v", err)
-		return err
-	}
-	e.Vendor.Context.Publish(DeploymentPlanTopic, v1alpha2.Event{
-		Metadata: map[string]string{
-			"Id": planState.Deployment.JobID,
-		},
-		Body: PlanEnvelope{
-			Plan:                 Plan,
-			Deployment:           planState.Deployment,
-			MergedState:          planState.MergedState,
-			CurrentState:         planState.CurrentState,
-			PreviousDesiredState: planState.PreviousDesiredState,
-			PlanId:               planState.PlanId,
-			Remove:               planState.Remove,
-			Namespace:            planState.Namespace,
-			Phase:                PhaseApply,
-		},
-		Context: ctx,
-	})
-	return nil
-}
-
-// handlePlanComplete handles the completion of a plan and updates its status.
-func (e *SolutionVendor) handlePlanComplete(ctx context.Context, planState *PlanState) error {
-	log.InfoCtx(ctx, "V(Solution): Plan state %s is completed %v", planState.Phase, planState)
-	if !planState.Summary.AllAssignedDeployed {
-		planState.Status = "failed"
-	}
-	log.InfoCtx(ctx, "V(Solution): Plan state is completed %v", planState.Summary.AllAssignedDeployed)
-	switch planState.Phase {
-	case PhaseGet:
-		if err := e.handleGetPlanCompletetion(ctx, planState); err != nil {
-			e.PlanManager.DeletePlan(planState.PlanId)
-			return err
-		}
-	case PhaseApply:
-		if err := e.handleAllPlanCompletetion(ctx, planState); err != nil {
-			e.PlanManager.DeletePlan(planState.PlanId)
-			return err
-		}
-		e.PlanManager.DeletePlan(planState.PlanId)
-	}
-
-	return nil
-}
-
-// handleStepResult processes the event and updates the plan state accordingly.
-func (e *SolutionVendor) handleStepResult(ctx context.Context, event v1alpha2.Event) error {
-	var stepResult StepResult
-	// Marshal the event body to JSON
-	jData, _ := json.Marshal(event.Body)
-	log.InfofCtx(ctx, "Received event body: %s", string(jData))
-
-	// Unmarshal the JSON data into stepResult
-	if err := json.Unmarshal(jData, &stepResult); err != nil {
-		log.ErrorfCtx(ctx, "Failed to unmarshal step result: %v", err)
-		return err
-	}
-
-	planId := stepResult.PlanId
-	// Load the plan state object from the PlanManager
-	planStateObj, exists := e.PlanManager.Plans.Load(planId)
-	if !exists {
-		return fmt.Errorf("Plan not found: %s", planId)
-	}
-	planState := planStateObj.(*PlanState)
-	lockName := api_utils.GenerateKeyLockName(planState.Namespace, planState.Deployment.Instance.ObjectMeta.Name)
-	e.SolutionManager.KeyLockProvider.TryLock(lockName)
-	// Update the plan state in the map and save the summary
-	if err := e.saveStepResult(ctx, planState, stepResult); err != nil {
-		log.ErrorCtx(ctx, "Failed to handle step result: %v", err)
-		return err
-	}
-=======
->>>>>>> e7e1e1e9
 	return nil
 }
 
@@ -468,158 +140,10 @@
 			Version: o.Version,
 			Handler: o.onGetResponse,
 		},
-<<<<<<< HEAD
-	}
-}
-func (e *SolutionVendor) handleDeploymentStep(ctx context.Context, event v1alpha2.Event) error {
-	var stepEnvelope StepEnvelope
-	jData, err := json.Marshal(event.Body)
-	if err != nil {
-		log.ErrorfCtx(ctx, "V (Solution): failed to unmarshal event body: %v", err)
-		return err
-	}
-	if err := json.Unmarshal(jData, &stepEnvelope); err != nil {
-		log.ErrorfCtx(ctx, "V (Solution): failed to unmarshal step envelope: %v", err)
-		return err
-	}
-	lockName := api_utils.GenerateKeyLockName(stepEnvelope.PlanState.Namespace, stepEnvelope.PlanState.Deployment.Instance.ObjectMeta.Name)
-	e.SolutionManager.KeyLockProvider.TryLock(lockName)
-	if stepEnvelope.Step.Role == "container" {
-		stepEnvelope.Step.Role = "instance"
-	}
-	switch stepEnvelope.PlanState.Phase {
-	case PhaseGet:
-		return e.handlePhaseGet(ctx, stepEnvelope)
-	case PhaseApply:
-		return e.handlePhaseApply(ctx, stepEnvelope)
-=======
->>>>>>> e7e1e1e9
-	}
-	return nil
-}
-<<<<<<< HEAD
-func findAgentFromDeploymentState(deployment model.DeploymentSpec, targetName string) bool {
-	// find targt component
-	targetSpec := deployment.Targets[targetName]
-	log.Info("compare between state and target name %s, %+v", targetName, targetSpec)
-	for _, component := range targetSpec.Spec.Components {
-		log.Info("compare between state and target name %+v, %s", component, component.Name)
-		if component.Type == "remote-agent" {
-			log.Info("It is remote call ")
-			return true
-		} else {
-			log.Info(" it is not remote call target Name %s", targetName)
-		}
-	}
-	return false
-}
-
-func (e *SolutionVendor) handlePhaseGet(ctx context.Context, stepEnvelope StepEnvelope) error {
-	if findAgentFromDeploymentState(stepEnvelope.PlanState.Deployment, stepEnvelope.Step.Target) {
-		return e.enqueueProviderGetRequest(ctx, stepEnvelope)
-	}
-	return e.getProviderAndExecute(ctx, stepEnvelope)
-}
-func (e *SolutionVendor) enqueueProviderGetRequest(ctx context.Context, stepEnvelope StepEnvelope) error {
-	operationId := uuid.New().String()
-	providerGetRequest := &ProviderGetRequest{
-		AgentRequest: AgentRequest{
-			OperationID: operationId,
-			Provider:    stepEnvelope.Step.Role,
-			Action:      string(PhaseGet),
-		},
-		References: stepEnvelope.Step.Components,
-		Deployment: stepEnvelope.PlanState.Deployment,
-	}
-
-	log.InfoCtx(ctx, "V(Solution): Enqueue get message %s-%s %+v ", stepEnvelope.Step.Target, stepEnvelope.PlanState.Namespace, providerGetRequest)
-	messageID, err := e.StagingManager.QueueProvider.Enqueue(fmt.Sprintf("%s-%s", stepEnvelope.Step.Target, stepEnvelope.PlanState.Namespace), providerGetRequest)
-	if err != nil {
-		log.ErrorCtx(ctx, "V(Solution): Error in enqueue message %s", fmt.Sprintf("%s-%s", stepEnvelope.Step.Target, stepEnvelope.PlanState.Namespace))
-		return err
-	}
-	err = e.upsertOperationState(ctx, operationId, stepEnvelope.StepId, stepEnvelope.PlanState.PlanId, stepEnvelope.Step.Target, stepEnvelope.PlanState.Phase, stepEnvelope.PlanState.Namespace, stepEnvelope.Remove, messageID)
-	if err != nil {
-		log.ErrorCtx(ctx, "V(Solution) Error in insert operation Id %s", operationId)
-		return e.publishStepResult(ctx, stepEnvelope.Step.Target, stepEnvelope.PlanState.PlanId, stepEnvelope.StepId, err, []model.ComponentSpec{}, map[string]model.ComponentResultSpec{})
-	}
-	return err
-}
-
-func (e *SolutionVendor) getProviderAndExecute(ctx context.Context, stepEnvelope StepEnvelope) error {
-	provider, err := e.SolutionManager.GetTargetProviderForStep(stepEnvelope.Step.Target, stepEnvelope.Step.Role, stepEnvelope.PlanState.Deployment, stepEnvelope.PlanState.PreviousDesiredState)
-	if err != nil {
-		log.ErrorfCtx(ctx, " M (Solution): failed to create provider & Failed to save summary progress: %v", err)
-		return e.publishStepResult(ctx, stepEnvelope.Step.Target, stepEnvelope.PlanState.PlanId, stepEnvelope.StepId, err, []model.ComponentSpec{}, map[string]model.ComponentResultSpec{})
-	}
-	dep := stepEnvelope.PlanState.Deployment
-	dep.ActiveTarget = stepEnvelope.Step.Target
-	getResult, stepError := (provider.(tgt.ITargetProvider)).Get(ctx, dep, stepEnvelope.Step.Components)
-	if stepError != nil {
-		log.ErrorCtx(ctx, "V(Solution) Error in get target current states %+v", stepError)
-		return e.publishStepResult(ctx, stepEnvelope.Step.Target, stepEnvelope.PlanState.PlanId, stepEnvelope.StepId, err, []model.ComponentSpec{}, map[string]model.ComponentResultSpec{})
-	}
-	return e.publishStepResult(ctx, stepEnvelope.Step.Target, stepEnvelope.PlanState.PlanId, stepEnvelope.StepId, err, getResult, map[string]model.ComponentResultSpec{})
-}
-
-func (e *SolutionVendor) handlePhaseApply(ctx context.Context, stepEnvelope StepEnvelope) error {
-	if findAgentFromDeploymentState(stepEnvelope.PlanState.Deployment, stepEnvelope.Step.Target) {
-		return e.enqueueProviderApplyRequest(ctx, stepEnvelope)
-	}
-	return e.applyProviderAndExecute(ctx, stepEnvelope)
-}
-
-func (e *SolutionVendor) enqueueProviderApplyRequest(ctx context.Context, stepEnvelope StepEnvelope) error {
-	operationId := uuid.New().String()
-	providApplyRequest := &ProviderApplyRequest{
-		AgentRequest: AgentRequest{
-			OperationID: operationId,
-			Provider:    stepEnvelope.Step.Role,
-			Action:      string(PhaseApply),
-		},
-		Deployment: stepEnvelope.PlanState.Deployment,
-		Step:       stepEnvelope.Step,
-		IsDryRun:   stepEnvelope.PlanState.Deployment.IsDryRun,
-	}
-	messageId, err := e.StagingManager.QueueProvider.Enqueue(fmt.Sprintf("%s-%s", stepEnvelope.Step.Target, stepEnvelope.PlanState.Namespace), providApplyRequest)
-	if err != nil {
-		return err
-	}
-	log.InfoCtx(ctx, "V(Solution): Enqueue apply message %s-%s %+v ", stepEnvelope.Step.Target, stepEnvelope.PlanState.Namespace, providApplyRequest)
-	err = e.upsertOperationState(ctx, operationId, stepEnvelope.StepId, stepEnvelope.PlanState.PlanId, stepEnvelope.Step.Target, stepEnvelope.PlanState.Phase, stepEnvelope.PlanState.Namespace, stepEnvelope.Remove, messageId)
-	if err != nil {
-		log.ErrorCtx(ctx, "error in insert operation Id %s", operationId)
-		return e.publishStepResult(ctx, stepEnvelope.Step.Target, stepEnvelope.PlanState.PlanId, stepEnvelope.StepId, err, []model.ComponentSpec{}, map[string]model.ComponentResultSpec{})
-	}
-	return err
-}
-
-func (e *SolutionVendor) applyProviderAndExecute(ctx context.Context, stepEnvelope StepEnvelope) error {
-	// get provider todo : is dry run
-	provider, err := e.SolutionManager.GetTargetProviderForStep(stepEnvelope.Step.Target, stepEnvelope.Step.Role, stepEnvelope.PlanState.Deployment, stepEnvelope.PlanState.PreviousDesiredState)
-	if err != nil {
-		log.ErrorfCtx(ctx, " M (Solution): failed to create provider & Failed to save summary progress: %v", err)
-		return e.publishStepResult(ctx, stepEnvelope.Step.Target, stepEnvelope.PlanState.PlanId, stepEnvelope.StepId, err, []model.ComponentSpec{}, map[string]model.ComponentResultSpec{})
-	}
-	previousDesiredState := stepEnvelope.PlanState.PreviousDesiredState
-	currentState := stepEnvelope.PlanState.CurrentState
-	step := stepEnvelope.Step
-	if previousDesiredState != nil {
-		testState := solution.MergeDeploymentStates(&previousDesiredState.State, currentState)
-		if e.SolutionManager.CanSkipStep(ctx, step, step.Target, provider.(tgt.ITargetProvider), previousDesiredState.State.Components, testState) {
-			log.InfofCtx(ctx, " M (Solution): skipping step with role %s on target %s", step.Role, step.Target)
-			return e.publishStepResult(ctx, stepEnvelope.Step.Target, stepEnvelope.PlanState.PlanId, stepEnvelope.StepId, nil, []model.ComponentSpec{}, map[string]model.ComponentResultSpec{})
-		}
-	}
-	componentResults, stepError := (provider.(tgt.ITargetProvider)).Apply(ctx, stepEnvelope.PlanState.Deployment, stepEnvelope.Step, stepEnvelope.PlanState.Deployment.IsDryRun)
-	return e.publishStepResult(ctx, stepEnvelope.Step.Target, stepEnvelope.PlanState.PlanId, stepEnvelope.StepId, stepError, []model.ComponentSpec{}, componentResults)
-}
-
-func (e *SolutionVendor) onQueue(request v1alpha2.COARequest) v1alpha2.COAResponse {
-=======
+	}
+}
 
 func (c *SolutionVendor) onQueue(request v1alpha2.COARequest) v1alpha2.COAResponse {
->>>>>>> e7e1e1e9
 	rContext, span := observability.StartSpan("Solution Vendor", request.Context, &map[string]string{
 		"method": "onQueue",
 	})
@@ -645,7 +169,7 @@
 				ContentType: "application/json",
 			})
 		}
-		summary, err := e.SolutionManager.GetSummary(ctx, instance, namespace)
+		summary, err := c.SolutionManager.GetSummary(ctx, instance, namespace)
 		data, _ := json.Marshal(summary)
 		if err != nil {
 			sLog.ErrorfCtx(ctx, "V (Solution): onQueue failed - %s", err.Error())
@@ -711,7 +235,7 @@
 		if delete == "true" {
 			action = v1alpha2.JobDelete
 		}
-		e.Vendor.Context.Publish("job", v1alpha2.Event{
+		c.Vendor.Context.Publish("job", v1alpha2.Event{
 			Metadata: map[string]string{
 				"objectType": objectType,
 				"namespace":  namespace,
@@ -743,7 +267,7 @@
 			})
 		}
 
-		err := e.SolutionManager.DeleteSummary(ctx, instance, namespace)
+		err := c.SolutionManager.DeleteSummary(ctx, instance, namespace)
 		if err != nil {
 			sLog.ErrorfCtx(ctx, "V (Solution): onQueue DeleteSummary failed - %s", err.Error())
 			return observ_utils.CloseSpanWithCOAResponse(span, v1alpha2.COAResponse{
@@ -764,11 +288,7 @@
 	})
 }
 
-<<<<<<< HEAD
-func (e *SolutionVendor) onReconcile(request v1alpha2.COARequest) v1alpha2.COAResponse {
-=======
 func (c *SolutionVendor) onReconcile(request v1alpha2.COARequest) v1alpha2.COAResponse {
->>>>>>> e7e1e1e9
 	rContext, span := observability.StartSpan("Solution Vendor", request.Context, &map[string]string{
 		"method": "onReconcile",
 	})
@@ -792,12 +312,6 @@
 				Body:  []byte(err.Error()),
 			})
 		}
-		lockName := api_utils.GenerateKeyLockName(namespace, deployment.Instance.ObjectMeta.Name)
-		// if !e.SolutionManager.KeyLockProvider.TryLock(api_utils.GenerateKeyLockName(namespace, deployment.Instance.ObjectMeta.Name)) {
-		// 	log.Info("can not get lock %s", lockName)
-		// }
-		e.SolutionManager.KeyLockProvider.Lock(lockName)
-		log.InfoCtx(ctx, "lock succeed %s", lockName)
 		delete := request.Parameters["delete"]
 		remove := delete == "true"
 		targetName := ""
@@ -806,134 +320,15 @@
 				targetName = v
 			}
 		}
-<<<<<<< HEAD
-		log.InfoCtx(ctx, "get deployment %+v", deployment)
-		log.InfofCtx(ctx, " M (Solution): reconciling deployment.InstanceName: %s, deployment.SolutionName: %s, remove: %t, namespace: %s, targetName: %s, generation: %s, jobID: %s",
-			deployment.Instance.ObjectMeta.Name,
-			deployment.SolutionName,
-			remove,
-			namespace,
-			targetName,
-			deployment.Generation,
-			deployment.JobID)
-		previousDesiredState := e.SolutionManager.GetPreviousState(ctx, deployment.Instance.ObjectMeta.Name, namespace)
-		// create new deployment state
-		var state model.DeploymentState
-		state, err = solution.NewDeploymentState(deployment)
-		if err != nil {
-			log.ErrorfCtx(ctx, " M (Solution): failed to create manager state for deployment: %+v", err)
-			e.UnlockObject(ctx, lockName)
-			return observ_utils.CloseSpanWithCOAResponse(span, v1alpha2.COAResponse{
-				State:       v1alpha2.MethodNotAllowed,
-				Body:        []byte("{\"result\":\"405 - method not allowed\"}"),
-				ContentType: "application/json",
-			})
-		}
-		// save summary
-		summary := model.SummarySpec{
-			TargetResults:       make(map[string]model.TargetResultSpec),
-			TargetCount:         len(deployment.Targets),
-			SuccessCount:        0,
-			AllAssignedDeployed: false,
-			JobID:               deployment.JobID,
-		}
-=======
 		summary, err := c.SolutionManager.AsyncReconcile(ctx, deployment, remove, namespace, targetName)
->>>>>>> e7e1e1e9
 		data, _ := json.Marshal(summary)
-		err = e.SolutionManager.SaveSummary(ctx, deployment.Instance.ObjectMeta.Name, deployment.Generation, deployment.Hash, summary, model.SummaryStateRunning, namespace)
-		if err != nil {
-			log.ErrorfCtx(ctx, " M (Solution): failed to create manager state for deployment: %+v", err)
-			e.UnlockObject(ctx, lockName)
-			e.SolutionManager.ConcludeSummary(ctx, deployment.Instance.ObjectMeta.Name, deployment.Generation, deployment.Hash, summary, namespace)
-			return observ_utils.CloseSpanWithCOAResponse(span, v1alpha2.COAResponse{
-				State:       v1alpha2.InternalError,
-				Body:        []byte(fmt.Sprintf("{\"result\":\"500 - M (Solution): failed to save summary: %+v\"}", err)),
-				ContentType: "application/json",
-			})
-		}
-
-		// stopCh := make(chan struct{})
-		// defer close(stopCh)
-		// go e.SolutionManager.SendHeartbeat(ctx, deployment.Instance.ObjectMeta.Name, namespace, remove, stopCh)
-
-		// get the components count for the deployment
-		componentCount := len(deployment.Solution.Spec.Components)
-		apiOperationMetrics.ApiComponentCount(
-			componentCount,
-			metrics.ReconcileOperation,
-			metrics.UpdateOperationType,
-		)
-
-		if e.SolutionManager.VendorContext != nil && e.SolutionManager.VendorContext.EvaluationContext != nil {
-			context := e.SolutionManager.VendorContext.EvaluationContext.Clone()
-			context.DeploymentSpec = deployment
-			context.Value = deployment
-			context.Component = ""
-			context.Namespace = namespace
-			context.Context = ctx
-			deployment, err = api_utils.EvaluateDeployment(*context)
-			if err != nil {
-				if remove {
-					log.InfofCtx(ctx, " M (Solution): skipped failure to evaluate deployment spec: %+v", err)
-				} else {
-					summary.SummaryMessage = "failed to evaluate deployment spec: " + err.Error()
-					data, _ = json.Marshal(summary)
-					log.ErrorfCtx(ctx, " M (Solution): failed to evaluate deployment spec: %+v", err)
-					e.SolutionManager.ConcludeSummary(ctx, deployment.Instance.ObjectMeta.Name, deployment.Generation, deployment.Hash, summary, namespace)
-					log.InfoCtx(ctx, "unlock7")
-					e.UnlockObject(ctx, lockName)
-					return observ_utils.CloseSpanWithCOAResponse(span, v1alpha2.COAResponse{
-						State: v1alpha2.GetErrorState(err),
-						Body:  data,
-					})
-				}
-			}
-
-		}
-		// e.SolutionManager.KeyLockProvider.Lock(api_utils.GenerateKeyLockName(namespace, deployment.Instance.ObjectMeta.Name))
-		// Generate new deployment plan for deployment
-		initalPlan, err := solution.PlanForDeployment(deployment, state)
-		if err != nil {
-			e.SolutionManager.ConcludeSummary(ctx, deployment.Instance.ObjectMeta.Name, deployment.Generation, deployment.Hash, summary, namespace)
-			log.ErrorfCtx(ctx, " M (Solution): failed initalPlan for deployment: %+v", err)
-			e.UnlockObject(ctx, lockName)
+		if err != nil {
+			sLog.ErrorfCtx(ctx, "V (Solution): onReconcile failed POST - reconcile %s", err.Error())
 			return observ_utils.CloseSpanWithCOAResponse(span, v1alpha2.COAResponse{
 				State: v1alpha2.GetErrorState(err),
 				Body:  data,
 			})
 		}
-
-		// remove no use steps
-		var stepList []model.DeploymentStep
-		for _, step := range initalPlan.Steps {
-			if e.SolutionManager.IsTarget && !api_utils.ContainsString(e.SolutionManager.TargetNames, step.Target) {
-				continue
-			}
-			if targetName != "" && targetName != step.Target {
-				continue
-			}
-			stepList = append(stepList, step)
-		}
-		initalPlan.Steps = stepList
-		log.InfoCtx(ctx, "publish topic for object %s", deployment.Instance.ObjectMeta.Name)
-		e.Vendor.Context.Publish(DeploymentPlanTopic, v1alpha2.Event{
-			Metadata: map[string]string{
-				"Id": deployment.JobID,
-			},
-			Body: PlanEnvelope{
-				Plan:                 initalPlan,
-				Deployment:           deployment,
-				MergedState:          model.DeploymentState{},
-				PreviousDesiredState: previousDesiredState,
-				PlanId:               uuid.New().String(),
-				Remove:               delete == "true",
-				Namespace:            namespace,
-				Phase:                PhaseGet,
-			},
-			Context: ctx,
-		})
-
 		return observ_utils.CloseSpanWithCOAResponse(span, v1alpha2.COAResponse{
 			State:       v1alpha2.OK,
 			Body:        data,
@@ -948,14 +343,163 @@
 	})
 }
 
+func (c *SolutionVendor) onApplyDeployment(request v1alpha2.COARequest) v1alpha2.COAResponse {
+	rContext, span := observability.StartSpan("Solution Vendor", request.Context, &map[string]string{
+		"method": "onApplyDeployment",
+	})
+	defer span.End()
+
+	sLog.InfofCtx(rContext, "V (Solution): onApplyDeployment %s", request.Method)
+	namespace, exist := request.Parameters["namespace"]
+	if !exist {
+		namespace = constants.DefaultScope
+	}
+	targetName := ""
+	if request.Metadata != nil {
+		if v, ok := request.Metadata["active-target"]; ok {
+			targetName = v
+		}
+	}
+	switch request.Method {
+	case fasthttp.MethodPost:
+		ctx, span := observability.StartSpan("Apply Deployment", rContext, nil)
+		defer span.End()
+		deployment := new(model.DeploymentSpec)
+		err := utils.UnmarshalJson(request.Body, &deployment)
+		if err != nil {
+			sLog.ErrorfCtx(ctx, "V (Solution): onApplyDeployment failed - %s", err.Error())
+			return v1alpha2.COAResponse{
+				State: v1alpha2.InternalError,
+				Body:  []byte(err.Error()),
+			}
+		}
+		response := c.doDeploy(ctx, *deployment, namespace, targetName)
+		return observ_utils.CloseSpanWithCOAResponse(span, response)
+	case fasthttp.MethodGet:
+		ctx, span := observability.StartSpan("Get Components", rContext, nil)
+		defer span.End()
+		deployment := new(model.DeploymentSpec)
+		err := utils.UnmarshalJson(request.Body, &deployment)
+		if err != nil {
+			sLog.ErrorfCtx(ctx, "V (Solution): onApplyDeployment failed - %s", err.Error())
+			return v1alpha2.COAResponse{
+				State: v1alpha2.InternalError,
+				Body:  []byte(err.Error()),
+			}
+		}
+		response := c.doGet(ctx, *deployment, targetName)
+		return observ_utils.CloseSpanWithCOAResponse(span, response)
+	case fasthttp.MethodDelete:
+		ctx, span := observability.StartSpan("Delete Components", rContext, nil)
+		defer span.End()
+		var deployment model.DeploymentSpec
+		err := utils.UnmarshalJson(request.Body, &deployment)
+		if err != nil {
+			sLog.ErrorfCtx(ctx, "V (Solution): onApplyDeployment failed - %s", err.Error())
+			return v1alpha2.COAResponse{
+				State: v1alpha2.InternalError,
+				Body:  []byte(err.Error()),
+			}
+		}
+		response := c.doRemove(ctx, deployment, namespace, targetName)
+		return observ_utils.CloseSpanWithCOAResponse(span, response)
+	}
+	sLog.ErrorCtx(rContext, "V (Solution): onApplyDeployment failed - 405 method not allowed")
+	resp := v1alpha2.COAResponse{
+		State:       v1alpha2.MethodNotAllowed,
+		Body:        []byte("{\"result\":\"405 - method not allowed\"}"),
+		ContentType: "application/json",
+	}
+	observ_utils.UpdateSpanStatusFromCOAResponse(span, resp)
+	return resp
+}
+
+func (c *SolutionVendor) doGet(ctx context.Context, deployment model.DeploymentSpec, targetName string) v1alpha2.COAResponse {
+	ctx, span := observability.StartSpan("Solution Vendor", ctx, &map[string]string{
+		"method": "doGet",
+	})
+	defer span.End()
+	sLog.InfoCtx(ctx, "V (Solution): doGet")
+
+	_, components, err := c.SolutionManager.Get(ctx, deployment, targetName)
+	if err != nil {
+		sLog.ErrorfCtx(ctx, "V (Solution): doGet failed - %s", err.Error())
+		response := v1alpha2.COAResponse{
+			State: v1alpha2.InternalError,
+			Body:  []byte(err.Error()),
+		}
+		observ_utils.UpdateSpanStatusFromCOAResponse(span, response)
+		return response
+	}
+	data, _ := json.Marshal(components)
+	response := v1alpha2.COAResponse{
+		State:       v1alpha2.OK,
+		Body:        data,
+		ContentType: "application/json",
+	}
+	observ_utils.UpdateSpanStatusFromCOAResponse(span, response)
+	return response
+}
+func (c *SolutionVendor) doDeploy(ctx context.Context, deployment model.DeploymentSpec, namespace string, targetName string) v1alpha2.COAResponse {
+	ctx, span := observability.StartSpan("Solution Vendor", ctx, &map[string]string{
+		"method": "doDeploy",
+	})
+	defer span.End()
+	sLog.InfoCtx(ctx, "V (Solution): doDeploy")
+	summary, err := c.SolutionManager.Reconcile(ctx, deployment, false, namespace, targetName)
+	data, _ := json.Marshal(summary)
+	if err != nil {
+		sLog.ErrorfCtx(ctx, "V (Solution): doDeploy failed - %s", err.Error())
+		response := v1alpha2.COAResponse{
+			State: v1alpha2.InternalError,
+			Body:  data,
+		}
+		observ_utils.UpdateSpanStatusFromCOAResponse(span, response)
+		return response
+	}
+	response := v1alpha2.COAResponse{
+		State:       v1alpha2.OK,
+		Body:        data,
+		ContentType: "application/json",
+	}
+	observ_utils.UpdateSpanStatusFromCOAResponse(span, response)
+	return response
+}
+func (c *SolutionVendor) doRemove(ctx context.Context, deployment model.DeploymentSpec, namespace string, targetName string) v1alpha2.COAResponse {
+	ctx, span := observability.StartSpan("Solution Vendor", ctx, &map[string]string{
+		"method": "doRemove",
+	})
+	defer span.End()
+
+	sLog.InfoCtx(ctx, "V (Solution): doRemove")
+	summary, err := c.SolutionManager.Reconcile(ctx, deployment, true, namespace, targetName)
+	data, _ := json.Marshal(summary)
+	if err != nil {
+		sLog.ErrorfCtx(ctx, "V (Solution): doRemove failed - %s", err.Error())
+		response := v1alpha2.COAResponse{
+			State: v1alpha2.InternalError,
+			Body:  data,
+		}
+		observ_utils.UpdateSpanStatusFromCOAResponse(span, response)
+		return response
+	}
+	response := v1alpha2.COAResponse{
+		State:       v1alpha2.OK,
+		Body:        data,
+		ContentType: "application/json",
+	}
+	observ_utils.UpdateSpanStatusFromCOAResponse(span, response)
+	return response
+}
+
 // onGetRequest handles the get request from the remote agent.
-func (e *SolutionVendor) onGetRequest(request v1alpha2.COARequest) v1alpha2.COAResponse {
+func (c *SolutionVendor) onGetRequest(request v1alpha2.COARequest) v1alpha2.COAResponse {
 	ctx, span := observability.StartSpan("Solution Vendor", request.Context, &map[string]string{
 		"method": "onGetRequest",
 	})
 	defer span.End()
-	var agentRequest AgentRequest
-	sLog.InfoCtx(ctx, "V(Solution): get request from remote agent")
+	var agentRequest model.AgentRequest
+	sLog.InfoCtx(ctx, "V(Solution): onGetRequest")
 	target := request.Parameters["target"]
 	namespace := request.Parameters["namespace"]
 	getAll, exists := request.Parameters["getAll"]
@@ -981,545 +525,6 @@
 			}
 		}
 
-		return e.getTaskFromQueueByPaging(ctx, target, namespace, start, size)
-	}
-	return e.getTaskFromQueue(ctx, target, namespace)
-}
-
-// onGetResponse handles the get response from the remote agent.
-func (e *SolutionVendor) onGetResponse(request v1alpha2.COARequest) v1alpha2.COAResponse {
-	ctx, span := observability.StartSpan("Solution Vendor", request.Context, &map[string]string{
-		"method": "onGetResponse",
-	})
-	defer span.End()
-
-	var asyncResult AsyncResult
-	err := json.Unmarshal(request.Body, &asyncResult)
-	if err != nil {
-		sLog.ErrorfCtx(ctx, "V(Solution): onGetResponse failed - %s", err.Error())
-		return v1alpha2.COAResponse{
-			State: v1alpha2.InternalError,
-			Body:  []byte(err.Error()),
-		}
-	}
-	sLog.InfoCtx(ctx, "V(Solution): get async result from remote agent %+v", asyncResult)
-	return e.handleRemoteAgentExecuteResult(ctx, asyncResult)
-}
-
-// handleRemoteAgentExecuteResult handles the execution result from the remote agent.
-func (e *SolutionVendor) handleRemoteAgentExecuteResult(ctx context.Context, asyncResult AsyncResult) v1alpha2.COAResponse {
-	// Get operation ID
-	operationId := asyncResult.OperationID
-	// Get related info from redis - todo: timeout
-	log.InfoCtx(ctx, "V(SolutionVendor): handle remote agent request %+v", asyncResult)
-	operationBody, err := e.getOperationState(ctx, operationId)
-	if err != nil {
-		sLog.ErrorfCtx(ctx, "V(SolutionVendor): onGetResponse failed - %s", err.Error())
-		return v1alpha2.COAResponse{
-			State: v1alpha2.InternalError,
-			Body:  []byte(err.Error()),
-		}
-	}
-	queueName := fmt.Sprintf("%s-%s", operationBody.Target, operationBody.NameSpace)
-	switch operationBody.Action {
-	case PhaseGet:
-		// Send to step result
-		var response []model.ComponentSpec
-		err := json.Unmarshal(asyncResult.Body, &response)
-		if err != nil {
-			return v1alpha2.COAResponse{
-				State: v1alpha2.InternalError,
-				Body:  []byte(err.Error()),
-			}
-		}
-		e.publishStepResult(ctx, operationBody.Target, operationBody.PlanId, operationBody.StepId, asyncResult.Error, response, map[string]model.ComponentResultSpec{})
-		deleteRequest := states.DeleteRequest{
-			ID: operationId,
-		}
-
-		err = e.StagingManager.StateProvider.Delete(ctx, deleteRequest)
-		if err != nil {
-			return v1alpha2.COAResponse{
-				State:       v1alpha2.BadRequest,
-				Body:        []byte("{\"result\":\"405 - delete operation Id failed\"}"),
-				ContentType: "application/json",
-			}
-		}
-		// delete from queue
-
-		e.StagingManager.QueueProvider.RemoveFromQueue(queueName, operationBody.MessageId)
-		return v1alpha2.COAResponse{
-			State:       v1alpha2.OK,
-			Body:        []byte("{\"result\":\"200 - handle async result successfully\"}"),
-			ContentType: "application/json",
-		}
-	case PhaseApply:
-		var response map[string]model.ComponentResultSpec
-		err := json.Unmarshal(asyncResult.Body, &response)
-		if err != nil {
-			return v1alpha2.COAResponse{
-				State: v1alpha2.InternalError,
-				Body:  []byte(err.Error()),
-			}
-		}
-		e.publishStepResult(ctx, operationBody.Target, operationBody.PlanId, operationBody.StepId, asyncResult.Error, []model.ComponentSpec{}, response)
-		deleteRequest := states.DeleteRequest{
-			ID: operationId,
-		}
-		err = e.StagingManager.StateProvider.Delete(ctx, deleteRequest)
-		// delete from queue
-		e.StagingManager.QueueProvider.RemoveFromQueue(queueName, operationBody.MessageId)
-		if err != nil {
-			return v1alpha2.COAResponse{
-				State:       v1alpha2.BadRequest,
-				Body:        []byte("{\"result\":\"delete operation Id failed\"}"),
-				ContentType: "application/json",
-			}
-		}
-		return v1alpha2.COAResponse{
-			State:       v1alpha2.OK,
-			Body:        []byte("{\"result\":\"200 - get response successfully\"}"),
-			ContentType: "application/json",
-		}
-	}
-	return v1alpha2.COAResponse{
-		State:       v1alpha2.MethodNotAllowed,
-		Body:        []byte("{\"result\":\"405 - method not allowed\"}"),
-		ContentType: "application/json",
-	}
-}
-
-// getTaskFromQueue retrieves a task from the queue for the specified target and namespace.
-func (e *SolutionVendor) getTaskFromQueue(ctx context.Context, target string, namespace string) v1alpha2.COAResponse {
-	ctx, span := observability.StartSpan("Solution Vendor", ctx, &map[string]string{
-		"method": "doGetFromQueue",
-	})
-	queueName := fmt.Sprintf("%s-%s", target, namespace)
-	sLog.InfoCtx(ctx, "V(SolutionVendor): getFromQueue %s queue length %s", queueName)
-	defer span.End()
-	var queueElement interface{}
-	var err error
-	queueElement, err = e.StagingManager.QueueProvider.Peek(queueName)
-	if err != nil {
-		sLog.ErrorfCtx(ctx, "V(SolutionVendor): getQueue failed - %s", err.Error())
-		return v1alpha2.COAResponse{
-			State: v1alpha2.InternalError,
-			Body:  []byte(err.Error()),
-		}
-	}
-	data, _ := json.Marshal(queueElement)
-	return v1alpha2.COAResponse{
-		State:       v1alpha2.OK,
-		Body:        data,
-		ContentType: "application/json",
-	}
-}
-
-// getTaskFromQueue retrieves a task from the queue for the specified target and namespace.
-func (e *SolutionVendor) getTaskFromQueueByPaging(ctx context.Context, target string, namespace string, start string, size int) v1alpha2.COAResponse {
-	ctx, span := observability.StartSpan("Solution Vendor", ctx, &map[string]string{
-		"method": "doGetFromQueue",
-	})
-	queueName := fmt.Sprintf("%s-%s", target, namespace)
-	sLog.InfoCtx(ctx, "V(SolutionVendor): getFromQueue %s queue length %s", queueName)
-	defer span.End()
-	var err error
-	queueElement, lastMessageID, err := e.StagingManager.QueueProvider.QueryByPaging(queueName, start, size)
-	var requestList []map[string]interface{}
-	for _, element := range queueElement {
-		var agentRequest map[string]interface{}
-		err = json.Unmarshal(element, &agentRequest)
-		log.InfoCtx(ctx, "unmarshal one element", agentRequest)
-		if err != nil {
-			sLog.ErrorfCtx(ctx, "V(SolutionVendor): failed to unmarshal element - %s", err.Error())
-			return v1alpha2.COAResponse{
-				State: v1alpha2.InternalError,
-				Body:  []byte(err.Error()),
-			}
-		}
-		requestList = append(requestList, agentRequest)
-	}
-	response := &ProviderPagingRequest{
-		RequestList:   requestList,
-		LastMessageID: lastMessageID,
-	}
-	if err != nil {
-		sLog.ErrorfCtx(ctx, "V(SolutionVendor): getQueue failed - %s", err.Error())
-		return v1alpha2.COAResponse{
-			State: v1alpha2.InternalError,
-			Body:  []byte(err.Error()),
-		}
-	}
-	data, _ := json.Marshal(response)
-	return v1alpha2.COAResponse{
-		State:       v1alpha2.OK,
-		Body:        data,
-		ContentType: "application/json",
-	}
-}
-
-// upsertOperationState upserts the operation state for the specified parameters.
-func (e *SolutionVendor) upsertOperationState(ctx context.Context, operationId string, stepId int, planId string, target string, action JobPhase, namespace string, remove bool, messageId string) error {
-	upsertRequest := states.UpsertRequest{
-		Value: states.StateEntry{
-			ID: operationId,
-			Body: map[string]interface{}{
-				"StepId":    stepId,
-				"PlanId":    planId,
-				"Target":    target,
-				"Action":    action,
-				"namespace": namespace,
-				"Remove":    remove,
-				"MessageId": messageId,
-			}},
-	}
-	_, err := e.StagingManager.StateProvider.Upsert(ctx, upsertRequest)
-	return err
-}
-
-// getOperationState retrieves the operation state for the specified operation ID.
-func (e *SolutionVendor) getOperationState(ctx context.Context, operationId string) (OperationBody, error) {
-	getRequest := states.GetRequest{
-		ID: operationId,
-	}
-	var entry states.StateEntry
-	entry, err := e.StagingManager.StateProvider.Get(ctx, getRequest)
-	if err != nil {
-		return OperationBody{}, err
-	}
-	var ret OperationBody
-	ret, err = e.getOperationBody(entry.Body)
-	if err != nil {
-		log.ErrorfCtx(ctx, "V(SolutionVendor): Failed to convert to operation state for %s", operationId)
-		return OperationBody{}, err
-	}
-	return ret, err
-}
-
-// getOperationBody converts the body to an OperationBody.
-func (e *SolutionVendor) getOperationBody(body interface{}) (OperationBody, error) {
-	var operationBody OperationBody
-	bytes, _ := json.Marshal(body)
-	err := json.Unmarshal(bytes, &operationBody)
-	if err != nil {
-		return OperationBody{}, err
-	}
-	return operationBody, nil
-}
-
-func (e *SolutionVendor) onApplyDeployment(request v1alpha2.COARequest) v1alpha2.COAResponse {
-	rContext, span := observability.StartSpan("Solution Vendor", request.Context, &map[string]string{
-		"method": "onApplyDeployment",
-	})
-	defer span.End()
-
-	sLog.InfofCtx(rContext, "V (Solution): onApplyDeployment %s", request.Method)
-	namespace, exist := request.Parameters["namespace"]
-	if !exist {
-		namespace = constants.DefaultScope
-	}
-	targetName := ""
-	if request.Metadata != nil {
-		if v, ok := request.Metadata["active-target"]; ok {
-			targetName = v
-		}
-	}
-	switch request.Method {
-	case fasthttp.MethodPost:
-		ctx, span := observability.StartSpan("Apply Deployment", rContext, nil)
-		defer span.End()
-		deployment := new(model.DeploymentSpec)
-		err := utils.UnmarshalJson(request.Body, &deployment)
-		if err != nil {
-			sLog.ErrorfCtx(ctx, "V (Solution): onApplyDeployment failed - %s", err.Error())
-			return v1alpha2.COAResponse{
-				State: v1alpha2.InternalError,
-				Body:  []byte(err.Error()),
-			}
-		}
-		response := e.doDeploy(ctx, *deployment, namespace, targetName)
-		return observ_utils.CloseSpanWithCOAResponse(span, response)
-	case fasthttp.MethodGet:
-		ctx, span := observability.StartSpan("Get Components", rContext, nil)
-		defer span.End()
-		deployment := new(model.DeploymentSpec)
-		err := utils.UnmarshalJson(request.Body, &deployment)
-		if err != nil {
-			sLog.ErrorfCtx(ctx, "V (Solution): onApplyDeployment failed - %s", err.Error())
-			return v1alpha2.COAResponse{
-				State: v1alpha2.InternalError,
-				Body:  []byte(err.Error()),
-			}
-		}
-		response := e.doGet(ctx, *deployment, targetName)
-		return observ_utils.CloseSpanWithCOAResponse(span, response)
-	case fasthttp.MethodDelete:
-		ctx, span := observability.StartSpan("Delete Components", rContext, nil)
-		defer span.End()
-		var deployment model.DeploymentSpec
-		err := utils.UnmarshalJson(request.Body, &deployment)
-		if err != nil {
-			sLog.ErrorfCtx(ctx, "V (Solution): onApplyDeployment failed - %s", err.Error())
-			return v1alpha2.COAResponse{
-				State: v1alpha2.InternalError,
-				Body:  []byte(err.Error()),
-			}
-		}
-		response := e.doRemove(ctx, deployment, namespace, targetName)
-		return observ_utils.CloseSpanWithCOAResponse(span, response)
-	}
-	sLog.ErrorCtx(rContext, "V (Solution): onApplyDeployment failed - 405 method not allowed")
-	resp := v1alpha2.COAResponse{
-		State:       v1alpha2.MethodNotAllowed,
-		Body:        []byte("{\"result\":\"405 - method not allowed\"}"),
-		ContentType: "application/json",
-	}
-	observ_utils.UpdateSpanStatusFromCOAResponse(span, resp)
-	return resp
-}
-
-func (e *SolutionVendor) doGet(ctx context.Context, deployment model.DeploymentSpec, targetName string) v1alpha2.COAResponse {
-	ctx, span := observability.StartSpan("Solution Vendor", ctx, &map[string]string{
-		"method": "doGet",
-	})
-	defer span.End()
-	sLog.InfoCtx(ctx, "V (Solution): doGet")
-
-	_, components, err := e.SolutionManager.Get(ctx, deployment, targetName)
-	if err != nil {
-		sLog.ErrorfCtx(ctx, "V (Solution): doGet failed - %s", err.Error())
-		response := v1alpha2.COAResponse{
-			State: v1alpha2.InternalError,
-			Body:  []byte(err.Error()),
-		}
-		observ_utils.UpdateSpanStatusFromCOAResponse(span, response)
-		return response
-	}
-	data, _ := json.Marshal(components)
-	response := v1alpha2.COAResponse{
-		State:       v1alpha2.OK,
-		Body:        data,
-		ContentType: "application/json",
-	}
-	observ_utils.UpdateSpanStatusFromCOAResponse(span, response)
-	return response
-}
-func (e *SolutionVendor) doDeploy(ctx context.Context, deployment model.DeploymentSpec, namespace string, targetName string) v1alpha2.COAResponse {
-	ctx, span := observability.StartSpan("Solution Vendor", ctx, &map[string]string{
-		"method": "doDeploy",
-	})
-	defer span.End()
-	sLog.InfoCtx(ctx, "V (Solution): doDeploy")
-	summary, err := e.SolutionManager.Reconcile(ctx, deployment, false, namespace, targetName)
-	data, _ := json.Marshal(summary)
-	if err != nil {
-		sLog.ErrorfCtx(ctx, "V (Solution): doDeploy failed - %s", err.Error())
-		response := v1alpha2.COAResponse{
-			State: v1alpha2.InternalError,
-			Body:  data,
-		}
-		observ_utils.UpdateSpanStatusFromCOAResponse(span, response)
-		return response
-	}
-	response := v1alpha2.COAResponse{
-		State:       v1alpha2.OK,
-		Body:        data,
-		ContentType: "application/json",
-	}
-	observ_utils.UpdateSpanStatusFromCOAResponse(span, response)
-	return response
-}
-func (e *SolutionVendor) doRemove(ctx context.Context, deployment model.DeploymentSpec, namespace string, targetName string) v1alpha2.COAResponse {
-	ctx, span := observability.StartSpan("Solution Vendor", ctx, &map[string]string{
-		"method": "doRemove",
-	})
-	defer span.End()
-
-	sLog.InfoCtx(ctx, "V (Solution): doRemove")
-	summary, err := e.SolutionManager.Reconcile(ctx, deployment, true, namespace, targetName)
-	data, _ := json.Marshal(summary)
-	if err != nil {
-		sLog.ErrorfCtx(ctx, "V (Solution): doRemove failed - %s", err.Error())
-		response := v1alpha2.COAResponse{
-			State: v1alpha2.InternalError,
-			Body:  data,
-		}
-		observ_utils.UpdateSpanStatusFromCOAResponse(span, response)
-		return response
-	}
-	response := v1alpha2.COAResponse{
-		State:       v1alpha2.OK,
-		Body:        data,
-		ContentType: "application/json",
-	}
-	observ_utils.UpdateSpanStatusFromCOAResponse(span, response)
-	return response
-}
-
-<<<<<<< HEAD
-// threeStateMerge merges the current, previous, and desired states to create a deployment plan.
-func (e *SolutionVendor) threeStateMerge(ctx context.Context, planState *PlanState) (model.DeploymentPlan, *PlanState, error) {
-	currentState := model.DeploymentState{}
-	currentState.TargetComponent = make(map[string]string)
-
-	for _, StepState := range planState.StepStates {
-		for _, c := range StepState.GetResult {
-			key := fmt.Sprintf("%s::%s", c.Name, StepState.Target)
-			role := c.Type
-			if role == "" {
-				role = "instance"
-			}
-			log.InfoCtx(ctx, "V(Solution): Store key value in current key: %s value: %s", key, role)
-			currentState.TargetComponent[key] = role
-		}
-	}
-	log.InfoCtx(ctx, "V(Solution): Compute current state %v for Plan ID: %s", currentState, planState.PlanId)
-	planState.CurrentState = currentState
-	previousDesiredState := e.SolutionManager.GetPreviousState(ctx, planState.Deployment.Instance.ObjectMeta.Name, planState.Namespace)
-	log.InfoCtx(ctx, "V(Solution): Get previous desired state %+v", previousDesiredState)
-	planState.PreviousDesiredState = previousDesiredState
-	var currentDesiredState model.DeploymentState
-	currentDesiredState, err := solution.NewDeploymentState(planState.Deployment)
-	if err != nil {
-		log.ErrorfCtx(ctx, "V(Solution): Failed to get current desired state: %+v", err)
-		return model.DeploymentPlan{}, &PlanState{}, err
-	}
-	log.InfoCtx(ctx, "V(Solution): Get current desired state %+v", currentDesiredState)
-	desiredState := currentDesiredState
-	if previousDesiredState != nil {
-		desiredState = solution.MergeDeploymentStates(&previousDesiredState.State, currentDesiredState)
-	}
-	log.InfoCtx(ctx, "V(Solution): Get desired state %+v", desiredState)
-	if planState.Remove {
-		desiredState.MarkRemoveAll()
-		log.InfoCtx(ctx, "V(Solution): After remove desired state %+v", desiredState)
-	}
-
-	mergedState := solution.MergeDeploymentStates(&currentState, desiredState)
-	planState.MergedState = mergedState
-	log.InfoCtx(ctx, "get merged state %+v", mergedState)
-	Plan, err := solution.PlanForDeployment(planState.Deployment, mergedState)
-	if err != nil {
-		return model.DeploymentPlan{}, &PlanState{}, err
-	}
-	e.PlanManager.Plans.Store(planState.PlanId, planState)
-	log.InfoCtx(ctx, "V(Solution): Begin to publish topic to deployment plan %v merged state %v get plan %v", planState, mergedState, Plan)
-	return Plan, planState, nil
-}
-
-func (e *SolutionVendor) UnlockObject(ctx context.Context, lockName string) {
-	e.SolutionManager.KeyLockProvider.UnLock(lockName)
-}
-func (e *SolutionVendor) SaveSummaryInfo(ctx context.Context, planState *PlanState, state model.SummaryState) error {
-	return e.SolutionManager.SaveSummary(ctx, planState.Deployment.Instance.ObjectMeta.Name, planState.Deployment.Generation, planState.Deployment.Hash, planState.Summary, state, planState.Namespace)
-}
-
-func (e *SolutionVendor) handleAllPlanCompletetion(ctx context.Context, planState *PlanState) error {
-	log.InfofCtx(ctx, "handle plan completetion:begin to handle plan completetion %v", planState)
-	if err := e.SaveSummaryInfo(ctx, planState, model.SummaryStateDone); err != nil {
-		return err
-	}
-	// update summary
-	log.InfoCtx(ctx, "begin to save summary for %s", planState.Deployment.Instance.ObjectMeta.Name)
-	planState.MergedState.ClearAllRemoved()
-	log.InfoCtx(ctx, "if it is dry run %+v", planState.Deployment.IsDryRun)
-	log.InfoCtx(ctx, "get dep %+v", planState.Deployment)
-	if !planState.Deployment.IsDryRun {
-		if len(planState.MergedState.TargetComponent) == 0 && planState.Remove {
-			log.DebugfCtx(ctx, " M (Solution): no assigned components to manage, deleting state")
-			e.SolutionManager.StateProvider.Delete(ctx, states.DeleteRequest{
-				ID: planState.Deployment.Instance.ObjectMeta.Name,
-				Metadata: map[string]interface{}{
-					"namespace": planState.Namespace,
-					"group":     model.SolutionGroup,
-					"version":   "v1",
-					"resource":  DeploymentState,
-				},
-			})
-		} else {
-			log.InfoCtx(ctx, "begin to save state %s", planState.Deployment.Instance.ObjectMeta.Name)
-			log.InfoCtx(ctx, "begin to save state deployment%s", planState.Deployment)
-			log.InfoCtx(ctx, "begin to save state deployment%s", planState.MergedState)
-			e.SolutionManager.StateProvider.Upsert(ctx, states.UpsertRequest{
-				Value: states.StateEntry{
-					ID: planState.Deployment.Instance.ObjectMeta.Name,
-					Body: solution.SolutionManagerDeploymentState{
-						Spec:  planState.Deployment,
-						State: planState.MergedState,
-					},
-				},
-				Metadata: map[string]interface{}{
-					"namespace": planState.Namespace,
-					"group":     model.SolutionGroup,
-					"version":   "v1",
-					"resource":  DeploymentState,
-				},
-			})
-		}
-	}
-	if planState.Deployment.IsDryRun {
-		planState.Summary.SuccessCount = 0
-	}
-	if err := e.SolutionManager.ConcludeSummary(ctx, planState.Deployment.Instance.ObjectMeta.Name, planState.Deployment.Generation, planState.Deployment.Hash, planState.Summary, planState.Namespace); err != nil {
-		return err
-	}
-	log.InfoCtx(ctx, "final unlock %s", planState.Deployment.Instance.ObjectMeta.Name)
-	// e.SolutionManager.CleanupHeartbeat(ctx, planState.Deployment.Instance.ObjectMeta.Name, planState.Namespace, planState.Remove)
-	e.UnlockObject(ctx, api_utils.GenerateKeyLockName(planState.Namespace, planState.Deployment.Instance.ObjectMeta.Name))
-	return nil
-}
-
-func (p *PlanState) IsExpired() bool {
-	log.Info("time now")
-	log.Info("time expired")
-	return time.Now().After(p.ExpireTime)
-}
-
-func (p *PlanState) isCompleted() bool {
-	return p.CompletedSteps == p.TotalSteps
-}
-func (pm *PlanManager) GetPlan(planId string) (*PlanState, bool) {
-	if value, ok := pm.Plans.Load(planId); ok {
-		return value.(*PlanState), true
-	}
-	return nil, false
-}
-func (pm *PlanManager) DeletePlan(planId string) {
-	pm.Plans.Delete(planId)
-=======
-// onGetRequest handles the get request from the remote agent.
-func (c *SolutionVendor) onGetRequest(request v1alpha2.COARequest) v1alpha2.COAResponse {
-	ctx, span := observability.StartSpan("Solution Vendor", request.Context, &map[string]string{
-		"method": "onGetRequest",
-	})
-	defer span.End()
-	var agentRequest model.AgentRequest
-	sLog.InfoCtx(ctx, "V(Solution): onGetRequest")
-	target := request.Parameters["target"]
-	namespace := request.Parameters["namespace"]
-	getAll, exists := request.Parameters["getAll"]
-
-	if exists && getAll == "true" {
-		// Logic to handle getALL parameter
-		sLog.InfoCtx(ctx, "V(Solution): getALL request from remote agent %+v", agentRequest)
-
-		start, startExist := request.Parameters["preindex"]
-		if !startExist {
-			start = "0"
-		}
-		sizeStr, sizeExist := request.Parameters["size"]
-		var size int
-		var err error
-		if !sizeExist {
-			size = 10
-		} else {
-			size, err = strconv.Atoi(sizeStr)
-			if err != nil {
-				// Handle the error, for example, set a default value or return an error
-				size = 10
-			}
-		}
-
 		return c.SolutionManager.GetTaskFromQueueByPaging(ctx, target, namespace, start, size)
 	}
 	return c.SolutionManager.GetTaskFromQueue(ctx, target, namespace)
@@ -1543,5 +548,4 @@
 	}
 	sLog.InfoCtx(ctx, "V(Solution): get async result from remote agent %+v", asyncResult)
 	return c.SolutionManager.HandleRemoteAgentExecuteResult(ctx, asyncResult)
->>>>>>> e7e1e1e9
 }