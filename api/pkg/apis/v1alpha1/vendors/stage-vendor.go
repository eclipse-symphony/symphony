--- conflicted
+++ resolved
@@ -10,7 +10,6 @@
 	"context"
 	"encoding/json"
 	"fmt"
-	"time"
 
 	"github.com/eclipse-symphony/symphony/api/pkg/apis/v1alpha1/managers/activations"
 	"github.com/eclipse-symphony/symphony/api/pkg/apis/v1alpha1/managers/campaigns"
@@ -26,7 +25,6 @@
 	"github.com/eclipse-symphony/symphony/coa/pkg/apis/v1alpha2/managers"
 	"github.com/eclipse-symphony/symphony/coa/pkg/apis/v1alpha2/providers"
 	"github.com/eclipse-symphony/symphony/coa/pkg/apis/v1alpha2/providers/pubsub"
-	states "github.com/eclipse-symphony/symphony/coa/pkg/apis/v1alpha2/providers/states"
 	"github.com/eclipse-symphony/symphony/coa/pkg/apis/v1alpha2/vendors"
 	"github.com/eclipse-symphony/symphony/coa/pkg/logger"
 )
@@ -39,10 +37,6 @@
 	CampaignsManager   *campaigns.CampaignsManager
 	ActivationsManager *activations.ActivationsManager
 	SolutionManager    *solution.SolutionManager
-<<<<<<< HEAD
-	PlanManager        *PlanManager
-=======
->>>>>>> 572dff70
 }
 
 func (s *StageVendor) GetInfo() vendors.VendorInfo {
@@ -56,13 +50,6 @@
 func (o *StageVendor) GetEndpoints() []v1alpha2.Endpoint {
 	return []v1alpha2.Endpoint{}
 }
-<<<<<<< HEAD
-
-func NewPlanManager() *PlanManager {
-	return &PlanManager{}
-}
-=======
->>>>>>> 572dff70
 func (s *StageVendor) Init(config vendors.VendorConfig, factories []managers.IManagerFactroy, providers map[string]map[string]providers.IProvider, pubsubProvider pubsub.IPubSubProvider) error {
 	err := s.Vendor.Init(config, factories, providers, pubsubProvider)
 	if err != nil {
@@ -82,7 +69,6 @@
 			s.SolutionManager = c
 		}
 	}
-	s.PlanManager = NewPlanManager()
 	if s.StageManager == nil {
 		return v1alpha2.NewCOAError(nil, "stage manager is not supplied", v1alpha2.MissingConfig)
 	}
@@ -91,9 +77,6 @@
 	}
 	if s.ActivationsManager == nil {
 		return v1alpha2.NewCOAError(nil, "activations manager is not supplied", v1alpha2.MissingConfig)
-	}
-	if s.SolutionManager == nil {
-		return v1alpha2.NewCOAError(nil, "solution manager is not supplied", v1alpha2.MissingConfig)
 	}
 	s.Vendor.Context.Subscribe("activation", v1alpha2.EventHandler{
 		Handler: func(topic string, event v1alpha2.Event) error {
@@ -366,247 +349,7 @@
 			return nil
 		},
 	})
-<<<<<<< HEAD
-	s.Vendor.Context.Subscribe(DeploymentPlanTopic, v1alpha2.EventHandler{
-		Handler: func(topic string, event v1alpha2.Event) error {
-			ctx := context.TODO()
-			if event.Context != nil {
-				ctx = event.Context
-			}
-
-			log.InfoCtx(ctx, "V(StageVendor): Begin to execute deployment-plan")
-			return s.handleDeploymentPlan(ctx, event)
-		},
-		Group: "stage-vendor",
-	})
-
-	s.Vendor.Context.Subscribe(CollectStepResultTopic, v1alpha2.EventHandler{
-		Handler: func(topic string, event v1alpha2.Event) error {
-			ctx := event.Context
-			if ctx == nil {
-				ctx = context.TODO()
-			}
-			return s.handleStepResult(ctx, event)
-		},
-		Group: "stage-vendor",
-	})
-	return nil
-}
-
-// handleStepResult processes the event and updates the plan state accordingly.
-func (s *StageVendor) handleStepResult(ctx context.Context, event v1alpha2.Event) error {
-	var stepResult StepResult
-
-	// Marshal the event body to JSON
-	jData, _ := json.Marshal(event.Body)
-	log.InfofCtx(ctx, "Received event body: %s", string(jData))
-
-	// Unmarshal the JSON data into stepResult
-	if err := json.Unmarshal(jData, &stepResult); err != nil {
-		log.ErrorfCtx(ctx, "Failed to unmarshal step result: %v", err)
-		return err
-	}
-
-	planId := stepResult.PlanId
-
-	// Load the plan state object from the PlanManager
-	planStateObj, exists := s.PlanManager.Plans.Load(planId)
-	if !exists {
-		log.ErrorCtx(ctx, "Plan not found: %s", planId)
-		return fmt.Errorf("Plan not found: %s", planId)
-	}
-	planState := planStateObj.(*PlanState)
-
-	// Update the plan state in the map and save the summary
-	if err := s.saveStepResult(ctx, planState, stepResult); err != nil {
-		log.ErrorCtx(ctx, "Failed to update plan state: %v", err)
-		return err
-	}
-
-	return nil
-}
-func (s *StageVendor) handleDeploymentPlan(ctx context.Context, event v1alpha2.Event) error {
-	var planEnvelope PlanEnvelope
-	jData, _ := json.Marshal(event.Body)
-	err := json.Unmarshal(jData, &planEnvelope)
-	if err != nil {
-		log.ErrorCtx(ctx, "failed to unmarshal plan envelope :%v", err)
-		return err
-	}
-	planState := s.createPlanState(ctx, planEnvelope)
-	log.InfoCtx(ctx, "begin to save summary for %s", planState.Deployment.Instance.ObjectMeta.Name)
-	s.SaveSummaryInfo(ctx, planState, model.SummaryStateRunning)
-	if planState.isCompleted() {
-		return s.handlePlanComplete(ctx, planState)
-
-	}
-	for _, step := range planEnvelope.Plan.Steps {
-		switch planEnvelope.Phase {
-		case PhaseGet:
-			log.InfoCtx(ctx, "phase get begin deployment %+v", planEnvelope.Deployment)
-			if err := s.publishStepResult(ctx, 0, planState, planEnvelope.Remove, planState.Steps[0]); err != nil {
-				log.InfoCtx(ctx, "V(Federation): publish deployment step failed PlanId %s, stepId %s", planEnvelope.PlanId, 0)
-				return err
-			}
-		case PhaseApply:
-			planState.Summary.PlannedDeployment += len(step.Components)
-		}
-	}
-	// for i, step := range planEnvelope.Plan.Steps {
-	switch planEnvelope.Phase {
-	case PhaseApply:
-		// planState.Summary.PlannedDeployment += len(planEnvelope.Plan.Steps[0].Components)
-		log.InfoCtx(ctx, "V(Federation): publish deployment step id %s step %+v", 0, planEnvelope.Plan.Steps[0].Role)
-		if err := s.publishStepResult(ctx, 0, planState, planEnvelope.Remove, planState.Steps[0]); err != nil {
-			log.InfoCtx(ctx, "V(Federation): publish deployment step failed PlanId %s, stepId %s", planEnvelope.PlanId, 0)
-			return err
-		}
-	}
-	// }
-	log.InfoCtx(ctx, "V(Federation): store plan id %s in map %+v", planEnvelope.PlanId)
-	s.PlanManager.Plans.Store(planEnvelope.PlanId, planState)
-	return nil
-}
-func (s *StageVendor) publishStepResult(ctx context.Context, stepId int, planState *PlanState, remove bool, step model.DeploymentStep) error {
-	log.InfoCtx(ctx, "V(StageVendor): publish deployment step for PlanId %s StepId %s", planState.PlanId, stepId)
-	if err := s.Vendor.Context.Publish("deployment-step", v1alpha2.Event{
-		Body: StepEnvelope{
-			Step:      step,
-			StepId:    stepId,
-			Remove:    remove,
-			PlanState: planState,
-		},
-		Context: ctx,
-	}); err != nil {
-		log.InfoCtx(ctx, "V(StageVendor): publish deployment step failed PlanId %s, stepId %s", planState.PlanId, stepId)
-		return err
-	}
-	return nil
-}
-
-// create inital plan state
-func (s *StageVendor) createPlanState(ctx context.Context, planEnvelope PlanEnvelope) *PlanState {
-	return &PlanState{
-		PlanId:     planEnvelope.PlanId,
-		StartTime:  time.Now(),
-		TotalSteps: len(planEnvelope.Plan.Steps),
-		Phase:      planEnvelope.Phase,
-		Summary: model.SummarySpec{
-			TargetResults:       make(map[string]model.TargetResultSpec),
-			TargetCount:         len(planEnvelope.Deployment.Targets),
-			SuccessCount:        0,
-			AllAssignedDeployed: true,
-			JobID:               planEnvelope.Deployment.JobID,
-			IsRemoval:           planEnvelope.Remove,
-		},
-		PreviousDesiredState: planEnvelope.PreviousDesiredState,
-		CompletedSteps:       0,
-		MergedState:          planEnvelope.MergedState,
-		Deployment:           planEnvelope.Deployment,
-		Namespace:            planEnvelope.Namespace,
-		Remove:               planEnvelope.Remove,
-		TargetResult:         make(map[string]int),
-		CurrentState:         planEnvelope.CurrentState,
-		StepStates:           make([]StepState, len(planEnvelope.Plan.Steps)),
-		Steps:                planEnvelope.Plan.Steps,
-	}
-}
-
-// saveStepResult updates the plan state with the step result and saves the summary.
-func (s *StageVendor) saveStepResult(ctx context.Context, planState *PlanState, stepResult StepResult) error {
-	// Log the update of plan state with the step result
-	log.InfoCtx(ctx, "V(Stage): Update plan state %v with step result %v phase %s", planState, stepResult, planState.Phase)
-	planState.CompletedSteps++
-
-	switch planState.Phase {
-	case PhaseGet:
-		// Update the GetResult for the specific step
-		planState.StepStates[stepResult.StepId].GetResult = stepResult.GetResult
-	case PhaseApply:
-		if stepResult.Error != "" {
-			// Handle error case and update the target result status and message
-			targetResultStatus := fmt.Sprintf("%s Failed", deploymentTypeMap[planState.Remove])
-			targetResultMessage := fmt.Sprintf("Failed to create provider %s, err: %s", deploymentTypeMap[planState.Remove], stepResult.Error)
-			targetResultSpec := model.TargetResultSpec{Status: targetResultStatus, Message: targetResultMessage, ComponentResults: stepResult.ApplyResult}
-			planState.Summary.UpdateTargetResult(stepResult.Target, targetResultSpec)
-			planState.Summary.AllAssignedDeployed = false
-			for _, ret := range stepResult.ApplyResult {
-				if (!planState.Remove && ret.Status == v1alpha2.Updated) || (planState.Remove && ret.Status == v1alpha2.Deleted) {
-					planState.Summary.CurrentDeployed++
-				}
-			}
-			if planState.TargetResult[stepResult.Target] == 1 || planState.TargetResult[stepResult.Target] == 0 {
-				planState.TargetResult[stepResult.Target] = -1
-				planState.Summary.SuccessCount -= planState.TargetResult[stepResult.Target]
-			}
-			return s.handlePlanComplete(ctx, planState)
-		} else {
-			// Handle success case and update the target result status and message
-			targetResultSpec := model.TargetResultSpec{Status: "OK", Message: "", ComponentResults: stepResult.ApplyResult}
-			planState.Summary.UpdateTargetResult(stepResult.Target, targetResultSpec)
-			log.InfoCtx(ctx, "Update plan state target spec %v", targetResultSpec)
-			planState.Summary.CurrentDeployed += len(stepResult.ApplyResult)
-			if planState.TargetResult[stepResult.Target] == 0 {
-				planState.TargetResult[stepResult.Target] = 1
-				planState.Summary.SuccessCount++
-			}
-			// publish next step execute event
-			if stepResult.StepId != planState.TotalSteps-1 {
-				log.InfoCtx(ctx, "V(Stage): publish deployment step id %s step %+v", stepResult.StepId+1, planState.Steps[stepResult.StepId+1].Role)
-				if err := s.publishStepResult(ctx, stepResult.StepId+1, planState, planState.Remove, planState.Steps[stepResult.StepId+1]); err != nil {
-					log.InfoCtx(ctx, "V(Stage): publish deployment step failed PlanId %s, stepId %s", planState.PlanId, 0)
-					return err
-				}
-			}
-
-		}
-
-		// If no components are deployed, set success count to target count
-		if planState.Summary.CurrentDeployed == 0 && planState.Summary.AllAssignedDeployed {
-			planState.Summary.SuccessCount = planState.Summary.TargetCount
-		}
-
-		// Save the summary information
-		log.InfoCtx(ctx, "begin to save summary for %s", planState.Deployment.Instance.ObjectMeta.Name)
-		if err := s.SaveSummaryInfo(ctx, planState, model.SummaryStateRunning); err != nil {
-			log.ErrorfCtx(ctx, "Failed to save summary progress: %v", err)
-		}
-	}
-
-	// Store the updated plan state
-	s.PlanManager.Plans.Store(planState.PlanId, planState)
-
-	// Check if all steps are completed and handle plan completion
-	if planState.isCompleted() {
-		return s.handlePlanComplete(ctx, planState)
-	}
-
-	return nil
-}
-
-// handlePlanComplete handles the completion of a plan and updates its status.
-func (s *StageVendor) handlePlanComplete(ctx context.Context, planState *PlanState) error {
-	log.InfoCtx(ctx, "V(Stage): Plan state %s is completed %v", planState.Phase, planState)
-	if !planState.Summary.AllAssignedDeployed {
-		planState.Status = "failed"
-	}
-	log.InfoCtx(ctx, "V(Stage): Plan state is completed %v", planState.Summary.AllAssignedDeployed)
-	switch planState.Phase {
-	case PhaseGet:
-		if err := s.handleGetPlanCompletetion(ctx, planState); err != nil {
-			log.ErrorfCtx(ctx, "V(Stage): Failed to handle get plan completion: %v", err)
-			return err
-		}
-	case PhaseApply:
-		if err := s.handleApplyPlanCompletetion(ctx, planState); err != nil {
-			log.ErrorfCtx(ctx, "V(Stage): Failed to handle apply plan completion: %v", err)
-			return err
-		}
-	}
-	s.PlanManager.DeletePlan(planState.PlanId)
-=======
-
->>>>>>> 572dff70
+
 	return nil
 }
 
@@ -625,154 +368,4 @@
 		sLog.Errorf("V (Stage): failed to report error status on activtion %s/%s: %v (%v)", namespace, activation, status.ErrorMessage, err)
 	}
 	return err
-}
-
-// handleGetPlanCompletetion handles the completion of the get plan phase.
-func (s *StageVendor) handleGetPlanCompletetion(ctx context.Context, planState *PlanState) error {
-	// Collect result
-	log.InfoCtx(ctx, "V(Stage): Begin to get current state %v", planState)
-	Plan, err := s.threeStateMerge(ctx, planState)
-	if err != nil {
-		log.ErrorfCtx(ctx, "V(Stage): Failed to merge states: %v", err)
-		return err
-	}
-	s.Vendor.Context.Publish(DeploymentPlanTopic, v1alpha2.Event{
-		Metadata: map[string]string{
-			"Id": planState.Deployment.JobID,
-		},
-		Body: PlanEnvelope{
-			Plan:                 Plan,
-			Deployment:           planState.Deployment,
-			MergedState:          planState.MergedState,
-			CurrentState:         planState.CurrentState,
-			PreviousDesiredState: planState.PreviousDesiredState,
-			PlanId:               planState.Deployment.Instance.ObjectMeta.Name,
-			Remove:               planState.Remove,
-			Namespace:            planState.Namespace,
-			Phase:                PhaseApply,
-		},
-		Context: ctx,
-	})
-	return nil
-}
-
-// threeStateMerge merges the current, previous, and desired states to create a deployment plan.
-func (s *StageVendor) threeStateMerge(ctx context.Context, planState *PlanState) (model.DeploymentPlan, error) {
-	currentState := model.DeploymentState{}
-	currentState.TargetComponent = make(map[string]string)
-
-	for _, StepState := range planState.StepStates {
-		for _, c := range StepState.GetResult {
-			key := fmt.Sprintf("%s::%s", c.Name, StepState.Target)
-			role := c.Type
-			if role == "" {
-				role = "instance"
-			}
-			log.InfoCtx(ctx, "V(Stage): Store key value in current key: %s value: %s", key, role)
-			currentState.TargetComponent[key] = role
-		}
-	}
-	log.InfoCtx(ctx, "V(Stage): Compute current state %v for Plan ID: %s", currentState, planState.PlanId)
-	planState.CurrentState = currentState
-	previousDesiredState := s.SolutionManager.GetPreviousState(ctx, planState.Deployment.Instance.ObjectMeta.Name, planState.Namespace)
-	planState.PreviousDesiredState = previousDesiredState
-	var currentDesiredState model.DeploymentState
-	currentDesiredState, err := solution.NewDeploymentState(planState.Deployment)
-	if err != nil {
-		log.ErrorfCtx(ctx, "V(Stage): Failed to get current desired state: %+v", err)
-		return model.DeploymentPlan{}, err
-	}
-	log.InfoCtx(ctx, "V(Stage): Get current desired state %+v", currentDesiredState)
-	desiredState := currentDesiredState
-	if previousDesiredState != nil {
-		desiredState = solution.MergeDeploymentStates(&previousDesiredState.State, currentDesiredState)
-	}
-	log.InfoCtx(ctx, "V(Stage): Get desired state %+v", desiredState)
-	if planState.Remove {
-		desiredState.MarkRemoveAll()
-		log.InfoCtx(ctx, "V(Stage): After remove desired state %+v", desiredState)
-	}
-
-	mergedState := solution.MergeDeploymentStates(&currentState, desiredState)
-	planState.MergedState = mergedState
-	Plan, err := solution.PlanForDeployment(planState.Deployment, mergedState)
-	if err != nil {
-		log.ErrorfCtx(ctx, "V(Stage): Plan generate error")
-		return model.DeploymentPlan{}, err
-	}
-	log.InfoCtx(ctx, "V(Stage): Begin to publish topic to deployment plan %v merged state %v get plan %v", planState, mergedState, Plan)
-	return Plan, nil
-}
-
-func (s *StageVendor) SaveSummaryInfo(ctx context.Context, planState *PlanState, state model.SummaryState) error {
-	return s.SolutionManager.SaveSummary(ctx, planState.Deployment.Instance.ObjectMeta.Name, planState.Deployment.Generation, planState.Deployment.Hash, planState.Summary, model.SummaryStateRunning, planState.Namespace)
-}
-func (s *StageVendor) handleApplyPlanCompletetion(ctx context.Context, planState *PlanState) error {
-	log.InfofCtx(ctx, "handle plan completetion:begin to handle plan completetion %v", planState)
-	if err := s.SaveSummaryInfo(ctx, planState, model.SummaryStateDone); err != nil {
-		log.ErrorfCtx(ctx, "Failed to save summary progress done: %v", err)
-		return err
-	}
-	// update summary
-	log.InfoCtx(ctx, "begin to save summary for %s", planState.Deployment.Instance.ObjectMeta.Name)
-	if err := s.SolutionManager.ConcludeSummary(ctx, planState.Deployment.Instance.ObjectMeta.Name, planState.Deployment.Generation, planState.Deployment.Hash, planState.Summary, planState.Namespace); err != nil {
-		log.ErrorfCtx(ctx, "handle plan completetion: failed to conclude summary: %v", err)
-		return err
-	}
-	planState.MergedState.ClearAllRemoved()
-
-	if !planState.Deployment.IsDryRun {
-		if len(planState.MergedState.TargetComponent) == 0 && planState.Remove {
-			log.DebugfCtx(ctx, " M (Solution): no assigned components to manage, deleting state")
-			s.SolutionManager.StateProvider.Delete(ctx, states.DeleteRequest{
-				ID: planState.Deployment.Instance.ObjectMeta.Name,
-				Metadata: map[string]interface{}{
-					"namespace": planState.Namespace,
-					"group":     model.SolutionGroup,
-					"version":   "v1",
-					"resource":  DeploymentState,
-				},
-			})
-		} else {
-			s.SolutionManager.StateProvider.Upsert(ctx, states.UpsertRequest{
-				Value: states.StateEntry{
-					ID: planState.Deployment.Instance.ObjectMeta.Name,
-					Body: solution.SolutionManagerDeploymentState{
-						Spec:  planState.Deployment,
-						State: planState.MergedState,
-					},
-				},
-				Metadata: map[string]interface{}{
-					"namespace": planState.Namespace,
-					"group":     model.SolutionGroup,
-					"version":   "v1",
-					"resource":  DeploymentState,
-				},
-			})
-		}
-	}
-	log.InfoCtx(ctx, "unlock %s", planState.Deployment.Instance.ObjectMeta.Name)
-	if !s.SolutionManager.KeyLockProvider.TryLock(api_utils.GenerateKeyLockName(planState.Namespace, planState.Deployment.Instance.ObjectMeta.Name)) {
-		log.InfoCtx(ctx, "try lock no lock %s", api_utils.GenerateKeyLockName(planState.Namespace, planState.Deployment.Instance.ObjectMeta.Name))
-		s.SolutionManager.KeyLockProvider.UnLock(api_utils.GenerateKeyLockName(planState.Namespace, planState.Deployment.Instance.ObjectMeta.Name))
-	}
-	return nil
-}
-func (p *PlanState) IsExpired() bool {
-	log.Info("time now")
-	log.Info("time expired")
-	return time.Now().After(p.ExpireTime)
-}
-
-func (p *PlanState) isCompleted() bool {
-	return p.CompletedSteps == p.TotalSteps
-}
-func (pm *PlanManager) GetPlan(planId string) (*PlanState, bool) {
-	if value, ok := pm.Plans.Load(planId); ok {
-		return value.(*PlanState), true
-	}
-	return nil, false
-}
-func (pm *PlanManager) DeletePlan(planId string) {
-	pm.Plans.Delete(planId)
 }