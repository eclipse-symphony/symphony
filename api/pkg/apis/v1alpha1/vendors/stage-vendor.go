/*
 * Copyright (c) Microsoft Corporation.
 * Licensed under the MIT license.
 * SPDX-License-Identifier: MIT
 */

package vendors

import (
	"context"
	"encoding/json"
	"fmt"
	"time"

	"github.com/eclipse-symphony/symphony/api/pkg/apis/v1alpha1/managers/activations"
	"github.com/eclipse-symphony/symphony/api/pkg/apis/v1alpha1/managers/campaigns"
	"github.com/eclipse-symphony/symphony/api/pkg/apis/v1alpha1/managers/solution"
	"github.com/eclipse-symphony/symphony/api/pkg/apis/v1alpha1/managers/stage"
	"github.com/eclipse-symphony/symphony/api/pkg/apis/v1alpha1/model"
	"github.com/eclipse-symphony/symphony/api/pkg/apis/v1alpha1/providers/stage/materialize"
	"github.com/eclipse-symphony/symphony/api/pkg/apis/v1alpha1/providers/stage/mock"
	"github.com/eclipse-symphony/symphony/api/pkg/apis/v1alpha1/providers/stage/wait"
	"github.com/eclipse-symphony/symphony/api/pkg/apis/v1alpha1/utils"
	api_utils "github.com/eclipse-symphony/symphony/api/pkg/apis/v1alpha1/utils"
	"github.com/eclipse-symphony/symphony/coa/pkg/apis/v1alpha2"
	"github.com/eclipse-symphony/symphony/coa/pkg/apis/v1alpha2/managers"
	"github.com/eclipse-symphony/symphony/coa/pkg/apis/v1alpha2/providers"
	"github.com/eclipse-symphony/symphony/coa/pkg/apis/v1alpha2/providers/pubsub"
	states "github.com/eclipse-symphony/symphony/coa/pkg/apis/v1alpha2/providers/states"
	"github.com/eclipse-symphony/symphony/coa/pkg/apis/v1alpha2/vendors"
	"github.com/eclipse-symphony/symphony/coa/pkg/logger"
)

var sLog = logger.NewLogger("coa.runtime")

const (
	DefaultPlanTimeout = 100 * time.Second
)

type StageVendor struct {
	vendors.Vendor
	StageManager       *stage.StageManager
	CampaignsManager   *campaigns.CampaignsManager
	ActivationsManager *activations.ActivationsManager
	SolutionManager    *solution.SolutionManager
	PlanManager        *PlanManager
}

func (s *StageVendor) GetInfo() vendors.VendorInfo {
	return vendors.VendorInfo{
		Version:  s.Vendor.Version,
		Name:     "Stage",
		Producer: "Microsoft",
	}
}

func (o *StageVendor) GetEndpoints() []v1alpha2.Endpoint {
	return []v1alpha2.Endpoint{}
}

<<<<<<< HEAD
func NewPlanManager(timeout time.Duration) *PlanManager {
	if timeout == 0 {
		timeout = DefaultPlanTimeout
	}
	return &PlanManager{
		Timeout: timeout,
	}
=======
func NewPlanManager() *PlanManager {
	return &PlanManager{}
>>>>>>> aa1a3910
}
func (s *StageVendor) Init(config vendors.VendorConfig, factories []managers.IManagerFactroy, providers map[string]map[string]providers.IProvider, pubsubProvider pubsub.IPubSubProvider) error {
	err := s.Vendor.Init(config, factories, providers, pubsubProvider)
	if err != nil {
		return err
	}
	for _, m := range s.Managers {
		if c, ok := m.(*stage.StageManager); ok {
			s.StageManager = c
		}
		if c, ok := m.(*campaigns.CampaignsManager); ok {
			s.CampaignsManager = c
		}
		if c, ok := m.(*activations.ActivationsManager); ok {
			s.ActivationsManager = c
		}
		if c, ok := m.(*solution.SolutionManager); ok {
			s.SolutionManager = c
		}
	}
<<<<<<< HEAD
	s.PlanManager = NewPlanManager(0)
=======
	s.PlanManager = NewPlanManager()
>>>>>>> aa1a3910
	if s.StageManager == nil {
		return v1alpha2.NewCOAError(nil, "stage manager is not supplied", v1alpha2.MissingConfig)
	}
	if s.CampaignsManager == nil {
		return v1alpha2.NewCOAError(nil, "campaigns manager is not supplied", v1alpha2.MissingConfig)
	}
	if s.ActivationsManager == nil {
		return v1alpha2.NewCOAError(nil, "activations manager is not supplied", v1alpha2.MissingConfig)
	}
	if s.SolutionManager == nil {
		return v1alpha2.NewCOAError(nil, "solution manager is not supplied", v1alpha2.MissingConfig)
	}
	s.Vendor.Context.Subscribe("activation", v1alpha2.EventHandler{
		Handler: func(topic string, event v1alpha2.Event) error {
			ctx := context.TODO()
			if event.Context != nil {
				ctx = event.Context
			}

			var actData v1alpha2.ActivationData
			jData, _ := json.Marshal(event.Body)
			err := json.Unmarshal(jData, &actData)
			if err != nil {
				log.ErrorCtx(ctx, "V (Stage): event body of activation event is not ActivationData ")
				return v1alpha2.NewCOAError(nil, "event body is not an activation job", v1alpha2.BadRequest)
			}
			log.InfofCtx(ctx, "V (Stage): handling activation event for activation %s in namespace %s", actData.Activation, actData.Namespace)
			campaignName := api_utils.ConvertReferenceToObjectName(actData.Campaign)

			campaign, err := s.CampaignsManager.GetState(ctx, campaignName, actData.Namespace)
			if err != nil {
				log.ErrorfCtx(ctx, "V (Stage): unable to find campaign %s with error: %+v", campaignName, err)
				err = s.reportActivationStatusWithBadRequest(actData.Activation, actData.Namespace, err)
				// If report status succeeded, return an empty err so the subscribe function will not be retried
				// The actual error will be stored in Activation cr
				return err
			}
			activation, err := s.ActivationsManager.GetState(ctx, actData.Activation, actData.Namespace)
			if err != nil {
				log.ErrorfCtx(ctx, "V (Stage): unable to find activation: %+v", err)
				return nil
			}

			evt, err := s.StageManager.HandleActivationEvent(ctx, actData, *campaign.Spec, activation)
			if err != nil {
				err = s.reportActivationStatusWithBadRequest(actData.Activation, actData.Namespace, err)
				// If report status succeeded, return an empty err so the subscribe function will not be retried
				// The actual error will be stored in Activation cr
				return err
			}

			if evt != nil {
				s.Vendor.Context.Publish("trigger", v1alpha2.Event{
					Body:    *evt,
					Context: ctx,
				})
			}
			// DO NOT REMOVE THIS COMMENT
			// gofail: var afterPublishTrigger string
			return nil
		},
		Group: "0",
	})
	s.Vendor.Context.Subscribe("trigger", v1alpha2.EventHandler{
		Handler: func(topic string, event v1alpha2.Event) error {
			ctx := context.TODO()
			if event.Context != nil {
				ctx = event.Context
			}

			status := model.StageStatus{
				Stage:         "",
				NextStage:     "",
				Outputs:       map[string]interface{}{},
				Status:        v1alpha2.Untouched,
				StatusMessage: v1alpha2.Untouched.String(),
				ErrorMessage:  "",
				IsActive:      true,
			}
			triggerData := v1alpha2.ActivationData{}
			jData, _ := json.Marshal(event.Body)
			err := json.Unmarshal(jData, &triggerData)
			if err != nil {
				err = v1alpha2.NewCOAError(nil, "event body is not an activation job", v1alpha2.BadRequest)
				sLog.ErrorfCtx(ctx, "V (Stage): failed to deserialize activation data: %v", err)
				err = s.reportActivationStatusWithBadRequest(triggerData.Activation, triggerData.Namespace, err)
				// If report status succeeded, return an empty err so the subscribe function will not be retried
				// The actual error will be stored in Activation cr
				return err
			}
			log.InfoCtx(ctx, "V (Stage): handling trigger event for activation %s stage %s in namespace %s",
				triggerData.Activation, triggerData.Stage, triggerData.Namespace)

			status.Outputs["__namespace"] = triggerData.Namespace
			_, err = s.ActivationsManager.GetState(ctx, triggerData.Activation, triggerData.Namespace)
			if err != nil {
				sLog.ErrorfCtx(ctx, "V (Stage): unable to find activation: %+v", err)
				return nil
			}
			campaignName := api_utils.ConvertReferenceToObjectName(triggerData.Campaign)
			campaign, err := s.CampaignsManager.GetState(ctx, campaignName, triggerData.Namespace)
			if err != nil {
				sLog.ErrorfCtx(ctx, "V (Stage): failed to get campaign spec: %v", err)
				err = s.reportActivationStatusWithBadRequest(triggerData.Activation, triggerData.Namespace, err)
				// If report status succeeded, return an empty err so the subscribe function will not be retried
				// The actual error will be stored in Activation cr
				return err
			}
			status.Stage = triggerData.Stage
			status.ErrorMessage = ""
			status.Status = v1alpha2.Running
			status.StatusMessage = v1alpha2.Running.String()
			if triggerData.NeedsReport {
				sLog.DebugfCtx(ctx, "V (Stage): activation %s, stage %s in namespace %s reporting status: %v", triggerData.Activation, triggerData.Stage, triggerData.Namespace, status)
				s.Vendor.Context.Publish("report", v1alpha2.Event{
					Body:    status,
					Context: ctx,
				})
			} else {
				err = s.ActivationsManager.ReportStageStatus(ctx, triggerData.Activation, triggerData.Namespace, status)
				if err != nil {
					sLog.Errorf("V (Stage): failed to report accepted status: %v (%v)", status.ErrorMessage, err)
					return err
				}
			}

			status, activation := s.StageManager.HandleTriggerEvent(ctx, *campaign.Spec, triggerData)

			if triggerData.NeedsReport {
				sLog.DebugfCtx(ctx, "V (Stage): reporting status: %v", status)
				s.Vendor.Context.Publish("report", v1alpha2.Event{
					Body:    status,
					Context: ctx,
				})

			} else {
				err = s.ActivationsManager.ReportStageStatus(ctx, triggerData.Activation, triggerData.Namespace, status)
				if err != nil {
					sLog.ErrorfCtx(ctx, "V (Stage): failed to report status: %v (%v)", status.ErrorMessage, err)
					return err
				}
				if activation != nil && status.NextStage != "" && status.Status != v1alpha2.Paused {
					s.Vendor.Context.Publish("trigger", v1alpha2.Event{
						Body:    *activation,
						Context: ctx,
					})
				}
			}
			log.InfoCtx(ctx, "V (Stage): Finished handling trigger event")
			return nil
		},
	})
	s.Vendor.Context.Subscribe("job-report", v1alpha2.EventHandler{
		Handler: func(topic string, event v1alpha2.Event) error {
			ctx := context.TODO()
			if event.Context != nil {
				ctx = event.Context
			}
			sLog.DebugfCtx(ctx, "V (Stage): handling job report event: %v", event)
			jData, _ := json.Marshal(event.Body)
			var status model.StageStatus
			json.Unmarshal(jData, &status)
			campaign, ok := status.Outputs["__campaign"].(string)
			if !ok {
				sLog.ErrorfCtx(ctx, "V (Stage): failed to get campaign name from job report")
				return v1alpha2.NewCOAError(nil, "job-report: campaign is not valid", v1alpha2.BadRequest)
			}
			namespace, ok := status.Outputs["__namespace"].(string)
			if !ok {
				sLog.ErrorfCtx(ctx, "V (Stage): failed to get namespace from job report, use default instead")
				namespace = "default"
			}
			activation, ok := status.Outputs["__activation"].(string)
			if !ok {
				sLog.ErrorfCtx(ctx, "V (Stage): failed to get activation name from job report")
				return v1alpha2.NewCOAError(nil, "job-report: activation is not valid", v1alpha2.BadRequest)
			}

			err = s.ActivationsManager.ReportStageStatus(ctx, activation, namespace, status)
			if err != nil {
				sLog.ErrorfCtx(ctx, "V (Stage): failed to report status: %v (%v)", status.ErrorMessage, err)
				return err
			}

			if status.Status == v1alpha2.Done || status.Status == v1alpha2.OK {
				campaignName := api_utils.ConvertReferenceToObjectName(campaign)
				campaign, err := s.CampaignsManager.GetState(ctx, campaignName, namespace)
				if err != nil {
					sLog.ErrorfCtx(ctx, "V (Stage): failed to get campaign spec '%s': %v", campaign, err)
					return err
				}
				if campaign.Spec.SelfDriving {
					activation, err := s.StageManager.ResumeStage(ctx, status, *campaign.Spec)
					if err != nil {
						status.Status = v1alpha2.InternalError
						status.StatusMessage = v1alpha2.InternalError.String()
						status.IsActive = false
						status.ErrorMessage = fmt.Sprintf("failed to resume stage: %v", err)
						sLog.ErrorfCtx(ctx, "V (Stage): failed to resume stage: %v", err)
					}
					if activation != nil {
						s.Vendor.Context.Publish("trigger", v1alpha2.Event{
							Body:    *activation,
							Context: ctx,
						})
					}
				}
			}

			return nil
		},
	})
	s.Vendor.Context.Subscribe("remote-job", v1alpha2.EventHandler{
		Handler: func(topic string, event v1alpha2.Event) error {
			ctx := context.TODO()
			if event.Context != nil {
				ctx = event.Context
			}
			// Unwrap data package from event body
			jData, _ := json.Marshal(event.Body)
			var job v1alpha2.JobData
			json.Unmarshal(jData, &job)
			jData, _ = json.Marshal(job.Body)
			var dataPackage v1alpha2.InputOutputData
			err := json.Unmarshal(jData, &dataPackage)
			if err != nil {
				return err
			}

			// restore schedule
			var schedule = ""
			if v, ok := dataPackage.Inputs["__schedule"]; ok {
				schedule = utils.FormatAsString(v)
			}

			triggerData := v1alpha2.ActivationData{
				Activation:           utils.FormatAsString(dataPackage.Inputs["__activation"]),
				ActivationGeneration: utils.FormatAsString(dataPackage.Inputs["__activationGeneration"]),
				Campaign:             utils.FormatAsString(dataPackage.Inputs["__campaign"]),
				Stage:                utils.FormatAsString(dataPackage.Inputs["__stage"]),
				Inputs:               dataPackage.Inputs,
				Outputs:              dataPackage.Outputs,
				Schedule:             schedule,
				NeedsReport:          true,
				Namespace:            utils.FormatAsString(dataPackage.Inputs["__namespace"]),
			}

			triggerData.Inputs["__origin"] = event.Metadata["origin"]

			switch dataPackage.Inputs["operation"] {
			case "wait":
				triggerData.Provider = "providers.stage.wait"
				config, err := wait.WaitStageProviderConfigFromVendorMap(s.Vendor.Config.Properties)
				if err != nil {
					return err
				}
				triggerData.Config = config
			case "materialize":
				triggerData.Provider = "providers.stage.materialize"
				config, err := materialize.MaterializeStageProviderConfigFromVendorMap(s.Vendor.Config.Properties)
				if err != nil {
					return err
				}
				triggerData.Config = config
			case "mock":
				triggerData.Provider = "providers.stage.mock"
				config, err := mock.MockStageProviderConfigFromMap(s.Vendor.Config.Properties)
				if err != nil {
					return err
				}
				triggerData.Config = config
			default:
				return v1alpha2.NewCOAError(nil, fmt.Sprintf("operation %v is not supported", dataPackage.Inputs["operation"]), v1alpha2.BadRequest)
			}
			status := s.StageManager.HandleDirectTriggerEvent(ctx, triggerData)
			sLog.DebugfCtx(ctx, "V (Stage): reporting status: %v", status)
			s.Vendor.Context.Publish("report", v1alpha2.Event{
				Body:    status,
				Context: ctx,
			})
			return nil
		},
	})
<<<<<<< HEAD
	s.Vendor.Context.Subscribe("deployment-plan", v1alpha2.EventHandler{
=======
	s.Vendor.Context.Subscribe(DeploymentPlanTopic, v1alpha2.EventHandler{
>>>>>>> aa1a3910
		Handler: func(topic string, event v1alpha2.Event) error {
			ctx := context.TODO()
			if event.Context != nil {
				ctx = event.Context
			}

<<<<<<< HEAD
			log.InfoCtx(ctx, "V(Federation): Begin to execute deployment-plan")
			var planEnvelope PlanEnvelope
			jData, _ := json.Marshal(event.Body)
			err := json.Unmarshal(jData, &planEnvelope)
			if err != nil {
				log.ErrorCtx(ctx, "failed to unmarshal plan envelope :%v", err)
				return err
			}
			planState := &PlanState{
				PlanId:     planEnvelope.PlanId,
				StartTime:  time.Now(),
				ExpireTime: time.Now().Add(s.PlanManager.Timeout),
				TotalSteps: len(planEnvelope.Plan.Steps),
				Phase:      planEnvelope.Phase,
				Summary: model.SummarySpec{
					TargetResults:       make(map[string]model.TargetResultSpec),
					TargetCount:         len(planEnvelope.Deployment.Targets),
					SuccessCount:        0,
					AllAssignedDeployed: true,
					JobID:               planEnvelope.Deployment.JobID,
					IsRemoval:           planEnvelope.Remove,
				},
				PreviousDesiredState: planEnvelope.PreviousDesiredState,
				MergedState:          planEnvelope.MergedState,
				Deployment:           planEnvelope.Deployment,
				Namespace:            planEnvelope.Namespace,
				TargetResult:         make(map[string]int),
				CurrentState:         planEnvelope.CurrentState,
				StepStates:           make([]StepState, len(planEnvelope.Plan.Steps)),
			}
			log.InfoCtx(ctx, "V(Federation): store plan id %s in map %+v", planEnvelope.PlanId, planState)
			s.PlanManager.Plans.Store(planEnvelope.PlanId, planState)

			for i, step := range planEnvelope.Plan.Steps {
				stepId := fmt.Sprintf("%s-step-%d", planEnvelope.PlanId, i)
				switch planEnvelope.Phase {
				case PhaseGet:
					log.InfoCtx(ctx, "phase get begin")
					stepEnvelope := &StepEnvelope{
						Phase:      PhaseGet,
						PlanId:     planEnvelope.PlanId,
						StepId:     i,
						Step:       step,
						Deployment: planEnvelope.Deployment,
						PlanState:  planState,
						Remove:     planEnvelope.Remove,
						Namespace:  planEnvelope.Namespace,
					}
					if err := s.Vendor.Context.Publish("deployment-step", v1alpha2.Event{
						Body:    stepEnvelope,
						Context: ctx,
					}); err != nil {
						log.InfoCtx(ctx, "V(Federation): publish deployment step failed PlanId %s, stepId %s", planEnvelope.PlanId, i)
						return err
					}
				case PhaseApply:
					log.InfoCtx(ctx, "V(Federation): publish deployment step id %s step %+v", stepId, step)
					s.Vendor.Context.Publish("deployment-step", v1alpha2.Event{
						Body: StepEnvelope{
							Step:       step,
							Deployment: planEnvelope.Deployment,
							Remove:     planEnvelope.Remove,
							Namespace:  planEnvelope.Namespace,
							PlanId:     planEnvelope.PlanId,
							StepId:     i,
							PlanState:  planState,
							Phase:      PhaseApply,
						},
					})

				}
			}
			return nil
=======
			log.InfoCtx(ctx, "V(StageVendor): Begin to execute deployment-plan")
			return s.handleDeploymentPlan(ctx, event)
>>>>>>> aa1a3910
		},
		Group: "stage-vendor",
	})

<<<<<<< HEAD
	s.Vendor.Context.Subscribe("step-result", v1alpha2.EventHandler{
=======
	s.Vendor.Context.Subscribe(CollectStepResultTopic, v1alpha2.EventHandler{
>>>>>>> aa1a3910
		Handler: func(topic string, event v1alpha2.Event) error {
			ctx := event.Context
			if ctx == nil {
				ctx = context.TODO()
			}
<<<<<<< HEAD

			var stepResult StepResult
			jData, _ := json.Marshal(event.Body)
			log.InfofCtx(ctx, " subscribe step-result %v", jData)
			if err := json.Unmarshal(jData, &stepResult); err != nil {
				log.ErrorfCtx(ctx, " fail to unmarshal step result %v", err)
				return err
			}

			planId := stepResult.PlanId

			planStateObj, exists := s.PlanManager.Plans.Load(planId)
			if !exists {
				log.ErrorCtx(ctx, "stage2 plan %s not fount ", planId)
				return fmt.Errorf("plan not fount %s", planId)
			}
			planState := planStateObj.(*PlanState)

			// update plan state in map and save summary
			if err := s.saveSummaryAndPlanState(ctx, planState, stepResult); err != nil {
				log.ErrorCtx(ctx, " failed to update plan state %v", err)
				return err
			}
			return nil
		},
		Group: "stage-vendor",
	})
	return nil
}

func (s *StageVendor) saveSummaryAndPlanState(ctx context.Context, planState *PlanState, stepResult StepResult) error {
	log.InfoCtx(ctx, "update plan state %v with step result %v", planState, stepResult)
	if planState.IsExpired() {
		if err := s.handlePlanTimeout(ctx, planState); err != nil {
			return err
		}
		s.PlanManager.DeletePlan(planState.PlanId)
	}
	log.InfoCtx(ctx, "todo update plan state")
	planState.CompletedSteps++
	switch planState.Phase {
	case PhaseGet:
		log.InfoCtx(ctx, " update phase get %v ", stepResult.retComoponents)
		planState.StepStates[stepResult.StepId].GetResult = stepResult.retComoponents
	case PhaseApply:
		if !stepResult.Success {
			targetResultStatus := fmt.Sprintf("%s Failed", deploymentTypeMap[stepResult.Remove])
			targetResultMessage := fmt.Sprintf("failed to create provider %s, err: %s", deploymentTypeMap[stepResult.Remove], stepResult.Error)
			targetResultSpec := model.TargetResultSpec{Status: targetResultStatus, Message: targetResultMessage}
			planState.Summary.TargetResults[stepResult.Target] = targetResultSpec
			planState.Summary.AllAssignedDeployed = false
			for _, ret := range stepResult.Components {
				if (!stepResult.Remove && ret.Status == v1alpha2.Updated) || (stepResult.Remove && ret.Status == v1alpha2.Deleted) {
					// TODO: need to ensure the status updated correctly on returning from target providers.
=======
			return s.handleStepResult(ctx, event)
		},
		Group: "stage-vendor",
	})
	return nil
}

// handleStepResult processes the event and updates the plan state accordingly.
func (s *StageVendor) handleStepResult(ctx context.Context, event v1alpha2.Event) error {
	var stepResult StepResult

	// Marshal the event body to JSON
	jData, _ := json.Marshal(event.Body)
	log.InfofCtx(ctx, "Received event body: %s", string(jData))

	// Unmarshal the JSON data into stepResult
	if err := json.Unmarshal(jData, &stepResult); err != nil {
		log.ErrorfCtx(ctx, "Failed to unmarshal step result: %v", err)
		return err
	}

	planId := stepResult.PlanId

	// Load the plan state object from the PlanManager
	planStateObj, exists := s.PlanManager.Plans.Load(planId)
	if !exists {
		log.ErrorCtx(ctx, "Plan not found: %s", planId)
		return fmt.Errorf("Plan not found: %s", planId)
	}
	planState := planStateObj.(*PlanState)

	// Update the plan state in the map and save the summary
	if err := s.saveStepResult(ctx, planState, stepResult); err != nil {
		log.ErrorCtx(ctx, "Failed to update plan state: %v", err)
		return err
	}

	return nil
}
func (s *StageVendor) handleDeploymentPlan(ctx context.Context, event v1alpha2.Event) error {
	var planEnvelope PlanEnvelope
	jData, _ := json.Marshal(event.Body)
	err := json.Unmarshal(jData, &planEnvelope)
	if err != nil {
		log.ErrorCtx(ctx, "failed to unmarshal plan envelope :%v", err)
		return err
	}
	planState := s.createPlanState(ctx, planEnvelope)
	s.SaveSummaryInfo(ctx, planState, model.SummaryStateRunning)
	if planState.isCompleted() {
		return s.handlePlanComplete(ctx, planState)

	}
	for i, step := range planEnvelope.Plan.Steps {
		switch planEnvelope.Phase {
		case PhaseGet:
			log.InfoCtx(ctx, "phase get begin deployment %+v", planEnvelope.Deployment)
			if err := s.publishStepResult(ctx, i, step, planState, planEnvelope); err != nil {
				log.InfoCtx(ctx, "V(Federation): publish deployment step failed PlanId %s, stepId %s", planEnvelope.PlanId, i)
				return err
			}
		case PhaseApply:
			planState.Summary.PlannedDeployment += len(step.Components)
			log.InfoCtx(ctx, "V(Federation): publish deployment step id %s step %+v", i, step.Role)
			if err := s.publishStepResult(ctx, i, step, planState, planEnvelope); err != nil {
				log.InfoCtx(ctx, "V(Federation): publish deployment step failed PlanId %s, stepId %s", planEnvelope.PlanId, i)
				return err
			}
		}
	}
	log.InfoCtx(ctx, "V(Federation): store plan id %s in map %+v", planEnvelope.PlanId)
	s.PlanManager.Plans.Store(planEnvelope.PlanId, planState)
	return nil
}
func (s *StageVendor) publishStepResult(ctx context.Context, stepId int, step model.DeploymentStep, planState *PlanState, planEnvelope PlanEnvelope) error {
	log.InfoCtx(ctx, "V(StageVendor): publish deployment step for PlanId %s StepId %s", planState.PlanId, stepId)
	if err := s.Vendor.Context.Publish("deployment-step", v1alpha2.Event{
		Body: StepEnvelope{
			Step:      step,
			Remove:    planEnvelope.Remove,
			StepId:    stepId,
			PlanState: planState,
		},
		Context: ctx,
	}); err != nil {
		log.InfoCtx(ctx, "V(StageVendor): publish deployment step failed PlanId %s, stepId %s", planEnvelope.PlanId, stepId)
		return err
	}
	return nil
}

// create inital plan state
func (s *StageVendor) createPlanState(ctx context.Context, planEnvelope PlanEnvelope) *PlanState {
	return &PlanState{
		PlanId:     planEnvelope.PlanId,
		StartTime:  time.Now(),
		TotalSteps: len(planEnvelope.Plan.Steps),
		Phase:      planEnvelope.Phase,
		Summary: model.SummarySpec{
			TargetResults:       make(map[string]model.TargetResultSpec),
			TargetCount:         len(planEnvelope.Deployment.Targets),
			SuccessCount:        0,
			AllAssignedDeployed: true,
			JobID:               planEnvelope.Deployment.JobID,
			IsRemoval:           planEnvelope.Remove,
		},
		PreviousDesiredState: planEnvelope.PreviousDesiredState,
		CompletedSteps:       0,
		MergedState:          planEnvelope.MergedState,
		Deployment:           planEnvelope.Deployment,
		Namespace:            planEnvelope.Namespace,
		Remove:               planEnvelope.Remove,
		TargetResult:         make(map[string]int),
		CurrentState:         planEnvelope.CurrentState,
		StepStates:           make([]StepState, len(planEnvelope.Plan.Steps)),
	}
}

// saveStepResult updates the plan state with the step result and saves the summary.
func (s *StageVendor) saveStepResult(ctx context.Context, planState *PlanState, stepResult StepResult) error {
	// Log the update of plan state with the step result
	log.InfoCtx(ctx, "V(Stage): Update plan state %v with step result %v phase %s", planState, stepResult, planState.Phase)
	planState.CompletedSteps++

	switch planState.Phase {
	case PhaseGet:
		// Update the GetResult for the specific step
		planState.StepStates[stepResult.StepId].GetResult = stepResult.GetResult
	case PhaseApply:
		if stepResult.Error != "" {
			// Handle error case and update the target result status and message
			targetResultStatus := fmt.Sprintf("%s Failed", deploymentTypeMap[planState.Remove])
			targetResultMessage := fmt.Sprintf("Failed to create provider %s, err: %s", deploymentTypeMap[planState.Remove], stepResult.Error)
			targetResultSpec := model.TargetResultSpec{Status: targetResultStatus, Message: targetResultMessage}
			planState.Summary.UpdateTargetResult(stepResult.Target, targetResultSpec)
			planState.Summary.AllAssignedDeployed = false
			for _, ret := range stepResult.ApplyResult {
				if (!planState.Remove && ret.Status == v1alpha2.Updated) || (planState.Remove && ret.Status == v1alpha2.Deleted) {
>>>>>>> aa1a3910
					planState.Summary.CurrentDeployed++
				}
			}
		} else {
<<<<<<< HEAD
			// target succeed then add target succeed count
=======
			// Handle success case and update the target result status and message
>>>>>>> aa1a3910
			if planState.TargetResult[stepResult.Target] == 0 {
				planState.TargetResult[stepResult.Target] = 1
				planState.Summary.SuccessCount++
			}
<<<<<<< HEAD
			targetResultSpec := model.TargetResultSpec{Status: "OK", Message: "", ComponentResults: stepResult.Components}
			//update target
			log.InfoCtx(ctx, "update plan state target spec %v ", targetResultSpec)
			planState.Summary.TargetResults[stepResult.Target] = targetResultSpec
			planState.Summary.CurrentDeployed += len(stepResult.Components)
		}
		// if solutions.components are empty,
		// we need to set summary.Skipped = true
		// and summary.SuccessCount = summary.TargetCount (instance_controller and target_controller will check whether targetCount == successCount in deletion case)
		if planState.Summary.CurrentDeployed == 0 && planState.Summary.AllAssignedDeployed {
			planState.Summary.SuccessCount = planState.Summary.TargetCount
		}
		// update summary
		if err := s.SaveSummaryInfo(ctx, planState, model.SummaryStateRunning); err != nil {
			log.ErrorfCtx(ctx, "Failed to save summary progress: %v", err)
		}
		log.InfoCtx(ctx, "if plan state is completed %v ", planState)
	}

	// check if all step is completed
	if planState.isCompleted() {
		log.InfoCtx(ctx, "plan state %s is completed %v ", planState.Phase, planState)
		log.InfofCtx(ctx, "summary info %+v all assign %s", planState.Summary, planState.Summary.AllAssignedDeployed)
		if !planState.Summary.AllAssignedDeployed {
			planState.Status = "failed"
		}
		log.InfoCtx(ctx, "plan state is completed %v ", planState.Summary.AllAssignedDeployed)
		switch planState.Phase {
		case PhaseGet:
			s.handlePhaseGetCompletetion(ctx, planState)
		case PhaseApply:
			if err := s.handlePlanCompletetion(ctx, planState); err != nil {
				log.ErrorfCtx(ctx, "Failed to handle plan completion: %v", err)
				return err
			}
		}

		s.PlanManager.DeletePlan(planState.PlanId)

	}
=======
			targetResultSpec := model.TargetResultSpec{Status: "OK", Message: "", ComponentResults: stepResult.ApplyResult}
			planState.Summary.UpdateTargetResult(stepResult.Target, targetResultSpec)
			log.InfoCtx(ctx, "Update plan state target spec %v", targetResultSpec)
			planState.Summary.CurrentDeployed += len(stepResult.ApplyResult)
		}

		// If no components are deployed, set success count to target count
		if planState.Summary.CurrentDeployed == 0 && planState.Summary.AllAssignedDeployed {
			planState.Summary.SuccessCount = planState.Summary.TargetCount
		}

		// Save the summary information
		if err := s.SaveSummaryInfo(ctx, planState, model.SummaryStateRunning); err != nil {
			log.ErrorfCtx(ctx, "Failed to save summary progress: %v", err)
		}
	}

	// Store the updated plan state
	s.PlanManager.Plans.Store(planState.PlanId, planState)

	// Check if all steps are completed and handle plan completion
	if planState.isCompleted() {
		return s.handlePlanComplete(ctx, planState)
	}

	return nil
}

// handlePlanComplete handles the completion of a plan and updates its status.
func (s *StageVendor) handlePlanComplete(ctx context.Context, planState *PlanState) error {
	log.InfoCtx(ctx, "V(Stage): Plan state %s is completed %v", planState.Phase, planState)
	if !planState.Summary.AllAssignedDeployed {
		planState.Status = "failed"
	}
	log.InfoCtx(ctx, "V(Stage): Plan state is completed %v", planState.Summary.AllAssignedDeployed)
	switch planState.Phase {
	case PhaseGet:
		if err := s.handleGetPlanCompletetion(ctx, planState); err != nil {
			log.ErrorfCtx(ctx, "V(Stage): Failed to handle get plan completion: %v", err)
			return err
		}
	case PhaseApply:
		if err := s.handleApplyPlanCompletetion(ctx, planState); err != nil {
			log.ErrorfCtx(ctx, "V(Stage): Failed to handle apply plan completion: %v", err)
			return err
		}
	}
	s.PlanManager.DeletePlan(planState.PlanId)
>>>>>>> aa1a3910
	return nil
}

func (s *StageVendor) handlePlanTimeout(ctx context.Context, planState *PlanState) error {
	planState.Summary.SummaryMessage = fmt.Sprintf("plan execution time out after complete %d/%d steps", planState.CompletedSteps, planState.TotalSteps)

	if err := s.SaveSummaryInfo(ctx, planState, model.SummaryStateDone); err != nil {
		log.ErrorfCtx(ctx, "Failed to save summary progress done: %v", err)
		return err
	}
	return s.Vendor.Context.Publish("deployment-result", v1alpha2.Event{
		Metadata: map[string]string{
			"planId": planState.PlanId,
			"status": "timeout",
		},
		Body: PlanResult{
			EndTime:   time.Now(),
			PlanState: planState,
		},
		Context: ctx,
	})
}

func (s *StageVendor) reportActivationStatusWithBadRequest(activation string, namespace string, err error) error {
	status := model.StageStatus{
		Stage:         "",
		NextStage:     "",
		Outputs:       map[string]interface{}{},
		Status:        v1alpha2.BadRequest,
		StatusMessage: v1alpha2.BadRequest.String(),
		ErrorMessage:  err.Error(),
		IsActive:      false,
	}
	err = s.ActivationsManager.ReportStageStatus(context.TODO(), activation, namespace, status)
	if err != nil {
		sLog.Errorf("V (Stage): failed to report error status on activtion %s/%s: %v (%v)", namespace, activation, status.ErrorMessage, err)
	}
	return err
}

<<<<<<< HEAD
func (s *StageVendor) handlePhaseGetCompletetion(ctx context.Context, planState *PlanState) {
	switch planState.Phase {
	case PhaseGet:
		// collect result
		log.InfoCtx(ctx, "begin toget current state %v", planState)
		currentState := model.DeploymentState{}
		currentState.TargetComponent = make(map[string]string)

		for _, StepState := range planState.StepStates {
			for _, c := range StepState.GetResult {
				key := fmt.Sprintf("%s::%s", c.Name, StepState.Target)
				role := c.Type
				if role == "" {
					role = "container"
				}
				log.Info("store key value in current key : %s value : %s", key, role)
				currentState.TargetComponent[key] = role
			}
		}
		log.InfoCtx(ctx, "get current state %v", currentState)
		planState.CurrentState = currentState
		previousDesiredState := s.SolutionManager.GetPreviousState(ctx, planState.Deployment.Instance.ObjectMeta.Name, planState.Namespace)

		var currentDesiredState model.DeploymentState
		currentDesiredState, err := solution.NewDeploymentState(planState.Deployment)
		if err != nil {
			return
		}
		//todo:  change to async get be provider actor
		if err != nil {
			log.ErrorfCtx(ctx, " M (Solution): failed to get current state: %+v", err)
			return
		}
		desiredState := currentDesiredState
		if previousDesiredState != nil {
			desiredState = solution.MergeDeploymentStates(&previousDesiredState.State, currentDesiredState)
		}

		if planState.Remove {
			desiredState.MarkRemoveAll()
		}

		mergedState := solution.MergeDeploymentStates(&currentState, desiredState)
		planState.MergedState = mergedState
		Plan, err := solution.PlanForDeployment(planState.Deployment, mergedState)
		if err != nil {
			log.ErrorCtx(ctx, "plan generate error")
			return
		}
		log.InfoCtx(ctx, "begin to publish topic to deployment plan %v merged state %v get plan %v", planState, mergedState, Plan)

		s.Vendor.Context.Publish("deployment-plan", v1alpha2.Event{
			Metadata: map[string]string{
				"Id": planState.Deployment.JobID,
			},
			Body: PlanEnvelope{
				Plan:                 Plan,
				Deployment:           planState.Deployment,
				MergedState:          mergedState,
				CurrentState:         currentState,
				PreviousDesiredState: previousDesiredState,
				PlanId:               planState.Deployment.Instance.ObjectMeta.Name,
				Remove:               planState.Remove,
				Namespace:            planState.Namespace,
				Phase:                PhaseApply,
			},
			Context: ctx,
		})
	}
}
func (s *StageVendor) SaveSummaryInfo(ctx context.Context, planState *PlanState, state model.SummaryState) error {
	log.InfoCtx(ctx, "save summary info plan state %+v, summary state %+v", planState, state)
	_, err := s.SolutionManager.StateProvider.Upsert(ctx, states.UpsertRequest{
		Value: states.StateEntry{
			ID: fmt.Sprintf("%s-%s", "summary", planState.Deployment.Instance.ObjectMeta.Name),
			Body: model.SummaryResult{
				Summary:        planState.Summary,
				Generation:     planState.Deployment.Generation,
				Time:           time.Now().UTC(),
				State:          state,
				DeploymentHash: planState.Deployment.Hash,
			},
		},
		Metadata: map[string]interface{}{
			"namespace": planState.Namespace,
			"group":     model.SolutionGroup,
			"version":   "v1",
			"resource":  Summary,
		},
	})
	return err
}
func (s *StageVendor) handlePlanCompletetion(ctx context.Context, planState *PlanState) error {
=======
// handleGetPlanCompletetion handles the completion of the get plan phase.
func (s *StageVendor) handleGetPlanCompletetion(ctx context.Context, planState *PlanState) error {
	// Collect result
	log.InfoCtx(ctx, "V(Stage): Begin to get current state %v", planState)
	Plan, err := s.threeStateMerge(ctx, planState)
	if err != nil {
		log.ErrorfCtx(ctx, "V(Stage): Failed to merge states: %v", err)
		return err
	}
	s.Vendor.Context.Publish(DeploymentPlanTopic, v1alpha2.Event{
		Metadata: map[string]string{
			"Id": planState.Deployment.JobID,
		},
		Body: PlanEnvelope{
			Plan:                 Plan,
			Deployment:           planState.Deployment,
			MergedState:          planState.MergedState,
			CurrentState:         planState.CurrentState,
			PreviousDesiredState: planState.PreviousDesiredState,
			PlanId:               planState.Deployment.Instance.ObjectMeta.Name,
			Remove:               planState.Remove,
			Namespace:            planState.Namespace,
			Phase:                PhaseApply,
		},
		Context: ctx,
	})
	return nil
}

// threeStateMerge merges the current, previous, and desired states to create a deployment plan.
func (s *StageVendor) threeStateMerge(ctx context.Context, planState *PlanState) (model.DeploymentPlan, error) {
	currentState := model.DeploymentState{}
	currentState.TargetComponent = make(map[string]string)

	for _, StepState := range planState.StepStates {
		for _, c := range StepState.GetResult {
			key := fmt.Sprintf("%s::%s", c.Name, StepState.Target)
			role := c.Type
			if role == "" {
				role = "container"
			}
			log.InfoCtx(ctx, "V(Stage): Store key value in current key: %s value: %s", key, role)
			currentState.TargetComponent[key] = role
		}
	}
	log.InfoCtx(ctx, "V(Stage): Compute current state %v for Plan ID: %s", currentState, planState.PlanId)
	planState.CurrentState = currentState
	previousDesiredState := s.SolutionManager.GetPreviousState(ctx, planState.Deployment.Instance.ObjectMeta.Name, planState.Namespace)
	planState.PreviousDesiredState = previousDesiredState
	var currentDesiredState model.DeploymentState
	currentDesiredState, err := solution.NewDeploymentState(planState.Deployment)
	if err != nil {
		log.ErrorfCtx(ctx, "V(Stage): Failed to get current desired state: %+v", err)
		return model.DeploymentPlan{}, err
	}
	log.InfoCtx(ctx, "V(Stage): Get current desired state %+v", currentDesiredState)
	desiredState := currentDesiredState
	if previousDesiredState != nil {
		desiredState = solution.MergeDeploymentStates(&previousDesiredState.State, currentDesiredState)
	}
	log.InfoCtx(ctx, "V(Stage): Get desired state %+v", desiredState)
	if planState.Remove {
		desiredState.MarkRemoveAll()
		log.InfoCtx(ctx, "V(Stage): After remove desired state %+v", desiredState)
	}

	mergedState := solution.MergeDeploymentStates(&currentState, desiredState)
	planState.MergedState = mergedState
	Plan, err := solution.PlanForDeployment(planState.Deployment, mergedState)
	if err != nil {
		log.ErrorfCtx(ctx, "V(Stage): Plan generate error")
		return model.DeploymentPlan{}, err
	}
	log.InfoCtx(ctx, "V(Stage): Begin to publish topic to deployment plan %v merged state %v get plan %v", planState, mergedState, Plan)
	return Plan, nil
}

func (s *StageVendor) SaveSummaryInfo(ctx context.Context, planState *PlanState, state model.SummaryState) error {
	return s.SolutionManager.SaveSummary(ctx, planState.Deployment.Instance.ObjectMeta.Name, planState.Deployment.Generation, planState.Deployment.Hash, planState.Summary, model.SummaryStateRunning, planState.Namespace)
}
func (s *StageVendor) handleApplyPlanCompletetion(ctx context.Context, planState *PlanState) error {
>>>>>>> aa1a3910
	log.InfofCtx(ctx, "handle plan completetion:begin to handle plan completetion %v", planState)
	if err := s.SaveSummaryInfo(ctx, planState, model.SummaryStateDone); err != nil {
		log.ErrorfCtx(ctx, "Failed to save summary progress done: %v", err)
		return err
	}
<<<<<<< HEAD
	log.InfofCtx(ctx, "handle plan completetion: begin to handle plan completetion %+v ", planState.Summary)
=======
>>>>>>> aa1a3910
	// update summary
	if err := s.SolutionManager.ConcludeSummary(ctx, planState.Deployment.Instance.ObjectMeta.Name, planState.Deployment.Generation, planState.Deployment.Hash, planState.Summary, planState.Namespace); err != nil {
		log.ErrorfCtx(ctx, "handle plan completetion: failed to conclude summary: %v", err)
		return err
	}
<<<<<<< HEAD
	log.InfofCtx(ctx, "handle plan completetion: update summary done %v", planState)
	planState.MergedState.ClearAllRemoved()
=======
	planState.MergedState.ClearAllRemoved()

>>>>>>> aa1a3910
	if !planState.Deployment.IsDryRun {
		if len(planState.MergedState.TargetComponent) == 0 && planState.Remove {
			log.DebugfCtx(ctx, " M (Solution): no assigned components to manage, deleting state")
			s.SolutionManager.StateProvider.Delete(ctx, states.DeleteRequest{
				ID: planState.Deployment.Instance.ObjectMeta.Name,
				Metadata: map[string]interface{}{
					"namespace": planState.Namespace,
					"group":     model.SolutionGroup,
					"version":   "v1",
					"resource":  DeploymentState,
				},
			})
		} else {
			s.SolutionManager.StateProvider.Upsert(ctx, states.UpsertRequest{
				Value: states.StateEntry{
					ID: planState.Deployment.Instance.ObjectMeta.Name,
					Body: solution.SolutionManagerDeploymentState{
						Spec:  planState.Deployment,
						State: planState.MergedState,
					},
				},
				Metadata: map[string]interface{}{
					"namespace": planState.Namespace,
					"group":     model.SolutionGroup,
					"version":   "v1",
					"resource":  DeploymentState,
				},
			})
		}
	}
<<<<<<< HEAD
	return nil
}
func (p *PlanState) IsExpired() bool {
=======
	s.SolutionManager.KeyLockProvider.UnLock(api_utils.GenerateKeyLockName(planState.Namespace, planState.Deployment.Instance.ObjectMeta.Name))
	return nil
}
func (p *PlanState) IsExpired() bool {
	log.Info("time now")
	log.Info("time expired")
>>>>>>> aa1a3910
	return time.Now().After(p.ExpireTime)
}

func (p *PlanState) isCompleted() bool {
	return p.CompletedSteps == p.TotalSteps
}
func (pm *PlanManager) GetPlan(planId string) (*PlanState, bool) {
	if value, ok := pm.Plans.Load(planId); ok {
		return value.(*PlanState), true
	}
	return nil, false
}
func (pm *PlanManager) DeletePlan(planId string) {
	pm.Plans.Delete(planId)
}<|MERGE_RESOLUTION|>--- conflicted
+++ resolved
@@ -33,10 +33,6 @@
 
 var sLog = logger.NewLogger("coa.runtime")
 
-const (
-	DefaultPlanTimeout = 100 * time.Second
-)
-
 type StageVendor struct {
 	vendors.Vendor
 	StageManager       *stage.StageManager
@@ -58,18 +54,8 @@
 	return []v1alpha2.Endpoint{}
 }
 
-<<<<<<< HEAD
-func NewPlanManager(timeout time.Duration) *PlanManager {
-	if timeout == 0 {
-		timeout = DefaultPlanTimeout
-	}
-	return &PlanManager{
-		Timeout: timeout,
-	}
-=======
 func NewPlanManager() *PlanManager {
 	return &PlanManager{}
->>>>>>> aa1a3910
 }
 func (s *StageVendor) Init(config vendors.VendorConfig, factories []managers.IManagerFactroy, providers map[string]map[string]providers.IProvider, pubsubProvider pubsub.IPubSubProvider) error {
 	err := s.Vendor.Init(config, factories, providers, pubsubProvider)
@@ -90,11 +76,7 @@
 			s.SolutionManager = c
 		}
 	}
-<<<<<<< HEAD
-	s.PlanManager = NewPlanManager(0)
-=======
 	s.PlanManager = NewPlanManager()
->>>>>>> aa1a3910
 	if s.StageManager == nil {
 		return v1alpha2.NewCOAError(nil, "stage manager is not supplied", v1alpha2.MissingConfig)
 	}
@@ -378,165 +360,25 @@
 			return nil
 		},
 	})
-<<<<<<< HEAD
-	s.Vendor.Context.Subscribe("deployment-plan", v1alpha2.EventHandler{
-=======
 	s.Vendor.Context.Subscribe(DeploymentPlanTopic, v1alpha2.EventHandler{
->>>>>>> aa1a3910
 		Handler: func(topic string, event v1alpha2.Event) error {
 			ctx := context.TODO()
 			if event.Context != nil {
 				ctx = event.Context
 			}
 
-<<<<<<< HEAD
-			log.InfoCtx(ctx, "V(Federation): Begin to execute deployment-plan")
-			var planEnvelope PlanEnvelope
-			jData, _ := json.Marshal(event.Body)
-			err := json.Unmarshal(jData, &planEnvelope)
-			if err != nil {
-				log.ErrorCtx(ctx, "failed to unmarshal plan envelope :%v", err)
-				return err
-			}
-			planState := &PlanState{
-				PlanId:     planEnvelope.PlanId,
-				StartTime:  time.Now(),
-				ExpireTime: time.Now().Add(s.PlanManager.Timeout),
-				TotalSteps: len(planEnvelope.Plan.Steps),
-				Phase:      planEnvelope.Phase,
-				Summary: model.SummarySpec{
-					TargetResults:       make(map[string]model.TargetResultSpec),
-					TargetCount:         len(planEnvelope.Deployment.Targets),
-					SuccessCount:        0,
-					AllAssignedDeployed: true,
-					JobID:               planEnvelope.Deployment.JobID,
-					IsRemoval:           planEnvelope.Remove,
-				},
-				PreviousDesiredState: planEnvelope.PreviousDesiredState,
-				MergedState:          planEnvelope.MergedState,
-				Deployment:           planEnvelope.Deployment,
-				Namespace:            planEnvelope.Namespace,
-				TargetResult:         make(map[string]int),
-				CurrentState:         planEnvelope.CurrentState,
-				StepStates:           make([]StepState, len(planEnvelope.Plan.Steps)),
-			}
-			log.InfoCtx(ctx, "V(Federation): store plan id %s in map %+v", planEnvelope.PlanId, planState)
-			s.PlanManager.Plans.Store(planEnvelope.PlanId, planState)
-
-			for i, step := range planEnvelope.Plan.Steps {
-				stepId := fmt.Sprintf("%s-step-%d", planEnvelope.PlanId, i)
-				switch planEnvelope.Phase {
-				case PhaseGet:
-					log.InfoCtx(ctx, "phase get begin")
-					stepEnvelope := &StepEnvelope{
-						Phase:      PhaseGet,
-						PlanId:     planEnvelope.PlanId,
-						StepId:     i,
-						Step:       step,
-						Deployment: planEnvelope.Deployment,
-						PlanState:  planState,
-						Remove:     planEnvelope.Remove,
-						Namespace:  planEnvelope.Namespace,
-					}
-					if err := s.Vendor.Context.Publish("deployment-step", v1alpha2.Event{
-						Body:    stepEnvelope,
-						Context: ctx,
-					}); err != nil {
-						log.InfoCtx(ctx, "V(Federation): publish deployment step failed PlanId %s, stepId %s", planEnvelope.PlanId, i)
-						return err
-					}
-				case PhaseApply:
-					log.InfoCtx(ctx, "V(Federation): publish deployment step id %s step %+v", stepId, step)
-					s.Vendor.Context.Publish("deployment-step", v1alpha2.Event{
-						Body: StepEnvelope{
-							Step:       step,
-							Deployment: planEnvelope.Deployment,
-							Remove:     planEnvelope.Remove,
-							Namespace:  planEnvelope.Namespace,
-							PlanId:     planEnvelope.PlanId,
-							StepId:     i,
-							PlanState:  planState,
-							Phase:      PhaseApply,
-						},
-					})
-
-				}
-			}
-			return nil
-=======
 			log.InfoCtx(ctx, "V(StageVendor): Begin to execute deployment-plan")
 			return s.handleDeploymentPlan(ctx, event)
->>>>>>> aa1a3910
 		},
 		Group: "stage-vendor",
 	})
 
-<<<<<<< HEAD
-	s.Vendor.Context.Subscribe("step-result", v1alpha2.EventHandler{
-=======
 	s.Vendor.Context.Subscribe(CollectStepResultTopic, v1alpha2.EventHandler{
->>>>>>> aa1a3910
 		Handler: func(topic string, event v1alpha2.Event) error {
 			ctx := event.Context
 			if ctx == nil {
 				ctx = context.TODO()
 			}
-<<<<<<< HEAD
-
-			var stepResult StepResult
-			jData, _ := json.Marshal(event.Body)
-			log.InfofCtx(ctx, " subscribe step-result %v", jData)
-			if err := json.Unmarshal(jData, &stepResult); err != nil {
-				log.ErrorfCtx(ctx, " fail to unmarshal step result %v", err)
-				return err
-			}
-
-			planId := stepResult.PlanId
-
-			planStateObj, exists := s.PlanManager.Plans.Load(planId)
-			if !exists {
-				log.ErrorCtx(ctx, "stage2 plan %s not fount ", planId)
-				return fmt.Errorf("plan not fount %s", planId)
-			}
-			planState := planStateObj.(*PlanState)
-
-			// update plan state in map and save summary
-			if err := s.saveSummaryAndPlanState(ctx, planState, stepResult); err != nil {
-				log.ErrorCtx(ctx, " failed to update plan state %v", err)
-				return err
-			}
-			return nil
-		},
-		Group: "stage-vendor",
-	})
-	return nil
-}
-
-func (s *StageVendor) saveSummaryAndPlanState(ctx context.Context, planState *PlanState, stepResult StepResult) error {
-	log.InfoCtx(ctx, "update plan state %v with step result %v", planState, stepResult)
-	if planState.IsExpired() {
-		if err := s.handlePlanTimeout(ctx, planState); err != nil {
-			return err
-		}
-		s.PlanManager.DeletePlan(planState.PlanId)
-	}
-	log.InfoCtx(ctx, "todo update plan state")
-	planState.CompletedSteps++
-	switch planState.Phase {
-	case PhaseGet:
-		log.InfoCtx(ctx, " update phase get %v ", stepResult.retComoponents)
-		planState.StepStates[stepResult.StepId].GetResult = stepResult.retComoponents
-	case PhaseApply:
-		if !stepResult.Success {
-			targetResultStatus := fmt.Sprintf("%s Failed", deploymentTypeMap[stepResult.Remove])
-			targetResultMessage := fmt.Sprintf("failed to create provider %s, err: %s", deploymentTypeMap[stepResult.Remove], stepResult.Error)
-			targetResultSpec := model.TargetResultSpec{Status: targetResultStatus, Message: targetResultMessage}
-			planState.Summary.TargetResults[stepResult.Target] = targetResultSpec
-			planState.Summary.AllAssignedDeployed = false
-			for _, ret := range stepResult.Components {
-				if (!stepResult.Remove && ret.Status == v1alpha2.Updated) || (stepResult.Remove && ret.Status == v1alpha2.Deleted) {
-					// TODO: need to ensure the status updated correctly on returning from target providers.
-=======
 			return s.handleStepResult(ctx, event)
 		},
 		Group: "stage-vendor",
@@ -675,62 +517,15 @@
 			planState.Summary.AllAssignedDeployed = false
 			for _, ret := range stepResult.ApplyResult {
 				if (!planState.Remove && ret.Status == v1alpha2.Updated) || (planState.Remove && ret.Status == v1alpha2.Deleted) {
->>>>>>> aa1a3910
 					planState.Summary.CurrentDeployed++
 				}
 			}
 		} else {
-<<<<<<< HEAD
-			// target succeed then add target succeed count
-=======
 			// Handle success case and update the target result status and message
->>>>>>> aa1a3910
 			if planState.TargetResult[stepResult.Target] == 0 {
 				planState.TargetResult[stepResult.Target] = 1
 				planState.Summary.SuccessCount++
 			}
-<<<<<<< HEAD
-			targetResultSpec := model.TargetResultSpec{Status: "OK", Message: "", ComponentResults: stepResult.Components}
-			//update target
-			log.InfoCtx(ctx, "update plan state target spec %v ", targetResultSpec)
-			planState.Summary.TargetResults[stepResult.Target] = targetResultSpec
-			planState.Summary.CurrentDeployed += len(stepResult.Components)
-		}
-		// if solutions.components are empty,
-		// we need to set summary.Skipped = true
-		// and summary.SuccessCount = summary.TargetCount (instance_controller and target_controller will check whether targetCount == successCount in deletion case)
-		if planState.Summary.CurrentDeployed == 0 && planState.Summary.AllAssignedDeployed {
-			planState.Summary.SuccessCount = planState.Summary.TargetCount
-		}
-		// update summary
-		if err := s.SaveSummaryInfo(ctx, planState, model.SummaryStateRunning); err != nil {
-			log.ErrorfCtx(ctx, "Failed to save summary progress: %v", err)
-		}
-		log.InfoCtx(ctx, "if plan state is completed %v ", planState)
-	}
-
-	// check if all step is completed
-	if planState.isCompleted() {
-		log.InfoCtx(ctx, "plan state %s is completed %v ", planState.Phase, planState)
-		log.InfofCtx(ctx, "summary info %+v all assign %s", planState.Summary, planState.Summary.AllAssignedDeployed)
-		if !planState.Summary.AllAssignedDeployed {
-			planState.Status = "failed"
-		}
-		log.InfoCtx(ctx, "plan state is completed %v ", planState.Summary.AllAssignedDeployed)
-		switch planState.Phase {
-		case PhaseGet:
-			s.handlePhaseGetCompletetion(ctx, planState)
-		case PhaseApply:
-			if err := s.handlePlanCompletetion(ctx, planState); err != nil {
-				log.ErrorfCtx(ctx, "Failed to handle plan completion: %v", err)
-				return err
-			}
-		}
-
-		s.PlanManager.DeletePlan(planState.PlanId)
-
-	}
-=======
 			targetResultSpec := model.TargetResultSpec{Status: "OK", Message: "", ComponentResults: stepResult.ApplyResult}
 			planState.Summary.UpdateTargetResult(stepResult.Target, targetResultSpec)
 			log.InfoCtx(ctx, "Update plan state target spec %v", targetResultSpec)
@@ -779,28 +574,7 @@
 		}
 	}
 	s.PlanManager.DeletePlan(planState.PlanId)
->>>>>>> aa1a3910
 	return nil
-}
-
-func (s *StageVendor) handlePlanTimeout(ctx context.Context, planState *PlanState) error {
-	planState.Summary.SummaryMessage = fmt.Sprintf("plan execution time out after complete %d/%d steps", planState.CompletedSteps, planState.TotalSteps)
-
-	if err := s.SaveSummaryInfo(ctx, planState, model.SummaryStateDone); err != nil {
-		log.ErrorfCtx(ctx, "Failed to save summary progress done: %v", err)
-		return err
-	}
-	return s.Vendor.Context.Publish("deployment-result", v1alpha2.Event{
-		Metadata: map[string]string{
-			"planId": planState.PlanId,
-			"status": "timeout",
-		},
-		Body: PlanResult{
-			EndTime:   time.Now(),
-			PlanState: planState,
-		},
-		Context: ctx,
-	})
 }
 
 func (s *StageVendor) reportActivationStatusWithBadRequest(activation string, namespace string, err error) error {
@@ -820,101 +594,6 @@
 	return err
 }
 
-<<<<<<< HEAD
-func (s *StageVendor) handlePhaseGetCompletetion(ctx context.Context, planState *PlanState) {
-	switch planState.Phase {
-	case PhaseGet:
-		// collect result
-		log.InfoCtx(ctx, "begin toget current state %v", planState)
-		currentState := model.DeploymentState{}
-		currentState.TargetComponent = make(map[string]string)
-
-		for _, StepState := range planState.StepStates {
-			for _, c := range StepState.GetResult {
-				key := fmt.Sprintf("%s::%s", c.Name, StepState.Target)
-				role := c.Type
-				if role == "" {
-					role = "container"
-				}
-				log.Info("store key value in current key : %s value : %s", key, role)
-				currentState.TargetComponent[key] = role
-			}
-		}
-		log.InfoCtx(ctx, "get current state %v", currentState)
-		planState.CurrentState = currentState
-		previousDesiredState := s.SolutionManager.GetPreviousState(ctx, planState.Deployment.Instance.ObjectMeta.Name, planState.Namespace)
-
-		var currentDesiredState model.DeploymentState
-		currentDesiredState, err := solution.NewDeploymentState(planState.Deployment)
-		if err != nil {
-			return
-		}
-		//todo:  change to async get be provider actor
-		if err != nil {
-			log.ErrorfCtx(ctx, " M (Solution): failed to get current state: %+v", err)
-			return
-		}
-		desiredState := currentDesiredState
-		if previousDesiredState != nil {
-			desiredState = solution.MergeDeploymentStates(&previousDesiredState.State, currentDesiredState)
-		}
-
-		if planState.Remove {
-			desiredState.MarkRemoveAll()
-		}
-
-		mergedState := solution.MergeDeploymentStates(&currentState, desiredState)
-		planState.MergedState = mergedState
-		Plan, err := solution.PlanForDeployment(planState.Deployment, mergedState)
-		if err != nil {
-			log.ErrorCtx(ctx, "plan generate error")
-			return
-		}
-		log.InfoCtx(ctx, "begin to publish topic to deployment plan %v merged state %v get plan %v", planState, mergedState, Plan)
-
-		s.Vendor.Context.Publish("deployment-plan", v1alpha2.Event{
-			Metadata: map[string]string{
-				"Id": planState.Deployment.JobID,
-			},
-			Body: PlanEnvelope{
-				Plan:                 Plan,
-				Deployment:           planState.Deployment,
-				MergedState:          mergedState,
-				CurrentState:         currentState,
-				PreviousDesiredState: previousDesiredState,
-				PlanId:               planState.Deployment.Instance.ObjectMeta.Name,
-				Remove:               planState.Remove,
-				Namespace:            planState.Namespace,
-				Phase:                PhaseApply,
-			},
-			Context: ctx,
-		})
-	}
-}
-func (s *StageVendor) SaveSummaryInfo(ctx context.Context, planState *PlanState, state model.SummaryState) error {
-	log.InfoCtx(ctx, "save summary info plan state %+v, summary state %+v", planState, state)
-	_, err := s.SolutionManager.StateProvider.Upsert(ctx, states.UpsertRequest{
-		Value: states.StateEntry{
-			ID: fmt.Sprintf("%s-%s", "summary", planState.Deployment.Instance.ObjectMeta.Name),
-			Body: model.SummaryResult{
-				Summary:        planState.Summary,
-				Generation:     planState.Deployment.Generation,
-				Time:           time.Now().UTC(),
-				State:          state,
-				DeploymentHash: planState.Deployment.Hash,
-			},
-		},
-		Metadata: map[string]interface{}{
-			"namespace": planState.Namespace,
-			"group":     model.SolutionGroup,
-			"version":   "v1",
-			"resource":  Summary,
-		},
-	})
-	return err
-}
-func (s *StageVendor) handlePlanCompletetion(ctx context.Context, planState *PlanState) error {
-=======
 // handleGetPlanCompletetion handles the completion of the get plan phase.
 func (s *StageVendor) handleGetPlanCompletetion(ctx context.Context, planState *PlanState) error {
 	// Collect result
@@ -996,28 +675,18 @@
 	return s.SolutionManager.SaveSummary(ctx, planState.Deployment.Instance.ObjectMeta.Name, planState.Deployment.Generation, planState.Deployment.Hash, planState.Summary, model.SummaryStateRunning, planState.Namespace)
 }
 func (s *StageVendor) handleApplyPlanCompletetion(ctx context.Context, planState *PlanState) error {
->>>>>>> aa1a3910
 	log.InfofCtx(ctx, "handle plan completetion:begin to handle plan completetion %v", planState)
 	if err := s.SaveSummaryInfo(ctx, planState, model.SummaryStateDone); err != nil {
 		log.ErrorfCtx(ctx, "Failed to save summary progress done: %v", err)
 		return err
 	}
-<<<<<<< HEAD
-	log.InfofCtx(ctx, "handle plan completetion: begin to handle plan completetion %+v ", planState.Summary)
-=======
->>>>>>> aa1a3910
 	// update summary
 	if err := s.SolutionManager.ConcludeSummary(ctx, planState.Deployment.Instance.ObjectMeta.Name, planState.Deployment.Generation, planState.Deployment.Hash, planState.Summary, planState.Namespace); err != nil {
 		log.ErrorfCtx(ctx, "handle plan completetion: failed to conclude summary: %v", err)
 		return err
 	}
-<<<<<<< HEAD
-	log.InfofCtx(ctx, "handle plan completetion: update summary done %v", planState)
 	planState.MergedState.ClearAllRemoved()
-=======
-	planState.MergedState.ClearAllRemoved()
-
->>>>>>> aa1a3910
+
 	if !planState.Deployment.IsDryRun {
 		if len(planState.MergedState.TargetComponent) == 0 && planState.Remove {
 			log.DebugfCtx(ctx, " M (Solution): no assigned components to manage, deleting state")
@@ -1048,18 +717,12 @@
 			})
 		}
 	}
-<<<<<<< HEAD
-	return nil
-}
-func (p *PlanState) IsExpired() bool {
-=======
 	s.SolutionManager.KeyLockProvider.UnLock(api_utils.GenerateKeyLockName(planState.Namespace, planState.Deployment.Instance.ObjectMeta.Name))
 	return nil
 }
 func (p *PlanState) IsExpired() bool {
 	log.Info("time now")
 	log.Info("time expired")
->>>>>>> aa1a3910
 	return time.Now().After(p.ExpireTime)
 }
 
