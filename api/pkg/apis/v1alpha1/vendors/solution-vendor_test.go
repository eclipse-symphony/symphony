--- conflicted
+++ resolved
@@ -316,17 +316,6 @@
 // 	json.Unmarshal(resp.Body, &summary)
 // 	assert.False(t, summary.Skipped)
 // }
-<<<<<<< HEAD
-
-// func TestSolutionReconcile(t *testing.T) {
-// 	var summary model.SummarySpec
-// 	vendor := createSolutionVendor()
-
-// 	// deploy
-// 	deployment := createDeployment2Mocks1Target(uuid.New().String())
-// 	data, _ := json.Marshal(deployment)
-// 	resp := vendor.onReconcile(v1alpha2.COARequest{
-=======
 // func TestSolutionReconcile(t *testing.T) {
 // 	var summary model.SummarySpec
 // 	vendor := createSolutionVendor()
@@ -345,33 +334,12 @@
 
 // 	// try deploy agin, this should be skipped
 // 	resp = vendor.onReconcile(v1alpha2.COARequest{
->>>>>>> e7e1e1e9
 // 		Method:  fasthttp.MethodPost,
 // 		Body:    data,
 // 		Context: context.Background(),
 // 	})
 // 	assert.Equal(t, v1alpha2.OK, resp.State)
 // 	json.Unmarshal(resp.Body, &summary)
-<<<<<<< HEAD
-// 	assert.False(t, summary.Skipped)
-
-// 	// try deploy agin, this should be skipped
-// 	resp = vendor.onReconcile(v1alpha2.COARequest{
-// 		Method:  fasthttp.MethodPost,
-// 		Body:    data,
-// 		Context: context.Background(),
-// 	})
-// 	assert.Equal(t, v1alpha2.OK, resp.State)
-// 	json.Unmarshal(resp.Body, &summary)
-// 	assert.True(t, summary.Skipped)
-
-// 	//now update the deployment and add one more component
-// 	deployment.Solution.Spec.Components = append(deployment.Solution.Spec.Components, model.ComponentSpec{Name: "c", Type: "mock"})
-// 	deployment.Assignments["T1"] = "{a}{b}{c}"
-// 	data, _ = json.Marshal(deployment)
-
-// 	//now deploy agian, this should trigger a new deployment
-=======
 // 	assert.True(t, summary.Skipped)
 
 // 	//now update the deployment and add one more component
@@ -391,19 +359,6 @@
 // 	assert.False(t, summary.Skipped)
 
 // 	//now apply the deployment again, this should be skipped
->>>>>>> e7e1e1e9
-// 	resp = vendor.onReconcile(v1alpha2.COARequest{
-// 		Method:  fasthttp.MethodPost,
-// 		Body:    data,
-// 		Context: context.Background(),
-// 	})
-// 	assert.Equal(t, v1alpha2.OK, resp.State)
-<<<<<<< HEAD
-// 	err := json.Unmarshal(resp.Body, &summary)
-// 	assert.Nil(t, err)
-// 	assert.False(t, summary.Skipped)
-
-// 	//now apply the deployment again, this should be skipped
 // 	resp = vendor.onReconcile(v1alpha2.COARequest{
 // 		Method:  fasthttp.MethodPost,
 // 		Body:    data,
@@ -413,11 +368,6 @@
 // 	json.Unmarshal(resp.Body, &summary)
 // 	assert.True(t, summary.Skipped)
 
-=======
-// 	json.Unmarshal(resp.Body, &summary)
-// 	assert.True(t, summary.Skipped)
-
->>>>>>> e7e1e1e9
 // 	//now update again to remove the first component
 // 	deployment.Solution.Spec.Components = deployment.Solution.Spec.Components[1:]
 // 	deployment.Assignments["T1"] = "{b}{c}"
