/*
 * Copyright (c) Microsoft Corporation.
 * Licensed under the MIT license.
 * SPDX-License-Identifier: MIT
 */

package vendors

import (
	"context"
	"encoding/json"
	"fmt"

	"github.com/eclipse-symphony/symphony/api/pkg/apis/v1alpha1/managers/catalogs"
	"github.com/eclipse-symphony/symphony/api/pkg/apis/v1alpha1/model"
	"github.com/eclipse-symphony/symphony/api/pkg/apis/v1alpha1/utils"
	"github.com/eclipse-symphony/symphony/coa/pkg/apis/v1alpha2"
	"github.com/eclipse-symphony/symphony/coa/pkg/apis/v1alpha2/managers"
	"github.com/eclipse-symphony/symphony/coa/pkg/apis/v1alpha2/observability"
	observ_utils "github.com/eclipse-symphony/symphony/coa/pkg/apis/v1alpha2/observability/utils"
	"github.com/eclipse-symphony/symphony/coa/pkg/apis/v1alpha2/providers"
	"github.com/eclipse-symphony/symphony/coa/pkg/apis/v1alpha2/providers/pubsub"
	"github.com/eclipse-symphony/symphony/coa/pkg/apis/v1alpha2/vendors"
	"github.com/eclipse-symphony/symphony/coa/pkg/logger"
	"github.com/valyala/fasthttp"
)

var lLog = logger.NewLogger("coa.runtime")

type CatalogsVendor struct {
	vendors.Vendor
	CatalogsManager *catalogs.CatalogsManager
}

func (e *CatalogsVendor) GetInfo() vendors.VendorInfo {
	return vendors.VendorInfo{
		Version:  e.Vendor.Version,
		Name:     "Catalogs",
		Producer: "Microsoft",
	}
}
func (e *CatalogsVendor) Init(config vendors.VendorConfig, factories []managers.IManagerFactroy, providers map[string]map[string]providers.IProvider, pubsubProvider pubsub.IPubSubProvider) error {
	err := e.Vendor.Init(config, factories, providers, pubsubProvider)
	if err != nil {
		return err
	}
	for _, m := range e.Managers {
		if c, ok := m.(*catalogs.CatalogsManager); ok {
			e.CatalogsManager = c
		}
	}
	if e.CatalogsManager == nil {
		return v1alpha2.NewCOAError(nil, "catalogs manager is not supplied", v1alpha2.MissingConfig)
	}
	e.Vendor.Context.Subscribe("catalog-sync", func(topic string, event v1alpha2.Event) error {
		jData, _ := json.Marshal(event.Body)
		var job v1alpha2.JobData
		err := json.Unmarshal(jData, &job)
		if err == nil {
			var catalog model.CatalogState
			jData, _ = json.Marshal(job.Body)
			err = json.Unmarshal(jData, &catalog)
			if err == nil {
				name := fmt.Sprintf("%s-%s", catalog.Spec.SiteId, catalog.Spec.Name)
				catalog.ObjectMeta.Name = name
				catalog.Spec.Name = name
				if catalog.Spec.ParentName != "" {
					catalog.Spec.ParentName = fmt.Sprintf("%s-%s", catalog.Spec.SiteId, catalog.Spec.ParentName)
				}
				err := e.CatalogsManager.UpsertState(context.TODO(), name, catalog)
				if err != nil {
					return v1alpha2.NewCOAError(err, "failed to upsert catalog", v1alpha2.InternalError)
				}
			} else {
				iLog.Errorf("Failed to unmarshal job body: %v", err)
				return err
			}
		} else {
			iLog.Errorf("Failed to unmarshal job data: %v", err)
			return err
		}
		return nil
	})
	return nil
}
func (e *CatalogsVendor) GetEndpoints() []v1alpha2.Endpoint {
	route := "catalogs"
	if e.Route != "" {
		route = e.Route
	}
	return []v1alpha2.Endpoint{
		{
			Methods:    []string{fasthttp.MethodGet, fasthttp.MethodPost, fasthttp.MethodDelete},
			Route:      route + "/registry",
			Version:    e.Version,
			Handler:    e.onCatalogs,
			Parameters: []string{"name?"},
		},
		{
			Methods: []string{fasthttp.MethodGet},
			Route:   route + "/graph",
			Version: e.Version,
			Handler: e.onCatalogsGraph,
		},
		{
			Methods: []string{fasthttp.MethodPost},
			Route:   route + "/check",
			Version: e.Version,
			Handler: e.onCheck,
		},
	}
}
func (e *CatalogsVendor) onCheck(request v1alpha2.COARequest) v1alpha2.COAResponse {
	rCtx, span := observability.StartSpan("Catalogs Vendor", request.Context, &map[string]string{
		"method": "onCheck",
	})
	defer span.End()

	lLog.Info("V (Catalogs Vendor): onCheck")
	switch request.Method {
	case fasthttp.MethodPost:
		var campaign model.CatalogState

		err := json.Unmarshal(request.Body, &campaign)
		if err != nil {
			return observ_utils.CloseSpanWithCOAResponse(span, v1alpha2.COAResponse{
				State: v1alpha2.InternalError,
				Body:  []byte(err.Error()),
			})
		}
		res, err := e.CatalogsManager.ValidateState(rCtx, campaign)
		if err != nil {
			return observ_utils.CloseSpanWithCOAResponse(span, v1alpha2.COAResponse{
				State: v1alpha2.InternalError,
				Body:  []byte(err.Error()),
			})
		}
		if !res.Valid {
			jData, _ := utils.FormatObject(res.Errors, true, "", "")
			resp := observ_utils.CloseSpanWithCOAResponse(span, v1alpha2.COAResponse{
				State:       v1alpha2.BadRequest,
				Body:        jData,
				ContentType: "application/json",
			})
			return resp
		}
		resp := observ_utils.CloseSpanWithCOAResponse(span, v1alpha2.COAResponse{
			State: v1alpha2.OK,
		})
		return resp
	}
	resp := v1alpha2.COAResponse{
		State:       v1alpha2.MethodNotAllowed,
		Body:        []byte("{\"result\":\"405 - method not allowed\"}"),
		ContentType: "application/json",
	}
	observ_utils.UpdateSpanStatusFromCOAResponse(span, resp)
	return resp
}
func (e *CatalogsVendor) onCatalogsGraph(request v1alpha2.COARequest) v1alpha2.COAResponse {
	rCtx, span := observability.StartSpan("Catalogs Vendor", request.Context, &map[string]string{
		"method": "onCatalogsGraph",
	})
	defer span.End()

	lLog.Info("V (Catalogs Vendor): onCatalogsGraph")

	namespace, namesapceSupplied := request.Parameters["namespace"]
	if !namesapceSupplied {
		namespace = ""
	}

	switch request.Method {
	case fasthttp.MethodGet:
		ctx, span := observability.StartSpan("onCatalogsGraph-GET", rCtx, nil)
		template := request.Parameters["template"]
		switch template {
		case "config-chains":
			chains, err := e.CatalogsManager.GetChains(ctx, "config", namespace)
			if err != nil {
				return observ_utils.CloseSpanWithCOAResponse(span, v1alpha2.COAResponse{
					State: v1alpha2.InternalError,
					Body:  []byte(err.Error()),
				})
			}
			jData, _ := utils.FormatObject(chains, true, "", "")
			resp := observ_utils.CloseSpanWithCOAResponse(span, v1alpha2.COAResponse{
				State:       v1alpha2.OK,
				Body:        jData,
				ContentType: "application/json",
			})
			return resp
		case "asset-trees":
			trees, err := e.CatalogsManager.GetTrees(ctx, "asset", namespace)
			if err != nil {
				return observ_utils.CloseSpanWithCOAResponse(span, v1alpha2.COAResponse{
					State: v1alpha2.InternalError,
					Body:  []byte(err.Error()),
				})
			}
			jData, _ := utils.FormatObject(trees, true, "", "")
			resp := observ_utils.CloseSpanWithCOAResponse(span, v1alpha2.COAResponse{
				State:       v1alpha2.OK,
				Body:        jData,
				ContentType: "application/json",
			})
			return resp
		default:
			resp := observ_utils.CloseSpanWithCOAResponse(span, v1alpha2.COAResponse{
				State:       v1alpha2.BadRequest,
				Body:        []byte("{\"result\": \"400 - unknown template\"}"),
				ContentType: "application/json",
			})
			return resp
		}
	}
	resp := v1alpha2.COAResponse{
		State:       v1alpha2.MethodNotAllowed,
		Body:        []byte("{\"result\":\"405 - method not allowed\"}"),
		ContentType: "application/json",
	}
	observ_utils.UpdateSpanStatusFromCOAResponse(span, resp)
	return resp
}
func (e *CatalogsVendor) onCatalogs(request v1alpha2.COARequest) v1alpha2.COAResponse {
	pCtx, span := observability.StartSpan("Catalogs Vendor", request.Context, &map[string]string{
		"method": "onCatalogs",
	})
	defer span.End()

	lLog.Info("V (Catalogs Vendor): onCatalogs")
<<<<<<< HEAD
	scope, exist := request.Parameters["scope"]
	if !exist {
		scope = "default"
=======

	namespace, namesapceSupplied := request.Parameters["namespace"]
	if !namesapceSupplied {
		namespace = "default"
>>>>>>> 46930915
	}

	switch request.Method {
	case fasthttp.MethodGet:
		ctx, span := observability.StartSpan("onCatalogs-GET", pCtx, nil)
		id := request.Parameters["__name"]
		var err error
		var state interface{}
		isArray := false
		if id == "" {
			if !namesapceSupplied {
				namespace = ""
			}
			state, err = e.CatalogsManager.ListState(ctx, namespace)
			isArray = true
		} else {
<<<<<<< HEAD
			state, err = e.CatalogsManager.GetSpec(ctx, id, scope)
=======
			state, err = e.CatalogsManager.GetState(ctx, id, namespace)
>>>>>>> 46930915
		}
		if err != nil {
			if !v1alpha2.IsNotFound(err) {
				return observ_utils.CloseSpanWithCOAResponse(span, v1alpha2.COAResponse{
					State: v1alpha2.InternalError,
					Body:  []byte(err.Error()),
				})
			} else {
				return observ_utils.CloseSpanWithCOAResponse(span, v1alpha2.COAResponse{
					State: v1alpha2.NotFound,
					Body:  []byte(err.Error()),
				})
			}
		}
		jData, _ := utils.FormatObject(state, isArray, request.Parameters["path"], request.Parameters["doc-type"])
		resp := observ_utils.CloseSpanWithCOAResponse(span, v1alpha2.COAResponse{
			State:       v1alpha2.OK,
			Body:        jData,
			ContentType: "application/json",
		})
		if request.Parameters["doc-type"] == "yaml" {
			resp.ContentType = "application/text"
		}
		return resp
	case fasthttp.MethodPost:
		ctx, span := observability.StartSpan("onCatalogs-POST", pCtx, nil)
		id := request.Parameters["__name"]
		if id == "" {
			return observ_utils.CloseSpanWithCOAResponse(span, v1alpha2.COAResponse{
				State: v1alpha2.BadRequest,
				Body:  []byte("missing catalog name"),
			})
		}
		var campaign model.CatalogState

		err := json.Unmarshal(request.Body, &campaign)
		if err != nil {
			return observ_utils.CloseSpanWithCOAResponse(span, v1alpha2.COAResponse{
				State: v1alpha2.InternalError,
				Body:  []byte(err.Error()),
			})
		}

		err = e.CatalogsManager.UpsertState(ctx, id, campaign)
		if err != nil {
			return observ_utils.CloseSpanWithCOAResponse(span, v1alpha2.COAResponse{
				State: v1alpha2.InternalError,
				Body:  []byte(err.Error()),
			})
		}
		return observ_utils.CloseSpanWithCOAResponse(span, v1alpha2.COAResponse{
			State: v1alpha2.OK,
		})
	case fasthttp.MethodDelete:
		ctx, span := observability.StartSpan("onCatalogs-DELETE", pCtx, nil)
		id := request.Parameters["__name"]
		err := e.CatalogsManager.DeleteState(ctx, id, namespace)
		if err != nil {
			return observ_utils.CloseSpanWithCOAResponse(span, v1alpha2.COAResponse{
				State: v1alpha2.InternalError,
				Body:  []byte(err.Error()),
			})
		}
		return observ_utils.CloseSpanWithCOAResponse(span, v1alpha2.COAResponse{
			State: v1alpha2.OK,
		})
	}
	resp := v1alpha2.COAResponse{
		State:       v1alpha2.MethodNotAllowed,
		Body:        []byte("{\"result\":\"405 - method not allowed\"}"),
		ContentType: "application/json",
	}
	observ_utils.UpdateSpanStatusFromCOAResponse(span, resp)
	return resp
}<|MERGE_RESOLUTION|>--- conflicted
+++ resolved
@@ -229,16 +229,10 @@
 	defer span.End()
 
 	lLog.Info("V (Catalogs Vendor): onCatalogs")
-<<<<<<< HEAD
-	scope, exist := request.Parameters["scope"]
-	if !exist {
-		scope = "default"
-=======
 
 	namespace, namesapceSupplied := request.Parameters["namespace"]
 	if !namesapceSupplied {
 		namespace = "default"
->>>>>>> 46930915
 	}
 
 	switch request.Method {
@@ -255,11 +249,7 @@
 			state, err = e.CatalogsManager.ListState(ctx, namespace)
 			isArray = true
 		} else {
-<<<<<<< HEAD
-			state, err = e.CatalogsManager.GetSpec(ctx, id, scope)
-=======
 			state, err = e.CatalogsManager.GetState(ctx, id, namespace)
->>>>>>> 46930915
 		}
 		if err != nil {
 			if !v1alpha2.IsNotFound(err) {
