/*
 * Copyright (c) Microsoft Corporation.
 * Licensed under the MIT license.
 * SPDX-License-Identifier: MIT
 */

package vendors

import (
	"context"
	"encoding/json"
	"strconv"

	"github.com/eclipse-symphony/symphony/api/pkg/apis/v1alpha1/managers/catalogs"
	"github.com/eclipse-symphony/symphony/api/pkg/apis/v1alpha1/managers/sites"
	"github.com/eclipse-symphony/symphony/api/pkg/apis/v1alpha1/managers/staging"
	"github.com/eclipse-symphony/symphony/api/pkg/apis/v1alpha1/managers/sync"
	"github.com/eclipse-symphony/symphony/api/pkg/apis/v1alpha1/managers/trails"
	"github.com/eclipse-symphony/symphony/api/pkg/apis/v1alpha1/model"
	"github.com/eclipse-symphony/symphony/api/pkg/apis/v1alpha1/utils"
	"github.com/eclipse-symphony/symphony/coa/pkg/apis/v1alpha2"
	"github.com/eclipse-symphony/symphony/coa/pkg/apis/v1alpha2/managers"
	"github.com/eclipse-symphony/symphony/coa/pkg/apis/v1alpha2/observability"
	observ_utils "github.com/eclipse-symphony/symphony/coa/pkg/apis/v1alpha2/observability/utils"
	"github.com/eclipse-symphony/symphony/coa/pkg/apis/v1alpha2/providers"
	"github.com/eclipse-symphony/symphony/coa/pkg/apis/v1alpha2/providers/pubsub"
	"github.com/eclipse-symphony/symphony/coa/pkg/apis/v1alpha2/vendors"
	"github.com/eclipse-symphony/symphony/coa/pkg/logger"
	"github.com/valyala/fasthttp"
)

var fLog = logger.NewLogger("coa.runtime")

type FederationVendor struct {
	vendors.Vendor
	SitesManager    *sites.SitesManager
	CatalogsManager *catalogs.CatalogsManager
	StagingManager  *staging.StagingManager
	SyncManager     *sync.SyncManager
	TrailsManager   *trails.TrailsManager
}

func (f *FederationVendor) GetInfo() vendors.VendorInfo {
	return vendors.VendorInfo{
		Version:  f.Vendor.Version,
		Name:     "Federation",
		Producer: "Microsoft",
	}
}
func (f *FederationVendor) Init(config vendors.VendorConfig, factories []managers.IManagerFactroy, providers map[string]map[string]providers.IProvider, pubsubProvider pubsub.IPubSubProvider) error {
	err := f.Vendor.Init(config, factories, providers, pubsubProvider)
	if err != nil {
		return err
	}
	for _, m := range f.Managers {
		if c, ok := m.(*sites.SitesManager); ok {
			f.SitesManager = c
		}
		if c, ok := m.(*staging.StagingManager); ok {
			f.StagingManager = c
		}
		if c, ok := m.(*catalogs.CatalogsManager); ok {
			f.CatalogsManager = c
		}
		if c, ok := m.(*sync.SyncManager); ok {
			f.SyncManager = c
		}
		if c, ok := m.(*trails.TrailsManager); ok {
			f.TrailsManager = c
		}
	}
	if f.StagingManager == nil {
		return v1alpha2.NewCOAError(nil, "staging manager is not supplied", v1alpha2.MissingConfig)
	}
	if f.SitesManager == nil {
		return v1alpha2.NewCOAError(nil, "sites manager is not supplied", v1alpha2.MissingConfig)
	}
	if f.CatalogsManager == nil {
		return v1alpha2.NewCOAError(nil, "catalogs manager is not supplied", v1alpha2.MissingConfig)
	}
	f.Vendor.Context.Subscribe("catalog", func(topic string, event v1alpha2.Event) error {
		sites, err := f.SitesManager.ListSpec(context.TODO())
		if err != nil {
			return err
		}
		for _, site := range sites {
			if site.Spec.Name != f.Vendor.Context.SiteInfo.SiteId {
				event.Metadata["site"] = site.Spec.Name
				f.StagingManager.HandleJobEvent(context.TODO(), event) //TODO: how to handle errors in this case?
			}
		}
		return nil
	})
	f.Vendor.Context.Subscribe("remote", func(topic string, event v1alpha2.Event) error {
		_, ok := event.Metadata["site"]
		if !ok {
			return v1alpha2.NewCOAError(nil, "site is not supplied", v1alpha2.BadRequest)
		}
		f.StagingManager.HandleJobEvent(context.TODO(), event) //TODO: how to handle errors in this case?
		return nil
	})
	f.Vendor.Context.Subscribe("report", func(topic string, event v1alpha2.Event) error {
		fLog.Debugf("V (Federation): received report event: %v", event)
		jData, _ := json.Marshal(event.Body)
		var status model.ActivationStatus
		err := json.Unmarshal(jData, &status)
		if err == nil {
			err := utils.SyncActivationStatus(
				context.TODO(),
				f.Vendor.Context.SiteInfo.ParentSite.BaseUrl,
				f.Vendor.Context.SiteInfo.ParentSite.Username,
				f.Vendor.Context.SiteInfo.ParentSite.Password, status)
			if err != nil {
				fLog.Errorf("V (Federation): error while syncing activation status: %v", err)
				return err
			}
		}
		return v1alpha2.NewCOAError(nil, "report is not an activation status", v1alpha2.BadRequest)
	})
	f.Vendor.Context.Subscribe("trail", func(topic string, event v1alpha2.Event) error {
		if f.TrailsManager != nil {
			jData, _ := json.Marshal(event.Body)
			var trails []v1alpha2.Trail
			err := json.Unmarshal(jData, &trails)
			if err == nil {
				return f.TrailsManager.Append(context.TODO(), trails)
			}
		}
		return nil
	})
	//now register the current site
	return f.SitesManager.UpsertSpec(context.TODO(), f.Context.SiteInfo.SiteId, model.SiteSpec{
		Name:       f.Context.SiteInfo.SiteId,
		Properties: f.Context.SiteInfo.Properties,
		IsSelf:     true,
	})
}
func (f *FederationVendor) GetEndpoints() []v1alpha2.Endpoint {
	route := "federation"
	if f.Route != "" {
		route = f.Route
	}
	return []v1alpha2.Endpoint{
		{
			Methods:    []string{fasthttp.MethodPost, fasthttp.MethodGet},
			Route:      route + "/sync",
			Version:    f.Version,
			Handler:    f.onSync,
			Parameters: []string{"site?"},
		},
		{
			Methods:    []string{fasthttp.MethodPost, fasthttp.MethodGet},
			Route:      route + "/registry",
			Version:    f.Version,
			Handler:    f.onRegistry,
			Parameters: []string{"name?"},
		},
		{
			Methods:    []string{fasthttp.MethodPost},
			Route:      route + "/status",
			Version:    f.Version,
			Handler:    f.onStatus,
			Parameters: []string{"name"},
		},
		{
			Methods: []string{fasthttp.MethodPost},
			Route:   route + "/trail",
			Version: f.Version,
			Handler: f.onTrail,
		},
		{
			Methods: []string{fasthttp.MethodPost},
			Route:   route + "/k8shook",
			Version: f.Version,
			Handler: f.onK8sHook,
		},
	}
}
func (c *FederationVendor) onStatus(request v1alpha2.COARequest) v1alpha2.COAResponse {
	pCtx, span := observability.StartSpan("Federation Vendor", request.Context, &map[string]string{
		"method": "onStatus",
	})
	defer span.End()

	tLog.Info("V (Federation): OnStatus")
	switch request.Method {
	case fasthttp.MethodPost:
		var state model.SiteState
		json.Unmarshal(request.Body, &state)

		err := c.SitesManager.ReportState(pCtx, state)

		if err != nil {
			return observ_utils.CloseSpanWithCOAResponse(span, v1alpha2.COAResponse{
				State: v1alpha2.InternalError,
				Body:  []byte(err.Error()),
			})
		}
		return observ_utils.CloseSpanWithCOAResponse(span, v1alpha2.COAResponse{
			State: v1alpha2.OK,
		})
	}
	resp := v1alpha2.COAResponse{
		State:       v1alpha2.MethodNotAllowed,
		Body:        []byte("{\"result\":\"405 - method not allowed\"}"),
		ContentType: "application/json",
	}
	observ_utils.UpdateSpanStatusFromCOAResponse(span, resp)
	return resp
}

func (f *FederationVendor) onRegistry(request v1alpha2.COARequest) v1alpha2.COAResponse {
	pCtx, span := observability.StartSpan("Federation Vendor", request.Context, &map[string]string{
		"method": "onRegistry",
	})
	defer span.End()

	tLog.Info("V (Federation): onRegistry")
	switch request.Method {
	case fasthttp.MethodGet:
		ctx, span := observability.StartSpan("onRegistry-GET", pCtx, nil)
		id := request.Parameters["__name"]
		var err error
		var state interface{}
		isArray := false
		if id == "" {
			state, err = f.SitesManager.ListSpec(ctx)
			isArray = true
		} else {
			state, err = f.SitesManager.GetSpec(ctx, id)
		}
		if err != nil {
			if v1alpha2.IsNotFound(err) {
				return observ_utils.CloseSpanWithCOAResponse(span, v1alpha2.COAResponse{
					State: v1alpha2.NotFound,
					Body:  []byte(err.Error()),
				})
			} else {
				return observ_utils.CloseSpanWithCOAResponse(span, v1alpha2.COAResponse{
					State: v1alpha2.InternalError,
					Body:  []byte(err.Error()),
				})
			}
		}
		jData, _ := utils.FormatObject(state, isArray, request.Parameters["path"], request.Parameters["doc-type"])
		resp := observ_utils.CloseSpanWithCOAResponse(span, v1alpha2.COAResponse{
			State:       v1alpha2.OK,
			Body:        jData,
			ContentType: "application/json",
		})
		if request.Parameters["doc-type"] == "yaml" {
			resp.ContentType = "application/text"
		}
		return resp
	case fasthttp.MethodPost:
		ctx, span := observability.StartSpan("onRegistry-POST", pCtx, nil)
		id := request.Parameters["__name"]

		var site model.SiteSpec
		err := json.Unmarshal(request.Body, &site)
		if err != nil {
			return observ_utils.CloseSpanWithCOAResponse(span, v1alpha2.COAResponse{
				State: v1alpha2.InternalError,
				Body:  []byte(err.Error()),
			})
		}
		//TODO: generate site key pair as needed
		err = f.SitesManager.UpsertSpec(ctx, id, site)
		if err != nil {
			return observ_utils.CloseSpanWithCOAResponse(span, v1alpha2.COAResponse{
				State: v1alpha2.InternalError,
				Body:  []byte(err.Error()),
			})
		}
		return observ_utils.CloseSpanWithCOAResponse(span, v1alpha2.COAResponse{
			State: v1alpha2.OK,
		})
	case fasthttp.MethodDelete:
		ctx, span := observability.StartSpan("onRegistry-DELETE", pCtx, nil)
		id := request.Parameters["__name"]
		err := f.SitesManager.DeleteSpec(ctx, id)
		if err != nil {
			return observ_utils.CloseSpanWithCOAResponse(span, v1alpha2.COAResponse{
				State: v1alpha2.InternalError,
				Body:  []byte(err.Error()),
			})
		}
		return observ_utils.CloseSpanWithCOAResponse(span, v1alpha2.COAResponse{
			State: v1alpha2.OK,
		})
	}
	resp := v1alpha2.COAResponse{
		State:       v1alpha2.MethodNotAllowed,
		Body:        []byte("{\"result\":\"405 - method not allowed\"}"),
		ContentType: "application/json",
	}
	observ_utils.UpdateSpanStatusFromCOAResponse(span, resp)
	return resp
}
func (f *FederationVendor) onSync(request v1alpha2.COARequest) v1alpha2.COAResponse {
	pCtx, span := observability.StartSpan("Federation Vendor", request.Context, &map[string]string{
		"method": "onSync",
	})
	defer span.End()

	tLog.Info("V (Federation): onSync")
	switch request.Method {
	case fasthttp.MethodPost:
		var status model.ActivationStatus
		err := json.Unmarshal(request.Body, &status)
		if err != nil {
			tLog.Errorf("V (Federation): failed to unmarshal activation status: %v", err)
			return observ_utils.CloseSpanWithCOAResponse(span, v1alpha2.COAResponse{
				State: v1alpha2.BadRequest,
				Body:  []byte(err.Error()),
			})
		}
		err = f.Vendor.Context.Publish("job-report", v1alpha2.Event{
			Body: status,
		})
		if err != nil {
			tLog.Errorf("V (Federation): failed to publish job report: %v", err)
			return observ_utils.CloseSpanWithCOAResponse(span, v1alpha2.COAResponse{
				State: v1alpha2.InternalError,
				Body:  []byte(err.Error()),
			})
		}
		tLog.Debugf("V (Federation): published job report: %v", status)
		return observ_utils.CloseSpanWithCOAResponse(span, v1alpha2.COAResponse{
			State: v1alpha2.OK,
		})
	case fasthttp.MethodGet:
		ctx, span := observability.StartSpan("onSync-GET", pCtx, nil)
		id := request.Parameters["__site"]
		count := request.Parameters["count"]
		namespace, exist := request.Parameters["namespace"]
		if !exist {
			namespace = "default"
		}
		if count == "" {
			count = "1"
		}
		scope, exist := request.Parameters["scope"]
		if !exist {
			scope = "default"
		}

		intCount, err := strconv.Atoi(count)
		if err != nil {
			return observ_utils.CloseSpanWithCOAResponse(span, v1alpha2.COAResponse{
				State: v1alpha2.BadRequest,
				Body:  []byte(err.Error()),
			})
		}
		batch, err := f.StagingManager.GetABatchForSite(id, intCount)

		pack := model.SyncPackage{
			Origin: f.Context.SiteInfo.SiteId,
		}

		if err != nil {
			return observ_utils.CloseSpanWithCOAResponse(span, v1alpha2.COAResponse{
				State: v1alpha2.InternalError,
				Body:  []byte(err.Error()),
			})
		}
		catalogs := make([]model.CatalogState, 0)
		jobs := make([]v1alpha2.JobData, 0)
		for _, c := range batch {
			if c.Action == v1alpha2.JobRun { //TODO: I don't really like this
				jobs = append(jobs, c)
			} else {
<<<<<<< HEAD
				catalog, err := f.CatalogsManager.GetSpec(ctx, c.Id, scope)
=======
				catalog, err := f.CatalogsManager.GetState(ctx, c.Id, namespace)
>>>>>>> 46930915
				if err != nil {
					return observ_utils.CloseSpanWithCOAResponse(span, v1alpha2.COAResponse{
						State: v1alpha2.InternalError,
						Body:  []byte(err.Error()),
					})
				}
				catalogs = append(catalogs, catalog)
			}
		}
		pack.Catalogs = catalogs
		pack.Jobs = jobs
		jData, _ := utils.FormatObject(pack, true, request.Parameters["path"], request.Parameters["doc-type"])
		resp := observ_utils.CloseSpanWithCOAResponse(span, v1alpha2.COAResponse{
			State:       v1alpha2.OK,
			Body:        jData,
			ContentType: "application/json",
		})
		if request.Parameters["doc-type"] == "yaml" {
			resp.ContentType = "application/text"
		}
		return resp
	}
	resp := v1alpha2.COAResponse{
		State:       v1alpha2.MethodNotAllowed,
		Body:        []byte("{\"result\":\"405 - method not allowed\"}"),
		ContentType: "application/json",
	}
	observ_utils.UpdateSpanStatusFromCOAResponse(span, resp)
	return resp
}
func (f *FederationVendor) onTrail(request v1alpha2.COARequest) v1alpha2.COAResponse {
	_, span := observability.StartSpan("Federation Vendor", request.Context, &map[string]string{
		"method": "onTrail",
	})
	defer span.End()

	resp := v1alpha2.COAResponse{
		State:       v1alpha2.MethodNotAllowed,
		Body:        []byte("{\"result\":\"405 - method not allowed\"}"),
		ContentType: "application/json",
	}
	return resp
}
func (f *FederationVendor) onK8sHook(request v1alpha2.COARequest) v1alpha2.COAResponse {
	_, span := observability.StartSpan("Federation Vendor", request.Context, &map[string]string{
		"method": "onK8sHook",
	})
	defer span.End()

	tLog.Info("V (Federation): onK8sHook")
	switch request.Method {
	case fasthttp.MethodPost:
		objectType := request.Parameters["objectType"]
		if objectType == "catalog" {
			var catalog model.CatalogSpec
			err := json.Unmarshal(request.Body, &catalog)
			if err != nil {
				return observ_utils.CloseSpanWithCOAResponse(span, v1alpha2.COAResponse{
					State: v1alpha2.BadRequest,
					Body:  []byte(err.Error()),
				})
			}
			err = f.Vendor.Context.Publish("catalog", v1alpha2.Event{
				Metadata: map[string]string{
					"objectType": catalog.Type,
				},
				Body: v1alpha2.JobData{
					Id:     catalog.Name,
					Action: v1alpha2.JobUpdate, //TODO: handle deletion, this probably requires BetBachForSites return flags
					Body:   catalog,
				},
			})
			if err != nil {
				return observ_utils.CloseSpanWithCOAResponse(span, v1alpha2.COAResponse{
					State: v1alpha2.InternalError,
					Body:  []byte(err.Error()),
				})
			}
			return observ_utils.CloseSpanWithCOAResponse(span, v1alpha2.COAResponse{
				State: v1alpha2.OK,
			})
		}
	}

	resp := v1alpha2.COAResponse{
		State:       v1alpha2.MethodNotAllowed,
		Body:        []byte("{\"result\":\"405 - method not allowed\"}"),
		ContentType: "application/json",
	}
	observ_utils.UpdateSpanStatusFromCOAResponse(span, resp)
	return resp
}<|MERGE_RESOLUTION|>--- conflicted
+++ resolved
@@ -340,10 +340,6 @@
 		if count == "" {
 			count = "1"
 		}
-		scope, exist := request.Parameters["scope"]
-		if !exist {
-			scope = "default"
-		}
 
 		intCount, err := strconv.Atoi(count)
 		if err != nil {
@@ -370,11 +366,7 @@
 			if c.Action == v1alpha2.JobRun { //TODO: I don't really like this
 				jobs = append(jobs, c)
 			} else {
-<<<<<<< HEAD
-				catalog, err := f.CatalogsManager.GetSpec(ctx, c.Id, scope)
-=======
 				catalog, err := f.CatalogsManager.GetState(ctx, c.Id, namespace)
->>>>>>> 46930915
 				if err != nil {
 					return observ_utils.CloseSpanWithCOAResponse(span, v1alpha2.COAResponse{
 						State: v1alpha2.InternalError,
