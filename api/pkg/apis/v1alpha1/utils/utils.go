/*
 * Copyright (c) Microsoft Corporation.
 * Licensed under the MIT license.
 * SPDX-License-Identifier: MIT
 */

package utils

import (
	"bytes"
	"encoding/json"
	"fmt"
	"os"
	"regexp"
	"sort"
	"strconv"
	"strings"

	"github.com/eclipse-symphony/symphony/api/constants"
	"github.com/eclipse-symphony/symphony/coa/pkg/apis/v1alpha2"
	coa_utils "github.com/eclipse-symphony/symphony/coa/pkg/apis/v1alpha2/utils"
	"github.com/itchyny/gojq"
	oJsonpath "github.com/oliveagle/jsonpath"
	"k8s.io/client-go/util/jsonpath"
	"sigs.k8s.io/yaml"
)

const (
	Must   = "must"
	Prefer = "prefer"
	Reject = "reject"
	Any    = "any"
)

func matchString(src string, target string) bool {
	if strings.Contains(src, "*") || strings.Contains(src, "%") {
		p := strings.ReplaceAll(src, "*", ".*")
		p = strings.ReplaceAll(p, "%", ".")
		re := regexp.MustCompile(p)
		return re.MatchString(target)
	} else {
		return src == target
	}
}

func ReadInt32(col map[string]string, key string, defaultVal int32) int32 {
	if v, ok := col[key]; ok {
		i, e := ParseValue(v)
		if e != nil {
			return defaultVal
		}
		if i, iok := i.(int32); iok {
			return i
		}
	}
	return defaultVal
}
func GetString(col map[string]string, key string) (string, error) {
	if v, ok := col[key]; ok {
		i, e := ParseValue(v)
		if e != nil {
			return "", e
		}
		s, sok := i.(string)
		if sok {
			return s, nil
		} else {
			return "", v1alpha2.NewCOAError(nil, fmt.Sprintf("value of %s is not a string", key), v1alpha2.BadConfig)
		}
	}
	return "", v1alpha2.NewCOAError(nil, fmt.Sprintf("key %s is not found", key), v1alpha2.BadConfig)
}

func ReadStringFromMapCompat(col map[string]interface{}, key string, defaultVal string) string {
	if v, ok := col[key]; ok {
		i, e := ParseValue(fmt.Sprintf("%v", v))
		if e != nil {
			return defaultVal
		}
		s, sok := i.(string)
		if sok {
			return s
		}
	}
	return defaultVal
}

func ReadString(col map[string]string, key string, defaultVal string) string {
	if v, ok := col[key]; ok {
		i, e := ParseValue(v)
		if e != nil {
			return defaultVal
		}
		s, sok := i.(string)
		if sok {
			return s
		}
	}
	return defaultVal
}
func ReadStringWithOverrides(col1 map[string]string, col2 map[string]string, key string, defaultVal string) string {
	val := ReadString(col1, key, defaultVal)
	return ReadString(col2, key, val)
}

func ContainsString(names []string, name string) bool {
	for _, n := range names {
		if n == name {
			return true
		}
	}
	return false
}
func MergeCollection(cols ...map[string]string) map[string]string {
	ret := make(map[string]string)
	for _, col := range cols {
		for k, v := range col {
			ret[k] = v
		}
	}
	return ret
}
func CollectStringMap(col map[string]string, prefix string) map[string]string {
	ret := make(map[string]string)
	for k := range col {
		if strings.HasPrefix(k, prefix) {
			ret[k] = ReadString(col, k, "")
		}
	}
	return ret
}

// TODO: we should get rid of this
func ParseValue(v string) (interface{}, error) { //TODO: make this a generic utiliy
	if v == "$true" {
		return true, nil
	} else if v == "$false" {
		return false, nil
	} else if strings.HasPrefix(v, "#") {
		ri, e := strconv.Atoi(v[1:])
		return int32(ri), e
	} else if strings.HasPrefix(v, "{") && strings.HasSuffix(v, "}") {
		var objmap map[string]*json.RawMessage
		e := json.Unmarshal([]byte(v), &objmap)
		return objmap, e
	} else if strings.HasPrefix(v, "[") && strings.HasSuffix(v, "]") {
		var objmap []map[string]*json.RawMessage
		e := json.Unmarshal([]byte(v), &objmap)
		return objmap, e
	} else if strings.HasPrefix(v, "$") {
		return os.Getenv(v[1:]), nil
	}
	return v, nil
}

// TODO: This should not be used anymore
func ProjectValue(val string, name string) string {
	if strings.Contains(val, "${{$instance()}}") {
		val = strings.ReplaceAll(val, "${{$instance()}}", name)
	}
	return val
}

func FormatObject(obj interface{}, isArray bool, path string, format string) ([]byte, error) {
	jData, _ := json.Marshal(obj)
	if path == "" && format == "" {
		return jData, nil
	}
	var dict interface{}
	if isArray {
		dict = make([]map[string]interface{}, 0)
	} else {
		dict = make(map[string]interface{})
	}
	json.Unmarshal(jData, &dict)
	if path != "" {
		if path == "first_embedded" {
			path = "$.spec.components[0].properties.embedded"
		}
		if isArray {
			if format == "yaml" {
				ret := make([]byte, 0)
				for i, item := range dict.([]interface{}) {
					ob, _ := oJsonpath.JsonPathLookup(item, path)
					if s, ok := ob.(string); ok {
						str, err := strconv.Unquote(strings.TrimSpace(s))
						if err != nil {
							str = strings.TrimSpace(s)
						}
						var o interface{}
						err = yaml.Unmarshal([]byte(str), &o)
						if err != nil {
							jData = []byte(s)
						} else {
							jData, _ = yaml.Marshal(o)
						}
					} else {
						jData, _ = yaml.Marshal(ob)
					}
					if i > 0 {
						ret = append(ret, []byte("---\n")...)
					}
					ret = append(ret, jData...)
				}
				jData = ret
			} else {
				ret := make([]interface{}, 0)
				for _, item := range dict.([]interface{}) {
					ob, _ := oJsonpath.JsonPathLookup(item, path)
					ret = append(ret, ob)
					jData, _ = yaml.Marshal(ob)
				}
				jData, _ = json.Marshal(ret)
			}
		} else {
			ob, _ := oJsonpath.JsonPathLookup(dict, path)
			if format == "yaml" {
				if s, ok := ob.(string); ok {
					str, err := strconv.Unquote(strings.TrimSpace(s))
					if err != nil {
						str = strings.TrimSpace(s)
					}
					var o interface{}
					err = yaml.Unmarshal([]byte(str), &o)
					if err != nil {
						jData = []byte(str)
					} else {
						jData, _ = yaml.Marshal(o)
					}
				} else {
					jData, _ = yaml.Marshal(ob)
				}
			} else {
				jData, _ = json.Marshal(ob)
			}
		}
	}
	return jData, nil
}

func toInterfaceMap(m map[string]string) map[string]interface{} {
	ret := make(map[string]interface{})
	for k, v := range m {
		ret[k] = v
	}
	return ret
}
func FormatAsString(val interface{}) string {
	switch tv := val.(type) {
	case string:
		return tv
	case int:
		return strconv.Itoa(tv)
	case int32:
		return strconv.Itoa(int(tv))
	case int64:
		return strconv.Itoa(int(tv))
	case float32:
		return strconv.FormatFloat(float64(tv), 'f', -1, 32)
	case float64:
		return strconv.FormatFloat(tv, 'f', -1, 64)
	case bool:
		return strconv.FormatBool(tv)
	case map[string]interface{}:
		ret, _ := json.Marshal(tv)
		return string(ret)
	case []interface{}:
		ret, _ := json.Marshal(tv)
		return string(ret)
	default:
		return fmt.Sprintf("%v", tv)
	}
}
func JsonPathQuery(obj interface{}, jsonPath string) (interface{}, error) {
	jPath := jsonPath
	if !strings.HasPrefix(jPath, "{") {
		jPath = "{" + jsonPath + "}" // k8s.io/client-go/util/jsonpath requires JsonPath expression to be wrapped in {}
	}

	result, err := jsonPathQuery(obj, jPath)
	if err == nil {
		return result, nil
	}

	// This is a workaround for filtering by root-level attributes. In this case, we need to
	// wrap the object into an array and then query the array.
	var arr []interface{}
	switch obj.(type) {
	case []interface{}:
		// the object is already an array, so the query didn't work
		return nil, v1alpha2.NewCOAError(nil, fmt.Sprintf("no matches found by JsonPath query '%s'", jsonPath), v1alpha2.InternalError)
	default:
		arr = append(arr, obj)
	}
	return jsonPathQuery(arr, jPath)
}
func jsonPathQuery(obj interface{}, jsonPath string) (interface{}, error) {
	jpLookup := jsonpath.New("lookup")
	jpLookup.AllowMissingKeys(true)
	jpLookup.EnableJSONOutput(true)

	err := jpLookup.Parse(jsonPath)
	if err != nil {
		return nil, err
	}

	var buf bytes.Buffer
	err = jpLookup.Execute(&buf, obj)
	if err != nil {
		return nil, err
	}

	var result []interface{}
	err = json.Unmarshal(buf.Bytes(), &result)

	if err != nil {
		return nil, err
	} else if len(result) == 0 {
		return nil, v1alpha2.NewCOAError(nil, fmt.Sprintf("no matches found by JsonPath query '%s'", jsonPath), v1alpha2.InternalError)
	} else if len(result) == 1 {
		return result[0], nil
	} else {
		return result, nil
	}
}

<<<<<<< HEAD
func JsonParseProperty(properties interface{}, fieldPath string) (any, bool) {
	s := formatPathForNestedJsonField(fieldPath)
	query, err := gojq.Parse(s)
	if err != nil {
		return nil, false
	}

	var value any
	iter := query.Run(properties)
	for {
		result, ok := iter.Next()
		if !ok {
			// iterator terminates
			break
		}
		if err, ok := result.(error); ok {
			fmt.Println(err)
			return nil, false
		}
		value = result
	}
	return value, value != nil
}

func formatPathForNestedJsonField(s string) string {
	// if the string contains "`", it means it is a raw string and need to be unquoted
	if len(s) > 0 && s[0] == '`' {
		val, err := strconv.Unquote(s)
		if err != nil {
			return ""
		}
		return val
	}
	return s
}

func ReplaceSeperator(name string) string {
	if strings.Contains(name, ":") {
		name = strings.ReplaceAll(name, ":", constants.ResourceSeperator)
=======
func ConvertReferenceToObjectName(name string) string {
	if strings.Contains(name, constants.ReferenceSeparator) {
		name = strings.ReplaceAll(name, constants.ReferenceSeparator, constants.ResourceSeperator)
>>>>>>> 2251dce4
	}
	return name
}

func ConvertObjectNameToReference(name string) string {
	index := strings.LastIndex(name, constants.ResourceSeperator)
	if index == -1 {
		return name
	}
	return name[:index] + constants.ReferenceSeparator + name[index+len(constants.ResourceSeperator):]
}

func GetNamespaceFromContext(localContext interface{}) string {
	if localContext != nil {
		if ltx, ok := localContext.(coa_utils.EvaluationContext); ok {
			return ltx.Namespace
		}
	}
	return " "
}

func removeDuplicates(strSlice []string) []string {
	keys := make(map[string]bool)
	list := []string{}

	for _, entry := range strSlice {
		if _, value := keys[entry]; !value {
			keys[entry] = true
			list = append(list, entry)
		}
	}
	return list
}

func AreSlicesEqual(slice1, slice2 []string) bool {
	slice1 = removeDuplicates(slice1)
	slice2 = removeDuplicates(slice2)

	if len(slice1) != len(slice2) {
		return false
	}

	sort.Strings(slice1)
	sort.Strings(slice2)

	for i, v := range slice1 {
		if v != slice2[i] {
			return false
		}
	}

	return true
}<|MERGE_RESOLUTION|>--- conflicted
+++ resolved
@@ -324,7 +324,6 @@
 	}
 }
 
-<<<<<<< HEAD
 func JsonParseProperty(properties interface{}, fieldPath string) (any, bool) {
 	s := formatPathForNestedJsonField(fieldPath)
 	query, err := gojq.Parse(s)
@@ -361,14 +360,9 @@
 	return s
 }
 
-func ReplaceSeperator(name string) string {
-	if strings.Contains(name, ":") {
-		name = strings.ReplaceAll(name, ":", constants.ResourceSeperator)
-=======
 func ConvertReferenceToObjectName(name string) string {
 	if strings.Contains(name, constants.ReferenceSeparator) {
 		name = strings.ReplaceAll(name, constants.ReferenceSeparator, constants.ResourceSeperator)
->>>>>>> 2251dce4
 	}
 	return name
 }
