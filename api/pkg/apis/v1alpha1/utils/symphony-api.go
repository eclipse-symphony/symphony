--- conflicted
+++ resolved
@@ -424,23 +424,6 @@
 	return ret, nil
 }
 
-<<<<<<< HEAD
-=======
-func UpsertTarget(context context.Context, baseUrl string, solution string, user string, password string, payload []byte, namespace string) error {
-	token, err := auth(context, baseUrl, user, password)
-	if err != nil {
-		return err
-	}
-	path := "targets/registry/" + url.QueryEscape(solution)
-	path = path + "?namespace=" + url.QueryEscape(namespace)
-	_, err = callRestAPI(context, baseUrl, path, "POST", payload, token)
-	if err != nil {
-		return err
-	}
-	return nil
-}
-
->>>>>>> 9fd5ea42
 func UpsertSolution(context context.Context, baseUrl string, solution string, user string, password string, payload []byte, namespace string) error {
 	token, err := auth(context, baseUrl, user, password)
 	if err != nil {
