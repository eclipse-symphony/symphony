/*
 * Copyright (c) Microsoft Corporation.
 * Licensed under the MIT license.
 * SPDX-License-Identifier: MIT
 */

package stage

import (
	"context"
	"encoding/json"
	"fmt"
	"reflect"
	"strconv"
	"strings"
	"sync"

	"github.com/eclipse-symphony/symphony/api/pkg/apis/v1alpha1/model"
	symproviders "github.com/eclipse-symphony/symphony/api/pkg/apis/v1alpha1/providers"
	"github.com/eclipse-symphony/symphony/api/pkg/apis/v1alpha1/providers/stage"
	"github.com/eclipse-symphony/symphony/api/pkg/apis/v1alpha1/providers/stage/remote"
	"github.com/eclipse-symphony/symphony/api/pkg/apis/v1alpha1/utils"
	"github.com/eclipse-symphony/symphony/coa/pkg/apis/v1alpha2"
	"github.com/eclipse-symphony/symphony/coa/pkg/apis/v1alpha2/contexts"
	"github.com/eclipse-symphony/symphony/coa/pkg/apis/v1alpha2/managers"
	"github.com/eclipse-symphony/symphony/coa/pkg/apis/v1alpha2/observability"
	observ_utils "github.com/eclipse-symphony/symphony/coa/pkg/apis/v1alpha2/observability/utils"
	"github.com/eclipse-symphony/symphony/coa/pkg/apis/v1alpha2/providers"
	"github.com/eclipse-symphony/symphony/coa/pkg/apis/v1alpha2/providers/states"
	"github.com/eclipse-symphony/symphony/coa/pkg/logger"
)

var log = logger.NewLogger("coa.runtime")

type StageManager struct {
	managers.Manager
	StateProvider states.IStateProvider
}

type TaskResult struct {
	Outputs map[string]interface{}
	Site    string
	Error   error
}

func (t *TaskResult) GetError() error {
	if t.Error != nil {
		return t.Error
	}
	if v, ok := t.Outputs["__status"]; ok {
		switch sv := v.(type) {
		case v1alpha2.State:
			break
		case float64:
			state := v1alpha2.State(int(sv))
			stateValue := reflect.ValueOf(state)
			if stateValue.Type() != reflect.TypeOf(v1alpha2.State(0)) {
				return v1alpha2.NewCOAError(nil, fmt.Sprintf("invalid state %v", sv), v1alpha2.InternalError)
			}
			t.Outputs["__status"] = state
		case int:
			state := v1alpha2.State(sv)
			stateValue := reflect.ValueOf(state)
			if stateValue.Type() != reflect.TypeOf(v1alpha2.State(0)) {
				return v1alpha2.NewCOAError(nil, fmt.Sprintf("invalid state %d", sv), v1alpha2.InternalError)
			}
			t.Outputs["__status"] = state
		case string:
			vInt, err := strconv.ParseInt(sv, 10, 32)
			if err != nil {
				return v1alpha2.NewCOAError(nil, fmt.Sprintf("invalid state %s", sv), v1alpha2.InternalError)
			}
			state := v1alpha2.State(vInt)
			stateValue := reflect.ValueOf(state)
			if stateValue.Type() != reflect.TypeOf(v1alpha2.State(0)) {
				return v1alpha2.NewCOAError(nil, fmt.Sprintf("invalid state %d", vInt), v1alpha2.InternalError)
			}
			t.Outputs["__status"] = state
		default:
			return v1alpha2.NewCOAError(nil, fmt.Sprintf("invalid state %v", v), v1alpha2.InternalError)
		}

		if t.Outputs["__status"] != v1alpha2.OK {
			if v, ok := t.Outputs["__error"]; ok {
				return v1alpha2.NewCOAError(nil, utils.FormatAsString(v), t.Outputs["__status"].(v1alpha2.State))
			} else {
				return v1alpha2.NewCOAError(nil, "stage returned unsuccessful status without an error", v1alpha2.InternalError)
			}
		}
	}
	return nil
}

type PendingTask struct {
	Sites         []string                          `json:"sites"`
	OutputContext map[string]map[string]interface{} `json:"outputContext,omitempty"`
}

func (s *StageManager) Init(context *contexts.VendorContext, config managers.ManagerConfig, providers map[string]providers.IProvider) error {
	err := s.Manager.Init(context, config, providers)
	if err != nil {
		return err
	}
	stateprovider, err := managers.GetVolatileStateProvider(config, providers)
	if err == nil {
		s.StateProvider = stateprovider
	} else {
		return err
	}
	return nil
}
func (s *StageManager) Enabled() bool {
	return s.Config.Properties["poll.enabled"] == "true"
}
func (s *StageManager) Poll() []error {
	return nil
}
func (s *StageManager) Reconcil() []error {
	return nil
}
func (s *StageManager) ResumeStage(status model.StageStatus, cam model.CampaignSpec) (*v1alpha2.ActivationData, error) {
	log.Debugf(" M (Stage): ResumeStage: %v\n", status)
	campaign, ok := status.Outputs["__campaign"].(string)
	if !ok {
		log.Errorf(" M (Stage): ResumeStage: campaign (%v) is not valid from output", status.Outputs["__campaign"])
		return nil, v1alpha2.NewCOAError(nil, "ResumeStage: campaign is not valid", v1alpha2.BadRequest)
	}
	activation, ok := status.Outputs["__activation"].(string)
	if !ok {
		log.Errorf(" M (Stage): ResumeStage: activation (%v) is not valid from output", status.Outputs["__activation"])
		return nil, v1alpha2.NewCOAError(nil, "ResumeStage: activation is not valid", v1alpha2.BadRequest)
	}
	activationGeneration, ok := status.Outputs["__activationGeneration"].(string)
	if !ok {
		log.Errorf(" M (Stage): ResumeStage: activationGeneration (%v) is not valid from output", status.Outputs["__activationGeneration"])
		return nil, v1alpha2.NewCOAError(nil, "ResumeStage: activationGeneration is not valid", v1alpha2.BadRequest)
	}
	site, ok := status.Outputs["__site"].(string)
	if !ok {
		log.Errorf(" M (Stage): ResumeStage: site (%v) is not valid from output", status.Outputs["__site"])
		return nil, v1alpha2.NewCOAError(nil, "ResumeStage: site is not valid", v1alpha2.BadRequest)
	}
	stage, ok := status.Outputs["__stage"].(string)
	if !ok {
		log.Errorf(" M (Stage): ResumeStage: stage (%v) is not valid from output", status.Outputs["__stage"])
		return nil, v1alpha2.NewCOAError(nil, "ResumeStage: stage is not valid", v1alpha2.BadRequest)
	}
	namespace, ok := status.Outputs["__namespace"].(string)
	if !ok {
		namespace = "default"
	}

	entry, err := s.StateProvider.Get(context.TODO(), states.GetRequest{
		ID: fmt.Sprintf("%s-%s-%s", campaign, activation, activationGeneration),
		Metadata: map[string]interface{}{
			"namespace": namespace,
		},
	})
	if err != nil {
		return nil, err
	}
	jData, _ := json.Marshal(entry.Body)
	var p PendingTask
	err = json.Unmarshal(jData, &p)
	if err == nil {
		// //find site in p.Sites
		// found := false
		// for _, s := range p.Sites {
		// 	if s == site {
		// 		found = true
		// 		break
		// 	}
		// }
		// if !found {
		// 	return nil, v1alpha2.NewCOAError(nil, fmt.Sprintf("site %s is not found in pending task", site)
		// }
		//remove site from p.Sites
		newSites := make([]string, 0)
		for _, s := range p.Sites {
			if s != site {
				newSites = append(newSites, s)
			}
		}
		if len(newSites) == 0 {
			err := s.StateProvider.Delete(context.TODO(), states.DeleteRequest{
				ID: fmt.Sprintf("%s-%s-%s", campaign, activation, activationGeneration),
				Metadata: map[string]interface{}{
					"namespace": namespace,
				},
			})
			if err != nil {
				return nil, err
			}
			//find the next stage
			if cam.SelfDriving {
				outputs := p.OutputContext
				if outputs == nil {
					outputs = make(map[string]map[string]interface{})
				}
				outputs[stage] = status.Outputs
				nextStage := ""
				if currentStage, ok := cam.Stages[stage]; ok {
					parser := utils.NewParser(currentStage.StageSelector)

					eCtx := s.VendorContext.EvaluationContext.Clone()
					eCtx.Inputs = status.Inputs
					log.Debugf(" M (Stage): ResumeStage evaluation inputs: %v", eCtx.Inputs)
					if eCtx.Inputs != nil {
						if v, ok := eCtx.Inputs["context"]; ok {
							eCtx.Value = v
						}
					}
					eCtx.Outputs = outputs
					val, err := parser.Eval(*eCtx)
					if err != nil {
						return nil, err
					}

					sVal := ""
					if val != nil {
						sVal = utils.FormatAsString(val)
					}
					if sVal != "" {
						if _, ok := cam.Stages[sVal]; ok {
							nextStage = sVal
						} else {
							return nil, v1alpha2.NewCOAError(nil, fmt.Sprintf("stage %s is not found", sVal), v1alpha2.InternalError)
						}
					}

				}
				if nextStage != "" {
					activationData := &v1alpha2.ActivationData{
						Campaign:             campaign,
						Activation:           activation,
						ActivationGeneration: activationGeneration,
						Stage:                nextStage,
						Inputs:               status.Inputs,
						Provider:             cam.Stages[nextStage].Provider,
						Config:               cam.Stages[nextStage].Config,
						Outputs:              outputs,
						TriggeringStage:      stage,
						Schedule:             cam.Stages[nextStage].Schedule,
						Namespace:            namespace,
						Proxy:                cam.Stages[nextStage].Proxy,
					}
					log.Debugf(" M (Stage): Activating next stage: %s\n", activationData.Stage)
					return activationData, nil
				} else {
					log.Debugf(" M (Stage): No next stage found\n")
					return nil, nil
				}
			}
			return nil, nil
		} else {
			p.Sites = newSites
			_, err := s.StateProvider.Upsert(context.TODO(), states.UpsertRequest{
				Value: states.StateEntry{
					ID:   fmt.Sprintf("%s-%s-%s", campaign, activation, activationGeneration),
					Body: p,
				},
				Metadata: map[string]interface{}{
					"namespace": namespace,
				},
			})
			if err != nil {
				return nil, err
			}
		}
	} else {
		return nil, v1alpha2.NewCOAError(err, "invalid pending task", v1alpha2.InternalError)
	}

	return nil, nil
}
func (s *StageManager) HandleDirectTriggerEvent(ctx context.Context, triggerData v1alpha2.ActivationData) model.StageStatus {
	ctx, span := observability.StartSpan("Stage Manager", ctx, &map[string]string{
		"method": "HandleDirectTriggerEvent",
	})
	var err error = nil
	defer observ_utils.CloseSpanWithError(span, &err)
	defer observ_utils.EmitUserDiagnosticsLogs(ctx, &err)

	status := model.StageStatus{
		Stage:     "",
		NextStage: "",
		Outputs: map[string]interface{}{
			"__campaign":             triggerData.Campaign,
			"__namespace":            triggerData.Namespace,
			"__activation":           triggerData.Activation,
			"__activationGeneration": triggerData.ActivationGeneration,
			"__stage":                triggerData.Stage,
			"__site":                 s.VendorContext.SiteInfo.SiteId,
		},
		Status:        v1alpha2.Untouched,
		StatusMessage: v1alpha2.Untouched.String(),
		ErrorMessage:  "",
		IsActive:      true,
	}
	var provider providers.IProvider
	factory := symproviders.SymphonyProviderFactory{}
	provider, err = factory.CreateProvider(triggerData.Provider, triggerData.Config)
	if err != nil {
		status.Status = v1alpha2.InternalError
		status.StatusMessage = v1alpha2.InternalError.String()
		status.ErrorMessage = err.Error()
		status.IsActive = false
		return status
	}
	if provider == nil {
		status.Status = v1alpha2.BadRequest
		status.StatusMessage = v1alpha2.BadRequest.String()
		status.ErrorMessage = fmt.Sprintf("provider %s is not found", triggerData.Provider)
		status.IsActive = false
		return status
	}

	if _, ok := provider.(contexts.IWithManagerContext); ok {
		provider.(contexts.IWithManagerContext).SetContext(s.Manager.Context)
	} else {
		log.ErrorfCtx(ctx, " M (Stage): provider %s does not implement IWithManagerContext", triggerData.Provider)
	}

	isRemote := false
	if _, ok := provider.(*remote.RemoteStageProvider); ok {
		isRemote = true
		provider.(*remote.RemoteStageProvider).SetOutputsContext(triggerData.Outputs)
	}

	if triggerData.Schedule != "" && !isRemote {
		s.Context.Publish("schedule", v1alpha2.Event{
			Body:    triggerData,
			Context: ctx,
		})
		status.Outputs["__status"] = v1alpha2.Delayed
		status.Status = v1alpha2.Paused
		status.StatusMessage = v1alpha2.Paused.String()
		status.IsActive = false
		return status
	}

	var outputs map[string]interface{}
	if triggerData.Proxy != nil {
		proxyProvider, err := factory.CreateProvider(triggerData.Proxy.Provider, nil)
		if err != nil {
			status.Status = v1alpha2.InternalError
			status.ErrorMessage = err.Error()
			status.IsActive = false
			return status
		}
		if _, ok := proxyProvider.(contexts.IWithManagerContext); ok {
			proxyProvider.(contexts.IWithManagerContext).SetContext(s.Manager.Context)
		}
		outputs, _, err = proxyProvider.(stage.IProxyStageProvider).Process(ctx, *s.Manager.Context, triggerData)
	} else {
		outputs, _, err = provider.(stage.IStageProvider).Process(ctx, *s.Manager.Context, triggerData.Inputs)
	}

	result := TaskResult{
		Outputs: outputs,
		Error:   err,
		Site:    s.VendorContext.SiteInfo.SiteId,
	}

	err = result.GetError()
	if err != nil {
		status.Status = v1alpha2.InternalError
		status.StatusMessage = v1alpha2.InternalError.String()
		status.ErrorMessage = err.Error()
		status.IsActive = false
		status.Outputs = carryOutPutsToErrorStatus(outputs, err, "")
		result.Outputs = carryOutPutsToErrorStatus(outputs, err, "")
		return status
	}

	// Merge outputs, provider output overwrite status.Outputs for the same key
	for k, v := range outputs {
		status.Outputs[k] = v
	}

	status.Outputs["__status"] = v1alpha2.OK
	status.Status = v1alpha2.Done
	status.StatusMessage = v1alpha2.Done.String()
	status.IsActive = false

	return status
}
func carryOutPutsToErrorStatus(outputs map[string]interface{}, err error, site string) map[string]interface{} {
	ret := make(map[string]interface{})
	statusKey := "__status"
	if site != "" {
		statusKey = fmt.Sprintf("%s.%s", statusKey, site)
	}
	errorKey := "__error"
	if site != "" {
		errorKey = fmt.Sprintf("%s.%s", errorKey, site)
	}
	for k, v := range outputs {
		ret[k] = v
	}
	if _, ok := ret[statusKey]; !ok {
		if cErr, ok := err.(v1alpha2.COAError); ok {
			ret[statusKey] = cErr.State
		} else {
			ret[statusKey] = v1alpha2.InternalError
		}
	}
	if _, ok := ret[errorKey]; !ok {
		ret[errorKey] = err.Error()
	}
	return ret
}
func (s *StageManager) HandleTriggerEvent(ctx context.Context, campaign model.CampaignSpec, triggerData v1alpha2.ActivationData) (model.StageStatus, *v1alpha2.ActivationData) {
	ctx, span := observability.StartSpan("Stage Manager", ctx, &map[string]string{
		"method": "HandleTriggerEvent",
	})
	var err error = nil
	defer observ_utils.CloseSpanWithError(span, &err)
	defer observ_utils.EmitUserDiagnosticsLogs(ctx, &err)

	log.InfoCtx(ctx, " M (Stage): HandleTriggerEvent")
	status := model.StageStatus{
		Stage:         triggerData.Stage,
		NextStage:     "",
		Outputs:       map[string]interface{}{},
		Status:        v1alpha2.Untouched,
		StatusMessage: v1alpha2.Untouched.String(),
		ErrorMessage:  "",
		IsActive:      true,
	}
	var activationData *v1alpha2.ActivationData
	if currentStage, ok := campaign.Stages[triggerData.Stage]; ok {
		sites := make([]string, 0)
		if currentStage.Contexts != "" {
			parser := utils.NewParser(currentStage.Contexts)

			eCtx := s.VendorContext.EvaluationContext.Clone()
			eCtx.Inputs = triggerData.Inputs
			if eCtx.Inputs != nil {
				if v, ok := eCtx.Inputs["context"]; ok {
					eCtx.Value = v
				}
			}
			eCtx.Outputs = triggerData.Outputs
			var val interface{}
			val, err = parser.Eval(*eCtx)
			if err != nil {
				status.Status = v1alpha2.InternalError
				status.StatusMessage = v1alpha2.InternalError.String()
				status.ErrorMessage = err.Error()
				status.IsActive = false
				log.ErrorfCtx(ctx, " M (Stage): failed to evaluate context: %v", err)
				return status, activationData
			}
			if valStringList, ok := val.([]string); ok {
				sites = valStringList
			} else if valList, ok := val.([]interface{}); ok {
				for _, v := range valList {
					sites = append(sites, utils.FormatAsString(v))
				}
			} else if valString, ok := val.(string); ok {
				sites = append(sites, valString)
			} else {
				status.Status = v1alpha2.BadConfig
				status.StatusMessage = v1alpha2.BadConfig.String()
				status.ErrorMessage = fmt.Sprintf("invalid context %s", currentStage.Contexts)
				status.IsActive = false
				log.ErrorfCtx(ctx, " M (Stage): invalid context: %v", currentStage.Contexts)
				return status, activationData
			}
		} else {
			sites = append(sites, s.VendorContext.SiteInfo.SiteId)
		}

		inputs := triggerData.Inputs
		if inputs == nil {
			inputs = make(map[string]interface{})
		}

		if currentStage.Inputs != nil {
			for k, v := range currentStage.Inputs {
				inputs[k] = v
			}
		}

		// inject default inputs
		inputs["__campaign"] = triggerData.Campaign
		inputs["__namespace"] = triggerData.Namespace
		inputs["__activation"] = triggerData.Activation
		inputs["__stage"] = triggerData.Stage
		inputs["__activationGeneration"] = triggerData.ActivationGeneration
		inputs["__previousStage"] = triggerData.TriggeringStage
		inputs["__site"] = s.VendorContext.SiteInfo.SiteId
		if triggerData.Schedule != "" {
			inputs["__schedule"] = triggerData.Schedule
		}

		for k, v := range inputs {
			var val interface{}
			val, err = s.traceValue(v, inputs, triggerData.Outputs)
			if err != nil {
				status.Status = v1alpha2.InternalError
				status.StatusMessage = v1alpha2.InternalError.String()
				status.ErrorMessage = err.Error()
				status.IsActive = false
				log.ErrorfCtx(ctx, " M (Stage): failed to evaluate input: %v", err)
				return status, activationData
			}
			inputs[k] = val
		}
		status.Inputs = map[string]interface{}{}
		for k, v := range inputs {
			if !strings.HasPrefix(k, "__") {
				status.Inputs[k] = v
			}
		}

		if triggerData.Outputs != nil {
			if v, ok := triggerData.Outputs[triggerData.Stage]; ok {
				if vs, ok := v["__state"]; ok {
					inputs["__state"] = vs
				}
			}
		}

		factory := symproviders.SymphonyProviderFactory{}
		var provider providers.IProvider
		provider, err = factory.CreateProvider(triggerData.Provider, triggerData.Config)
		if err != nil {
			status.Status = v1alpha2.InternalError
			status.StatusMessage = v1alpha2.InternalError.String()
			status.ErrorMessage = err.Error()
			status.IsActive = false
			log.ErrorfCtx(ctx, " M (Stage): failed to create provider: %v", err)
			return status, activationData
		}
		if provider == nil {
			status.Status = v1alpha2.BadRequest
			status.StatusMessage = v1alpha2.BadRequest.String()
			status.ErrorMessage = fmt.Sprintf("provider %s is not found", triggerData.Provider)
			status.IsActive = false
			log.ErrorfCtx(ctx, " M (Stage): failed to create provider: %v", err)
			return status, activationData
		}

		if _, ok := provider.(contexts.IWithManagerContext); ok {
			provider.(contexts.IWithManagerContext).SetContext(s.Manager.Context)
		} else {
			log.ErrorfCtx(ctx, " M (Stage): provider %s does not implement IWithManagerContext", triggerData.Provider)
		}

		numTasks := len(sites)
		waitGroup := sync.WaitGroup{}
		results := make(chan TaskResult, numTasks)
		pauseRequested := false

		for _, site := range sites {
			waitGroup.Add(1)
			go func(wg *sync.WaitGroup, site string, results chan<- TaskResult) {
				defer wg.Done()
				inputCopy := make(map[string]interface{})
				for k, v := range inputs {
					inputCopy[k] = v
				}
				inputCopy["__site"] = site

				for k, v := range inputCopy {
					var val interface{}
					val, err = s.traceValue(v, inputCopy, triggerData.Outputs)
					if err != nil {
						status.Status = v1alpha2.InternalError
						status.StatusMessage = v1alpha2.InternalError.String()
						status.ErrorMessage = err.Error()
						status.IsActive = false
						log.ErrorfCtx(ctx, " M (Stage): failed to evaluate input: %v", err)
						results <- TaskResult{
							Outputs: nil,
							Error:   err,
							Site:    site,
						}
						return
					}
					inputCopy[k] = val
				}

				if _, ok := provider.(*remote.RemoteStageProvider); ok {
					provider.(*remote.RemoteStageProvider).SetOutputsContext(triggerData.Outputs)
				}

				if triggerData.Schedule != "" {
					s.Context.Publish("schedule", v1alpha2.Event{
						Body:    triggerData,
						Context: ctx,
					})
					pauseRequested = true
					results <- TaskResult{
						Outputs: nil,
						Error:   nil,
						Site:    site,
					}
				} else {
					var outputs map[string]interface{}
					var pause bool
					if triggerData.Proxy != nil {
						proxyProvider, err := factory.CreateProvider(triggerData.Proxy.Provider, nil)
						if err != nil {
							results <- TaskResult{
								Outputs: nil,
								Error:   err,
								Site:    site,
							}
							return
						}
						if _, ok := proxyProvider.(contexts.IWithManagerContext); ok {
							proxyProvider.(contexts.IWithManagerContext).SetContext(s.Manager.Context)
						}
						outputs, pause, err = proxyProvider.(stage.IProxyStageProvider).Process(ctx, *s.Manager.Context, triggerData)
					} else {
						outputs, pause, err = provider.(stage.IStageProvider).Process(ctx, *s.Manager.Context, inputCopy)
					}
					if pause {
						pauseRequested = true
					}
					results <- TaskResult{
						Outputs: outputs,
						Error:   err,
						Site:    site,
					}
				}
			}(&waitGroup, site, results)
		}

		waitGroup.Wait()
		close(results)

		outputs := make(map[string]interface{})
		delayedExit := false
		for result := range results {
			err = result.GetError()
			if err != nil {
				status.Status = v1alpha2.InternalError
				status.StatusMessage = v1alpha2.InternalError.String()
				status.ErrorMessage = fmt.Sprintf("%s: %s", result.Site, err.Error())
				status.IsActive = false
				site := result.Site
				if result.Site == s.Context.SiteInfo.SiteId {
					site = ""
				}
				status.Outputs = carryOutPutsToErrorStatus(nil, err, site)
				result.Outputs = carryOutPutsToErrorStatus(nil, err, site)
				log.ErrorfCtx(ctx, " M (Stage): failed to process stage outputs: %v", err)
				delayedExit = true
			}
			for k, v := range result.Outputs {
				if result.Site == s.Context.SiteInfo.SiteId {
					outputs[k] = v
				} else {
					outputs[fmt.Sprintf("%s.%s", result.Site, k)] = v
				}
			}
			if result.Site == s.Context.SiteInfo.SiteId {
				if _, ok := result.Outputs["__status"]; !ok {
					outputs["__status"] = v1alpha2.OK
				}
			} else {
				key := fmt.Sprintf("%s.__status", result.Site)
				if _, ok := result.Outputs[key]; !ok {
					outputs[key] = v1alpha2.Untouched
				}
			}
		}

		for k, v := range outputs {
			if !strings.HasPrefix(k, "__") {
				status.Outputs[k] = v
			}
		}
		if triggerData.Outputs == nil {
			triggerData.Outputs = make(map[string]map[string]interface{})
		}
		triggerData.Outputs[triggerData.Stage] = outputs
		if campaign.SelfDriving {
			if pauseRequested {
				pendingTask := PendingTask{
					Sites:         sites,
					OutputContext: triggerData.Outputs,
				}
				_, err = s.StateProvider.Upsert(ctx, states.UpsertRequest{
					Value: states.StateEntry{
						ID:   fmt.Sprintf("%s-%s-%s", triggerData.Campaign, triggerData.Activation, triggerData.ActivationGeneration),
						Body: pendingTask,
					},
					Metadata: map[string]interface{}{
						"namespace": triggerData.Namespace,
					},
				})
				if err != nil {
					status.Status = v1alpha2.InternalError
					status.StatusMessage = v1alpha2.InternalError.String()
					status.ErrorMessage = err.Error()
					status.IsActive = false
					log.ErrorfCtx(ctx, " M (Stage): failed to save pending task: %v", err)
					return status, activationData
				}
				status.Status = v1alpha2.Paused
				status.StatusMessage = v1alpha2.Paused.String()
				status.IsActive = false
				return status, activationData
			}

			parser := utils.NewParser(currentStage.StageSelector)
			eCtx := s.VendorContext.EvaluationContext.Clone()
			eCtx.Inputs = triggerData.Inputs
			if eCtx.Inputs != nil {
				if v, ok := eCtx.Inputs["context"]; ok {
					eCtx.Value = v
				}
			}
			eCtx.Outputs = triggerData.Outputs
			var val interface{}
			val, err = parser.Eval(*eCtx)
			if err != nil {
				status.Status = v1alpha2.InternalError
				status.StatusMessage = v1alpha2.InternalError.String()
				status.ErrorMessage = err.Error()
				status.IsActive = false
				log.ErrorfCtx(ctx, " M (Stage): failed to evaluate stage selector: %v", err)
				return status, activationData
			}

			sVal := ""
			if val != nil {
				sVal = utils.FormatAsString(val)
			}

			if sVal != "" {
				if nextStage, ok := campaign.Stages[sVal]; ok {
					if !delayedExit || nextStage.HandleErrors {
						status.NextStage = sVal
						activationData = &v1alpha2.ActivationData{
							Campaign:             triggerData.Campaign,
							Activation:           triggerData.Activation,
							ActivationGeneration: triggerData.ActivationGeneration,
							Stage:                sVal,
							Inputs:               triggerData.Inputs,
							Outputs:              triggerData.Outputs,
							Provider:             nextStage.Provider,
							Config:               nextStage.Config,
							TriggeringStage:      triggerData.Stage,
							Schedule:             nextStage.Schedule,
							Namespace:            triggerData.Namespace,
							Proxy:                nextStage.Proxy,
						}
					} else {
						status.Status = v1alpha2.InternalError
						status.StatusMessage = v1alpha2.InternalError.String()
						status.ErrorMessage = fmt.Sprintf("stage %s failed", triggerData.Stage)
						status.IsActive = false
						log.ErrorfCtx(ctx, " M (Stage): failed to process stage outputs: %v", status.ErrorMessage)
						return status, activationData
					}
				} else {
					err = v1alpha2.NewCOAError(nil, status.ErrorMessage, v1alpha2.BadRequest)
					status.Status = v1alpha2.BadRequest
					status.StatusMessage = v1alpha2.BadRequest.String()
					status.ErrorMessage = fmt.Sprintf("stage %s is not found", sVal)
					status.IsActive = false
					log.ErrorfCtx(ctx, " M (Stage): failed to find next stage: %v", err)
					return status, activationData
				}
			}
			status.NextStage = sVal
			if pauseRequested {
				status.IsActive = false
				status.Status = v1alpha2.Paused
				status.StatusMessage = v1alpha2.Paused.String()
			} else {
				status.IsActive = false
				status.Status = v1alpha2.Done
				status.StatusMessage = v1alpha2.Done.String()
			}
			log.InfofCtx(ctx, " M (Stage): stage %s is done", triggerData.Stage)
			return status, activationData
		} else {
			status.Status = v1alpha2.Done
			status.StatusMessage = v1alpha2.Done.String()
			status.NextStage = ""
			status.IsActive = false
			log.InfofCtx(ctx, " M (Stage): stage %s is done (no next stage)", triggerData.Stage)
			return status, activationData
		}
	}
	err = v1alpha2.NewCOAError(nil, fmt.Sprintf("stage %s is not found", triggerData.Stage), v1alpha2.BadRequest)
	status.Status = v1alpha2.InternalError
	status.StatusMessage = v1alpha2.InternalError.String()
	status.ErrorMessage = err.Error()
	status.IsActive = false
	log.ErrorfCtx(ctx, " M (Stage): failed to find stage: %v", err)
	return status, activationData
}

func (s *StageManager) traceValue(v interface{}, inputs map[string]interface{}, outputs map[string]map[string]interface{}) (interface{}, error) {
	switch val := v.(type) {
	case string:
		parser := utils.NewParser(val)
		context := s.Context.VencorContext.EvaluationContext.Clone()
		context.DeploymentSpec = s.Context.VencorContext.EvaluationContext.DeploymentSpec
		context.Inputs = inputs
		context.Outputs = outputs
		if context.Inputs != nil {
			if v, ok := context.Inputs["context"]; ok {
				context.Value = v
			}
		}
		v, err := parser.Eval(*context)
		if err != nil {
			return "", err
		}
		switch vt := v.(type) {
		case string:
			return vt, nil
		default:
			return s.traceValue(v, inputs, outputs)
		}
	case []interface{}:
		ret := []interface{}{}
		for _, v := range val {
			tv, err := s.traceValue(v, inputs, outputs)
			if err != nil {
				return "", err
			}
			ret = append(ret, tv)
		}
		return ret, nil
	case map[string]interface{}:
		ret := map[string]interface{}{}
		for k, v := range val {
			tv, err := s.traceValue(v, inputs, outputs)
			if err != nil {
				return "", err
			}
			ret[k] = tv
		}
		return ret, nil
	default:
		return val, nil
	}
}

func (s *StageManager) HandleActivationEvent(ctx context.Context, actData v1alpha2.ActivationData, campaign model.CampaignSpec, activation model.ActivationState) (*v1alpha2.ActivationData, error) {
	stage := actData.Stage
	if _, ok := campaign.Stages[stage]; !ok {
		stage = campaign.FirstStage
	}
	if stage == "" {
		return nil, v1alpha2.NewCOAError(nil, "no stage found", v1alpha2.BadRequest)
	}
	if stageSpec, ok := campaign.Stages[stage]; ok {
<<<<<<< HEAD
		if activation.Status != nil && activation.Status.Stage != "" && activation.Status.NextStage != stage && activation.Status.NextStage != "" {
			return nil, v1alpha2.NewCOAError(nil, fmt.Sprintf("stage %s is not the next stage %s", stage, activation.Status.NextStage), v1alpha2.BadRequest)
=======
		if activation.Status != nil && activation.Status.StageHistory != nil && len(activation.Status.StageHistory) != 0 &&
			activation.Status.StageHistory[len(activation.Status.StageHistory)-1].Stage != "" &&
			activation.Status.StageHistory[len(activation.Status.StageHistory)-1].NextStage != stage {
			return nil, v1alpha2.NewCOAError(nil, fmt.Sprintf("stage %s is not the next stage", stage), v1alpha2.BadRequest)
>>>>>>> e60c958e
		}
		return &v1alpha2.ActivationData{
			Campaign:             actData.Campaign,
			Activation:           actData.Activation,
			ActivationGeneration: actData.ActivationGeneration,
			Stage:                stage,
			Inputs:               activation.Spec.Inputs,
			Provider:             stageSpec.Provider,
			Config:               stageSpec.Config,
			TriggeringStage:      stage,
			Schedule:             stageSpec.Schedule,
			Namespace:            actData.Namespace,
			Proxy:                stageSpec.Proxy,
		}, nil
	}
	return nil, v1alpha2.NewCOAError(nil, fmt.Sprintf("stage %s is not found", stage), v1alpha2.BadRequest)
}<|MERGE_RESOLUTION|>--- conflicted
+++ resolved
@@ -856,15 +856,10 @@
 		return nil, v1alpha2.NewCOAError(nil, "no stage found", v1alpha2.BadRequest)
 	}
 	if stageSpec, ok := campaign.Stages[stage]; ok {
-<<<<<<< HEAD
-		if activation.Status != nil && activation.Status.Stage != "" && activation.Status.NextStage != stage && activation.Status.NextStage != "" {
-			return nil, v1alpha2.NewCOAError(nil, fmt.Sprintf("stage %s is not the next stage %s", stage, activation.Status.NextStage), v1alpha2.BadRequest)
-=======
 		if activation.Status != nil && activation.Status.StageHistory != nil && len(activation.Status.StageHistory) != 0 &&
 			activation.Status.StageHistory[len(activation.Status.StageHistory)-1].Stage != "" &&
 			activation.Status.StageHistory[len(activation.Status.StageHistory)-1].NextStage != stage {
 			return nil, v1alpha2.NewCOAError(nil, fmt.Sprintf("stage %s is not the next stage", stage), v1alpha2.BadRequest)
->>>>>>> e60c958e
 		}
 		return &v1alpha2.ActivationData{
 			Campaign:             actData.Campaign,
