/*
 * Copyright (c) Microsoft Corporation.
 * Licensed under the MIT license.
 * SPDX-License-Identifier: MIT
 */

package stage

import (
	"context"
	"encoding/json"
	"fmt"
	"reflect"
	"strconv"
	"sync"

	"github.com/eclipse-symphony/symphony/api/pkg/apis/v1alpha1/model"
	symproviders "github.com/eclipse-symphony/symphony/api/pkg/apis/v1alpha1/providers"
	"github.com/eclipse-symphony/symphony/api/pkg/apis/v1alpha1/providers/stage"
	"github.com/eclipse-symphony/symphony/api/pkg/apis/v1alpha1/providers/stage/remote"
	"github.com/eclipse-symphony/symphony/api/pkg/apis/v1alpha1/utils"
	"github.com/eclipse-symphony/symphony/coa/pkg/apis/v1alpha2"
	"github.com/eclipse-symphony/symphony/coa/pkg/apis/v1alpha2/contexts"
	"github.com/eclipse-symphony/symphony/coa/pkg/apis/v1alpha2/managers"
	"github.com/eclipse-symphony/symphony/coa/pkg/apis/v1alpha2/observability"
	observ_utils "github.com/eclipse-symphony/symphony/coa/pkg/apis/v1alpha2/observability/utils"
	"github.com/eclipse-symphony/symphony/coa/pkg/apis/v1alpha2/providers"
	"github.com/eclipse-symphony/symphony/coa/pkg/apis/v1alpha2/providers/states"
	"github.com/eclipse-symphony/symphony/coa/pkg/logger"
)

var log = logger.NewLogger("coa.runtime")

type StageManager struct {
	managers.Manager
	StateProvider states.IStateProvider
}

type TaskResult struct {
	Outputs map[string]interface{}
	Site    string
	Error   error
}

func (t *TaskResult) GetError() error {
	if t.Error != nil {
		return t.Error
	}
	if v, ok := t.Outputs["__status"]; ok {
		switch sv := v.(type) {
		case v1alpha2.State:
			break
		case float64:
			state := v1alpha2.State(int(sv))
			stateValue := reflect.ValueOf(state)
			if stateValue.Type() != reflect.TypeOf(v1alpha2.State(0)) {
				return fmt.Errorf("invalid state %v", sv)
			}
			t.Outputs["__status"] = state
		case int:
			state := v1alpha2.State(sv)
			stateValue := reflect.ValueOf(state)
			if stateValue.Type() != reflect.TypeOf(v1alpha2.State(0)) {
				return fmt.Errorf("invalid state %d", sv)
			}
			t.Outputs["__status"] = state
		case string:
			vInt, err := strconv.ParseInt(sv, 10, 32)
			if err != nil {
				return fmt.Errorf("invalid state %s", sv)
			}
			state := v1alpha2.State(vInt)
			stateValue := reflect.ValueOf(state)
			if stateValue.Type() != reflect.TypeOf(v1alpha2.State(0)) {
				return fmt.Errorf("invalid state %d", vInt)
			}
			t.Outputs["__status"] = state
		default:
			return fmt.Errorf("invalid state %v", v)
		}

		if t.Outputs["__status"] != v1alpha2.OK {
			if v, ok := t.Outputs["__error"]; ok {
				return v1alpha2.NewCOAError(nil, v.(string), t.Outputs["__status"].(v1alpha2.State))
			} else {
				return fmt.Errorf("stage returned unsuccessful status without an error")
			}
		}
	}
	return nil
}

type PendingTask struct {
	Sites         []string                          `json:"sites"`
	OutputContext map[string]map[string]interface{} `json:"outputContext,omitempty"`
}

func (s *StageManager) Init(context *contexts.VendorContext, config managers.ManagerConfig, providers map[string]providers.IProvider) error {
	err := s.Manager.Init(context, config, providers)
	if err != nil {
		return err
	}
	stateprovider, err := managers.GetStateProvider(config, providers)
	if err == nil {
		s.StateProvider = stateprovider
	} else {
		return err
	}
	return nil
}
func (s *StageManager) Enabled() bool {
	return s.Config.Properties["poll.enabled"] == "true"
}
func (s *StageManager) Poll() []error {
	return nil
}
func (s *StageManager) Reconcil() []error {
	return nil
}
func (s *StageManager) ResumeStage(status model.ActivationStatus, cam model.CampaignSpec) (*v1alpha2.ActivationData, error) {
	log.Debugf(" M (Stage): ResumeStage: %v\n", status)
	campaign, ok := status.Outputs["__campaign"].(string)
	if !ok {
		log.Errorf(" M (Stage): ResumeStage: campaign (%v) is not valid from output", status.Outputs["__campaign"])
		return nil, fmt.Errorf("ResumeStage: campaign is not valid")
	}
	activation, ok := status.Outputs["__activation"].(string)
	if !ok {
		log.Errorf(" M (Stage): ResumeStage: activation (%v) is not valid from output", status.Outputs["__activation"])
		return nil, fmt.Errorf("ResumeStage: activation is not valid")
	}
	activationGeneration, ok := status.Outputs["__activationGeneration"].(string)
	if !ok {
		log.Errorf(" M (Stage): ResumeStage: activationGeneration (%v) is not valid from output", status.Outputs["__activationGeneration"])
		return nil, fmt.Errorf("ResumeStage: activationGeneration is not valid")
	}
	site, ok := status.Outputs["__site"].(string)
	if !ok {
		log.Errorf(" M (Stage): ResumeStage: site (%v) is not valid from output", status.Outputs["__site"])
		return nil, fmt.Errorf("ResumeStage: site is not valid")
	}
	stage, ok := status.Outputs["__stage"].(string)
	if !ok {
		log.Errorf(" M (Stage): ResumeStage: stage (%v) is not valid from output", status.Outputs["__stage"])
		return nil, fmt.Errorf("ResumeStage: stage is not valid")
	}
	namespace, ok := status.Outputs["__namespace"].(string)
	if !ok {
		namespace = "default"
	}

	entry, err := s.StateProvider.Get(context.TODO(), states.GetRequest{
		ID: fmt.Sprintf("%s-%s-%s", campaign, activation, activationGeneration),
		Metadata: map[string]interface{}{
			"namespace": namespace,
		},
	})
	if err != nil {
		return nil, err
	}
	jData, _ := json.Marshal(entry.Body)
	var p PendingTask
	err = json.Unmarshal(jData, &p)
	if err == nil {
		// //find site in p.Sites
		// found := false
		// for _, s := range p.Sites {
		// 	if s == site {
		// 		found = true
		// 		break
		// 	}
		// }
		// if !found {
		// 	return nil, fmt.Errorf("site %s is not found in pending task", site)
		// }
		//remove site from p.Sites
		newSites := make([]string, 0)
		for _, s := range p.Sites {
			if s != site {
				newSites = append(newSites, s)
			}
		}
		if len(newSites) == 0 {
			err := s.StateProvider.Delete(context.TODO(), states.DeleteRequest{
				ID: fmt.Sprintf("%s-%s-%s", campaign, activation, activationGeneration),
				Metadata: map[string]interface{}{
					"namespace": namespace,
				},
			})
			if err != nil {
				return nil, err
			}
			//find the next stage
			if cam.SelfDriving {
				outputs := p.OutputContext
				if outputs == nil {
					outputs = make(map[string]map[string]interface{})
				}
				outputs[stage] = status.Outputs
				nextStage := ""
				if currentStage, ok := cam.Stages[stage]; ok {
					parser := utils.NewParser(currentStage.StageSelector)

					eCtx := s.VendorContext.EvaluationContext.Clone()
					eCtx.Inputs = status.Inputs
					log.Debugf(" M (Stage): ResumeStage evaluation inputs: %v", eCtx.Inputs)
					if eCtx.Inputs != nil {
						if v, ok := eCtx.Inputs["context"]; ok {
							eCtx.Value = v
						}
					}
					eCtx.Outputs = outputs
					val, err := parser.Eval(*eCtx)
					if err != nil {
						return nil, err
					}
					sVal := ""
					if val != nil {
						sVal = val.(string)
					}
					if sVal != "" {
						if _, ok := cam.Stages[sVal]; ok {
							nextStage = sVal
						} else {
							return nil, fmt.Errorf("stage %s is not found", sVal)
						}
					}
				}
				if nextStage != "" {
					activationData := &v1alpha2.ActivationData{
						Campaign:             campaign,
						Activation:           activation,
						ActivationGeneration: activationGeneration,
						Stage:                nextStage,
						Inputs:               status.Inputs,
						Provider:             cam.Stages[nextStage].Provider,
						Config:               cam.Stages[nextStage].Config,
						Outputs:              outputs,
						TriggeringStage:      stage,
						Schedule:             cam.Stages[nextStage].Schedule,
						Namespace:            namespace,
						Proxy:                cam.Stages[nextStage].Proxy,
					}
					log.Debugf(" M (Stage): Activating next stage: %s\n", activationData.Stage)
					return activationData, nil
				} else {
					log.Debugf(" M (Stage): No next stage found\n")
					return nil, nil
				}
			}
			return nil, nil
		} else {
			p.Sites = newSites
			_, err := s.StateProvider.Upsert(context.TODO(), states.UpsertRequest{
				Value: states.StateEntry{
					ID:   fmt.Sprintf("%s-%s-%s", campaign, activation, activationGeneration),
					Body: p,
				},
				Metadata: map[string]interface{}{
					"namespace": namespace,
				},
			})
			if err != nil {
				return nil, err
			}
		}
	} else {
		return nil, fmt.Errorf("invalid pending task")
	}

	return nil, nil
}
func (s *StageManager) HandleDirectTriggerEvent(ctx context.Context, triggerData v1alpha2.ActivationData) model.ActivationStatus {
	ctx, span := observability.StartSpan("Stage Manager", ctx, &map[string]string{
		"method": "HandleDirectTriggerEvent",
	})
	var err error = nil
	defer observ_utils.CloseSpanWithError(span, &err)

	status := model.ActivationStatus{
		Stage:     "",
		NextStage: "",
		Outputs: map[string]interface{}{
			"__campaign":             triggerData.Campaign,
			"__namespace":            triggerData.Namespace,
			"__activation":           triggerData.Activation,
			"__activationGeneration": triggerData.ActivationGeneration,
			"__stage":                triggerData.Stage,
			"__site":                 s.VendorContext.SiteInfo.SiteId,
		},
		Status:       v1alpha2.Untouched,
		ErrorMessage: "",
		IsActive:     true,
	}
	var provider providers.IProvider
	factory := symproviders.SymphonyProviderFactory{}
	provider, err = factory.CreateProvider(triggerData.Provider, triggerData.Config)
	if err != nil {
		status.Status = v1alpha2.InternalError
		status.ErrorMessage = err.Error()
		status.IsActive = false
		return status
	}
	if provider == nil {
		status.Status = v1alpha2.BadRequest
		status.ErrorMessage = fmt.Sprintf("provider %s is not found", triggerData.Provider)
		status.IsActive = false
		return status
	}

	if _, ok := provider.(contexts.IWithManagerContext); ok {
		provider.(contexts.IWithManagerContext).SetContext(s.Manager.Context)
	} else {
		log.Errorf(" M (Stage): provider %s does not implement IWithManagerContext", triggerData.Provider)
	}

	isRemote := false
	if _, ok := provider.(*remote.RemoteStageProvider); ok {
		isRemote = true
		provider.(*remote.RemoteStageProvider).SetOutputsContext(triggerData.Outputs)
	}

	if triggerData.Schedule != nil && !isRemote {
		s.Context.Publish("schedule", v1alpha2.Event{
			Body: triggerData,
		})
		status.Outputs["__status"] = v1alpha2.Delayed
		status.Status = v1alpha2.Paused
		status.IsActive = false
		return status
	}

	var outputs map[string]interface{}
<<<<<<< HEAD
	if triggerData.Proxy != nil {
		proxyProvider, err := factory.CreateProvider(triggerData.Proxy.Provider, nil)
		if err != nil {
			status.Status = v1alpha2.InternalError
			status.ErrorMessage = err.Error()
			status.IsActive = false
			return status
		}
		if _, ok := proxyProvider.(contexts.IWithManagerContext); ok {
			proxyProvider.(contexts.IWithManagerContext).SetContext(s.Manager.Context)
		}
		outputs, _, err = proxyProvider.(stage.IProxyStageProvider).Process(ctx, *s.Manager.Context, triggerData)
	} else {
		outputs, _, err = provider.(stage.IStageProvider).Process(ctx, *s.Manager.Context, triggerData.Inputs)
	}
=======
	outputs, _, err = provider.(stage.IStageProvider).Process(ctx, *s.Manager.Context, triggerData.Inputs)
>>>>>>> 8d498303

	result := TaskResult{
		Outputs: outputs,
		Error:   err,
		Site:    s.VendorContext.SiteInfo.SiteId,
	}

	err = result.GetError()
	if err != nil {
		status.Status = v1alpha2.InternalError
		status.ErrorMessage = err.Error()
		status.IsActive = false
		status.Outputs = carryOutPutsToErrorStatus(outputs, err, "")
		result.Outputs = carryOutPutsToErrorStatus(outputs, err, "")
		return status
	}

	// Merge outputs, provider output overwrite status.Outputs for the same key
	for k, v := range outputs {
		status.Outputs[k] = v
	}

	status.Outputs["__status"] = v1alpha2.OK
	status.Status = v1alpha2.Done
	status.IsActive = false

	return status
}
func carryOutPutsToErrorStatus(outputs map[string]interface{}, err error, site string) map[string]interface{} {
	ret := make(map[string]interface{})
	statusKey := "__status"
	if site != "" {
		statusKey = fmt.Sprintf("%s.%s", statusKey, site)
	}
	errorKey := "__error"
	if site != "" {
		errorKey = fmt.Sprintf("%s.%s", errorKey, site)
	}
	for k, v := range outputs {
		ret[k] = v
	}
	if _, ok := ret[statusKey]; !ok {
		if cErr, ok := err.(v1alpha2.COAError); ok {
			ret[statusKey] = cErr.State
		} else {
			ret[statusKey] = v1alpha2.InternalError
		}
	}
	if _, ok := ret[errorKey]; !ok {
		ret[errorKey] = err.Error()
	}
	return ret
}
func (s *StageManager) HandleTriggerEvent(ctx context.Context, campaign model.CampaignSpec, triggerData v1alpha2.ActivationData) (model.ActivationStatus, *v1alpha2.ActivationData) {
	ctx, span := observability.StartSpan("Stage Manager", ctx, &map[string]string{
		"method": "HandleTriggerEvent",
	})
	var err error = nil
	defer observ_utils.CloseSpanWithError(span, &err)

	log.Info(" M (Stage): HandleTriggerEvent")
	status := model.ActivationStatus{
		Stage:     triggerData.Stage,
		NextStage: "",
		Outputs: map[string]interface{}{
			"__campaign":             triggerData.Campaign,
			"__namespace":            triggerData.Namespace,
			"__activation":           triggerData.Activation,
			"__activationGeneration": triggerData.ActivationGeneration,
			"__stage":                triggerData.Stage,
			"__site":                 s.VendorContext.SiteInfo.SiteId,
		},
		Status:       v1alpha2.Untouched,
		ErrorMessage: "",
		IsActive:     true,
	}
	var activationData *v1alpha2.ActivationData
	if currentStage, ok := campaign.Stages[triggerData.Stage]; ok {
		sites := make([]string, 0)
		if currentStage.Contexts != "" {
			parser := utils.NewParser(currentStage.Contexts)

			eCtx := s.VendorContext.EvaluationContext.Clone()
			eCtx.Inputs = triggerData.Inputs
			log.Debugf(" M (Stage): HandleTriggerEvent evaluation inputs 1: %v", eCtx.Inputs)
			if eCtx.Inputs != nil {
				if v, ok := eCtx.Inputs["context"]; ok {
					eCtx.Value = v
				}
			}
			eCtx.Outputs = triggerData.Outputs
			var val interface{}
			val, err = parser.Eval(*eCtx)
			if err != nil {
				status.Status = v1alpha2.InternalError
				status.ErrorMessage = err.Error()
				status.IsActive = false
				log.Errorf(" M (Stage): failed to evaluate context: %v", err)
				return status, activationData
			}
			if _, ok := val.([]string); ok {
				sites = val.([]string)
			} else if _, ok := val.([]interface{}); ok {
				for _, v := range val.([]interface{}) {
					sites = append(sites, v.(string))
				}
			} else if _, ok := val.(string); ok {
				sites = append(sites, val.(string))
			} else {
				status.Status = v1alpha2.InternalError
				status.ErrorMessage = fmt.Sprintf("invalid context %s", currentStage.Contexts)
				status.IsActive = false
				log.Errorf(" M (Stage): invalid context: %v", currentStage.Contexts)
				return status, activationData
			}
		} else {
			sites = append(sites, s.VendorContext.SiteInfo.SiteId)
		}

		inputs := triggerData.Inputs
		if inputs == nil {
			inputs = make(map[string]interface{})
		}

		if currentStage.Inputs != nil {
			for k, v := range currentStage.Inputs {
				inputs[k] = v
			}
		}

		log.Debugf(" M (Stage): HandleTriggerEvent before evaluation inputs 2: %v", inputs)

		// inject default inputs
		inputs["__campaign"] = triggerData.Campaign
		inputs["__namespace"] = triggerData.Namespace
		inputs["__activation"] = triggerData.Activation
		inputs["__stage"] = triggerData.Stage
		inputs["__activationGeneration"] = triggerData.ActivationGeneration
		inputs["__previousStage"] = triggerData.TriggeringStage
		inputs["__site"] = s.VendorContext.SiteInfo.SiteId
		if triggerData.Schedule != nil {
			jSchedule, _ := json.Marshal(triggerData.Schedule)
			inputs["__schedule"] = string(jSchedule)
		}
		for k, v := range inputs {
			var val interface{}
			val, err = s.traceValue(v, inputs, triggerData.Outputs)
			if err != nil {
				status.Status = v1alpha2.InternalError
				status.ErrorMessage = err.Error()
				status.IsActive = false
				log.Errorf(" M (Stage): failed to evaluate input: %v", err)
				return status, activationData
			}
			inputs[k] = val
		}

		if triggerData.Outputs != nil {
			if v, ok := triggerData.Outputs[triggerData.Stage]; ok {
				if vs, ok := v["__state"]; ok {
					inputs["__state"] = vs
				}
			}
		}

		log.Debugf(" M (Stage): HandleTriggerEvent after evaluation inputs 2: %v", inputs)

		factory := symproviders.SymphonyProviderFactory{}
		var provider providers.IProvider
		provider, err = factory.CreateProvider(triggerData.Provider, triggerData.Config)
		if err != nil {
			status.Status = v1alpha2.InternalError
			status.ErrorMessage = err.Error()
			status.IsActive = false
			log.Errorf(" M (Stage): failed to create provider: %v", err)
			return status, activationData
		}
		if provider == nil {
			status.Status = v1alpha2.BadRequest
			status.ErrorMessage = fmt.Sprintf("provider %s is not found", triggerData.Provider)
			status.IsActive = false
			log.Errorf(" M (Stage): failed to create provider: %v", err)
			return status, activationData
		}

		if _, ok := provider.(contexts.IWithManagerContext); ok {
			provider.(contexts.IWithManagerContext).SetContext(s.Manager.Context)
		} else {
			log.Errorf(" M (Stage): provider %s does not implement IWithManagerContext", triggerData.Provider)
		}

		numTasks := len(sites)
		waitGroup := sync.WaitGroup{}
		results := make(chan TaskResult, numTasks)
		pauseRequested := false

		for _, site := range sites {
			waitGroup.Add(1)
			go func(wg *sync.WaitGroup, site string, results chan<- TaskResult) {
				defer wg.Done()
				inputCopy := make(map[string]interface{})
				for k, v := range inputs {
					inputCopy[k] = v
				}
				inputCopy["__site"] = site

				for k, v := range inputCopy {
					var val interface{}
					val, err = s.traceValue(v, inputCopy, triggerData.Outputs)
					if err != nil {
						status.Status = v1alpha2.InternalError
						status.ErrorMessage = err.Error()
						status.IsActive = false
						log.Errorf(" M (Stage): failed to evaluate input: %v", err)
						results <- TaskResult{
							Outputs: nil,
							Error:   err,
							Site:    site,
						}
						return
					}
					inputCopy[k] = val
				}

				if _, ok := provider.(*remote.RemoteStageProvider); ok {
					provider.(*remote.RemoteStageProvider).SetOutputsContext(triggerData.Outputs)
				}

				if triggerData.Schedule != nil {
					s.Context.Publish("schedule", v1alpha2.Event{
						Body: triggerData,
					})
					pauseRequested = true
					results <- TaskResult{
						Outputs: nil,
						Error:   nil,
						Site:    site,
					}
				} else {
					var outputs map[string]interface{}
					var pause bool
					if triggerData.Proxy != nil {
						proxyProvider, err := factory.CreateProvider(triggerData.Proxy.Provider, nil)
						if err != nil {
							results <- TaskResult{
								Outputs: nil,
								Error:   err,
								Site:    site,
							}
							return
						}
						if _, ok := proxyProvider.(contexts.IWithManagerContext); ok {
							proxyProvider.(contexts.IWithManagerContext).SetContext(s.Manager.Context)
						}
						outputs, pause, err = proxyProvider.(stage.IProxyStageProvider).Process(ctx, *s.Manager.Context, triggerData)
					} else {
						outputs, pause, err = provider.(stage.IStageProvider).Process(ctx, *s.Manager.Context, inputCopy)
					}
					if pause {
						pauseRequested = true
					}
					results <- TaskResult{
						Outputs: outputs,
						Error:   err,
						Site:    site,
					}
				}
			}(&waitGroup, site, results)
		}

		waitGroup.Wait()
		close(results)

		outputs := make(map[string]interface{})
		delayedExit := false
		for result := range results {
			err = result.GetError()
			if err != nil {
				status.Status = v1alpha2.InternalError
				status.ErrorMessage = fmt.Sprintf("%s: %s", result.Site, err.Error())
				status.IsActive = false
				site := result.Site
				if result.Site == s.Context.SiteInfo.SiteId {
					site = ""
				}
				status.Outputs = carryOutPutsToErrorStatus(nil, err, site)
				result.Outputs = carryOutPutsToErrorStatus(nil, err, site)
				log.Errorf(" M (Stage): failed to process stage outputs: %v", err)
				delayedExit = true
			}
			for k, v := range result.Outputs {
				if result.Site == s.Context.SiteInfo.SiteId {
					outputs[k] = v
				} else {
					outputs[fmt.Sprintf("%s.%s", result.Site, k)] = v
				}
			}
			if result.Site == s.Context.SiteInfo.SiteId {
				if _, ok := result.Outputs["__status"]; !ok {
					outputs["__status"] = v1alpha2.OK
				}
			} else {
				key := fmt.Sprintf("%s.__status", result.Site)
				if _, ok := result.Outputs[key]; !ok {
					outputs[fmt.Sprintf("%s.__status", result.Site)] = v1alpha2.OK
				}
			}
		}

		for k, v := range outputs {
			status.Outputs[k] = v
		}
		if triggerData.Outputs == nil {
			triggerData.Outputs = make(map[string]map[string]interface{})
		}
		triggerData.Outputs[triggerData.Stage] = outputs
		if campaign.SelfDriving {
			if pauseRequested {
				pendingTask := PendingTask{
					Sites:         sites,
					OutputContext: triggerData.Outputs,
				}
				_, err = s.StateProvider.Upsert(ctx, states.UpsertRequest{
					Value: states.StateEntry{
						ID:   fmt.Sprintf("%s-%s-%s", triggerData.Campaign, triggerData.Activation, triggerData.ActivationGeneration),
						Body: pendingTask,
					},
					Metadata: map[string]interface{}{
						"namespace": triggerData.Namespace,
					},
				})
				if err != nil {
					status.Status = v1alpha2.InternalError
					status.ErrorMessage = err.Error()
					status.IsActive = false
					log.Errorf(" M (Stage): failed to save pending task: %v", err)
					return status, activationData
				}
				status.Status = v1alpha2.Paused
				status.IsActive = false
				return status, activationData
			}

			parser := utils.NewParser(currentStage.StageSelector)
			eCtx := s.VendorContext.EvaluationContext.Clone()
			eCtx.Inputs = triggerData.Inputs
			if eCtx.Inputs != nil {
				if v, ok := eCtx.Inputs["context"]; ok {
					eCtx.Value = v
				}
			}
			eCtx.Outputs = triggerData.Outputs
			var val interface{}
			val, err = parser.Eval(*eCtx)
			if err != nil {
				status.Status = v1alpha2.InternalError
				status.ErrorMessage = err.Error()
				status.IsActive = false
				log.Errorf(" M (Stage): failed to evaluate stage selector: %v", err)
				return status, activationData
			}
			sVal := ""
			if val != nil {
				sVal = val.(string)
			}
			if sVal != "" {
				if nextStage, ok := campaign.Stages[sVal]; ok {
					if !delayedExit || nextStage.HandleErrors {
						status.NextStage = sVal
						activationData = &v1alpha2.ActivationData{
							Campaign:             triggerData.Campaign,
							Activation:           triggerData.Activation,
							ActivationGeneration: triggerData.ActivationGeneration,
							Stage:                sVal,
							Inputs:               triggerData.Inputs,
							Outputs:              triggerData.Outputs,
							Provider:             nextStage.Provider,
							Config:               nextStage.Config,
							TriggeringStage:      triggerData.Stage,
							Schedule:             nextStage.Schedule,
							Namespace:            triggerData.Namespace,
							Proxy:                nextStage.Proxy,
						}
					} else {
						status.Status = v1alpha2.InternalError
						status.ErrorMessage = fmt.Sprintf("stage %s failed", triggerData.Stage)
						status.IsActive = false
						log.Errorf(" M (Stage): failed to process stage outputs: %v", status.ErrorMessage)
						return status, activationData
					}
				} else {
					err = v1alpha2.NewCOAError(nil, status.ErrorMessage, v1alpha2.BadRequest)
					status.Status = v1alpha2.BadRequest
					status.ErrorMessage = fmt.Sprintf("stage %s is not found", sVal)
					status.IsActive = false
					log.Errorf(" M (Stage): failed to find next stage: %v", err)
					return status, activationData
				}
			}
			status.NextStage = sVal
			if sVal == "" {
				status.IsActive = false
				status.Status = v1alpha2.Done
			} else {
				if pauseRequested {
					status.IsActive = false
					status.Status = v1alpha2.Paused
				} else {
					status.IsActive = true
					status.Status = v1alpha2.Running
				}
			}
			log.Infof(" M (Stage): stage %s is done", triggerData.Stage)
			return status, activationData
		} else {
			status.Status = v1alpha2.Done
			status.NextStage = ""
			status.IsActive = false
			log.Infof(" M (Stage): stage %s is done (no next stage)", triggerData.Stage)
			return status, activationData
		}
	}
	err = v1alpha2.NewCOAError(nil, fmt.Sprintf("stage %s is not found", triggerData.Stage), v1alpha2.BadRequest)
	status.Status = v1alpha2.InternalError
	status.ErrorMessage = err.Error()
	status.IsActive = false
	log.Errorf(" M (Stage): failed to find stage: %v", err)
	return status, activationData
}

func (s *StageManager) traceValue(v interface{}, inputs map[string]interface{}, outputs map[string]map[string]interface{}) (interface{}, error) {
	switch val := v.(type) {
	case string:
		parser := utils.NewParser(val)
		context := s.Context.VencorContext.EvaluationContext.Clone()
		context.DeploymentSpec = s.Context.VencorContext.EvaluationContext.DeploymentSpec
		context.Inputs = inputs
		context.Outputs = outputs
		if context.Inputs != nil {
			if v, ok := context.Inputs["context"]; ok {
				context.Value = v
			}
		}
		v, err := parser.Eval(*context)
		if err != nil {
			return "", err
		}
		switch vt := v.(type) {
		case string:
			return vt, nil
		default:
			return s.traceValue(v, inputs, outputs)
		}
	case []interface{}:
		ret := []interface{}{}
		for _, v := range val {
			tv, err := s.traceValue(v, inputs, outputs)
			if err != nil {
				return "", err
			}
			ret = append(ret, tv)
		}
		return ret, nil
	case map[string]interface{}:
		ret := map[string]interface{}{}
		for k, v := range val {
			tv, err := s.traceValue(v, inputs, outputs)
			if err != nil {
				return "", err
			}
			ret[k] = tv
		}
		return ret, nil
	default:
		return val, nil
	}
}

func (s *StageManager) HandleActivationEvent(ctx context.Context, actData v1alpha2.ActivationData, campaign model.CampaignSpec, activation model.ActivationState) (*v1alpha2.ActivationData, error) {
	stage := actData.Stage
	if _, ok := campaign.Stages[stage]; !ok {
		stage = campaign.FirstStage
	}
	if stage == "" {
		return nil, v1alpha2.NewCOAError(nil, "no stage found", v1alpha2.BadRequest)
	}
	if stageSpec, ok := campaign.Stages[stage]; ok {
		if activation.Status != nil && activation.Status.Stage != "" && activation.Status.NextStage != stage {
			return nil, v1alpha2.NewCOAError(nil, fmt.Sprintf("stage %s is not the next stage", stage), v1alpha2.BadRequest)
		}
		return &v1alpha2.ActivationData{
			Campaign:             actData.Campaign,
			Activation:           actData.Activation,
			ActivationGeneration: actData.ActivationGeneration,
			Stage:                stage,
			Inputs:               activation.Spec.Inputs,
			Provider:             stageSpec.Provider,
			Config:               stageSpec.Config,
			TriggeringStage:      stage,
			Schedule:             stageSpec.Schedule,
			Namespace:            actData.Namespace,
			Proxy:                stageSpec.Proxy,
		}, nil
	}
	return nil, v1alpha2.NewCOAError(nil, fmt.Sprintf("stage %s is not found", stage), v1alpha2.BadRequest)
}<|MERGE_RESOLUTION|>--- conflicted
+++ resolved
@@ -331,7 +331,6 @@
 	}
 
 	var outputs map[string]interface{}
-<<<<<<< HEAD
 	if triggerData.Proxy != nil {
 		proxyProvider, err := factory.CreateProvider(triggerData.Proxy.Provider, nil)
 		if err != nil {
@@ -347,9 +346,6 @@
 	} else {
 		outputs, _, err = provider.(stage.IStageProvider).Process(ctx, *s.Manager.Context, triggerData.Inputs)
 	}
-=======
-	outputs, _, err = provider.(stage.IStageProvider).Process(ctx, *s.Manager.Context, triggerData.Inputs)
->>>>>>> 8d498303
 
 	result := TaskResult{
 		Outputs: outputs,
