/*
 * Copyright (c) Microsoft Corporation.
 * Licensed under the MIT license.
 * SPDX-License-Identifier: MIT
 */

package stage

import (
	"context"
	"encoding/json"
	"fmt"
	"reflect"
	"strconv"
	"strings"
	"sync"

	"github.com/eclipse-symphony/symphony/api/pkg/apis/v1alpha1/model"
	symproviders "github.com/eclipse-symphony/symphony/api/pkg/apis/v1alpha1/providers"
	"github.com/eclipse-symphony/symphony/api/pkg/apis/v1alpha1/providers/stage"
	"github.com/eclipse-symphony/symphony/api/pkg/apis/v1alpha1/providers/stage/remote"
	"github.com/eclipse-symphony/symphony/api/pkg/apis/v1alpha1/utils"
	"github.com/eclipse-symphony/symphony/coa/pkg/apis/v1alpha2"
	"github.com/eclipse-symphony/symphony/coa/pkg/apis/v1alpha2/contexts"
	"github.com/eclipse-symphony/symphony/coa/pkg/apis/v1alpha2/managers"
	"github.com/eclipse-symphony/symphony/coa/pkg/apis/v1alpha2/observability"
	observ_utils "github.com/eclipse-symphony/symphony/coa/pkg/apis/v1alpha2/observability/utils"
	"github.com/eclipse-symphony/symphony/coa/pkg/apis/v1alpha2/providers"
	"github.com/eclipse-symphony/symphony/coa/pkg/apis/v1alpha2/providers/states"
	"github.com/eclipse-symphony/symphony/coa/pkg/logger"
)

var log = logger.NewLogger("coa.runtime")

type StageManager struct {
	managers.Manager
	StateProvider states.IStateProvider
}

type TaskResult struct {
	Outputs map[string]interface{}
	Site    string
	Error   error
}

func (t *TaskResult) GetError() error {
	if t.Error != nil {
		return t.Error
	}
	if v, ok := t.Outputs["__status"]; ok {
		switch sv := v.(type) {
		case v1alpha2.State:
			break
		case float64:
			state := v1alpha2.State(int(sv))
			stateValue := reflect.ValueOf(state)
			if stateValue.Type() != reflect.TypeOf(v1alpha2.State(0)) {
				return v1alpha2.NewCOAError(nil, fmt.Sprintf("invalid state %v", sv), v1alpha2.InternalError)
			}
			t.Outputs["__status"] = state
		case int:
			state := v1alpha2.State(sv)
			stateValue := reflect.ValueOf(state)
			if stateValue.Type() != reflect.TypeOf(v1alpha2.State(0)) {
				return v1alpha2.NewCOAError(nil, fmt.Sprintf("invalid state %d", sv), v1alpha2.InternalError)
			}
			t.Outputs["__status"] = state
		case string:
			vInt, err := strconv.ParseInt(sv, 10, 32)
			if err != nil {
				return v1alpha2.NewCOAError(nil, fmt.Sprintf("invalid state %s", sv), v1alpha2.InternalError)
			}
			state := v1alpha2.State(vInt)
			stateValue := reflect.ValueOf(state)
			if stateValue.Type() != reflect.TypeOf(v1alpha2.State(0)) {
				return v1alpha2.NewCOAError(nil, fmt.Sprintf("invalid state %d", vInt), v1alpha2.InternalError)
			}
			t.Outputs["__status"] = state
		default:
			return v1alpha2.NewCOAError(nil, fmt.Sprintf("invalid state %v", v), v1alpha2.InternalError)
		}

		if t.Outputs["__status"] != v1alpha2.OK {
			if v, ok := t.Outputs["__error"]; ok {
				return v1alpha2.NewCOAError(nil, utils.FormatAsString(v), t.Outputs["__status"].(v1alpha2.State))
			} else {
				return v1alpha2.NewCOAError(nil, "stage returned unsuccessful status without an error", v1alpha2.InternalError)
			}
		}
	}
	return nil
}

type PendingTask struct {
	Sites         []string                          `json:"sites"`
	OutputContext map[string]map[string]interface{} `json:"outputContext,omitempty"`
}

func (s *StageManager) Init(context *contexts.VendorContext, config managers.ManagerConfig, providers map[string]providers.IProvider) error {
	err := s.Manager.Init(context, config, providers)
	if err != nil {
		return err
	}
	// TODO: change volatileStateProvider to persistentStateProvider
	stateprovider, err := managers.GetVolatileStateProvider(config, providers)
	if err == nil {
		s.StateProvider = stateprovider
	} else {
		return err
	}
	return nil
}
func (s *StageManager) Enabled() bool {
	return s.Config.Properties["poll.enabled"] == "true"
}
func (s *StageManager) Poll() []error {
	return nil
}
func (s *StageManager) Reconcil() []error {
	return nil
}
func (s *StageManager) ResumeStage(ctx context.Context, status model.StageStatus, cam model.CampaignSpec) (*v1alpha2.ActivationData, error) {
	log.InfofCtx(ctx, " M (Stage): ResumeStage: %v\n", status)
	campaign, ok := status.Outputs["__campaign"].(string)
	if !ok {
		log.ErrorfCtx(ctx, " M (Stage): ResumeStage: campaign (%v) is not valid from output", status.Outputs["__campaign"])
		return nil, v1alpha2.NewCOAError(nil, "ResumeStage: campaign is not valid", v1alpha2.BadRequest)
	}
	activation, ok := status.Outputs["__activation"].(string)
	if !ok {
		log.ErrorfCtx(ctx, " M (Stage): ResumeStage: activation (%v) is not valid from output", status.Outputs["__activation"])
		return nil, v1alpha2.NewCOAError(nil, "ResumeStage: activation is not valid", v1alpha2.BadRequest)
	}
	activationGeneration, ok := status.Outputs["__activationGeneration"].(string)
	if !ok {
		log.ErrorfCtx(ctx, " M (Stage): ResumeStage: activationGeneration (%v) is not valid from output", status.Outputs["__activationGeneration"])
		return nil, v1alpha2.NewCOAError(nil, "ResumeStage: activationGeneration is not valid", v1alpha2.BadRequest)
	}
	site, ok := status.Outputs["__site"].(string)
	if !ok {
		log.ErrorfCtx(ctx, " M (Stage): ResumeStage: site (%v) is not valid from output", status.Outputs["__site"])
		return nil, v1alpha2.NewCOAError(nil, "ResumeStage: site is not valid", v1alpha2.BadRequest)
	}
	stage, ok := status.Outputs["__stage"].(string)
	if !ok {
		log.ErrorfCtx(ctx, " M (Stage): ResumeStage: stage (%v) is not valid from output", status.Outputs["__stage"])
		return nil, v1alpha2.NewCOAError(nil, "ResumeStage: stage is not valid", v1alpha2.BadRequest)
	}
	namespace, ok := status.Outputs["__namespace"].(string)
	if !ok {
		namespace = "default"
	}

	entry, err := s.StateProvider.Get(ctx, states.GetRequest{
		ID: fmt.Sprintf("%s-%s-%s", campaign, activation, activationGeneration),
		Metadata: map[string]interface{}{
			"namespace": namespace,
		},
	})
	if err != nil {
		return nil, err
	}
	jData, _ := json.Marshal(entry.Body)
	var p PendingTask
	err = json.Unmarshal(jData, &p)
	if err == nil {
		// //find site in p.Sites
		// found := false
		// for _, s := range p.Sites {
		// 	if s == site {
		// 		found = true
		// 		break
		// 	}
		// }
		// if !found {
		// 	return nil, v1alpha2.NewCOAError(nil, fmt.Sprintf("site %s is not found in pending task", site)
		// }
		//remove site from p.Sites
		newSites := make([]string, 0)
		for _, s := range p.Sites {
			if s != site {
				newSites = append(newSites, s)
			}
		}
		if len(newSites) == 0 {
			log.InfofCtx(ctx, " M (Stage): ResumeStage: all sites are done for activation %s stage %s. Check if we need to move to next stage", activation, stage)
			err := s.StateProvider.Delete(ctx, states.DeleteRequest{
				ID: fmt.Sprintf("%s-%s-%s", campaign, activation, activationGeneration),
				Metadata: map[string]interface{}{
					"namespace": namespace,
				},
			})
			if err != nil {
				return nil, err
			}
			//find the next stage
			if cam.SelfDriving {
				outputs := p.OutputContext
				if outputs == nil {
					outputs = make(map[string]map[string]interface{})
				}
				outputs[stage] = status.Outputs
				nextStage := ""
				if currentStage, ok := cam.Stages[stage]; ok {
					parser := utils.NewParser(currentStage.StageSelector)

					eCtx := s.VendorContext.EvaluationContext.Clone()
					eCtx.Context = ctx
					eCtx.Inputs = status.Inputs
					log.DebugfCtx(ctx, " M (Stage): ResumeStage evaluation inputs: %v", eCtx.Inputs)
					if eCtx.Inputs != nil {
						if v, ok := eCtx.Inputs["context"]; ok {
							eCtx.Value = v
						}
					}
					eCtx.Outputs = outputs
					val, err := parser.Eval(*eCtx)
					if err != nil {
						return nil, err
					}

					sVal := ""
					if val != nil {
						sVal = utils.FormatAsString(val)
					}
					if sVal != "" {
						if _, ok := cam.Stages[sVal]; ok {
							nextStage = sVal
						} else {
							return nil, v1alpha2.NewCOAError(nil, fmt.Sprintf("stage %s is not found", sVal), v1alpha2.InternalError)
						}
					}

				}
				if nextStage != "" {
					activationData := &v1alpha2.ActivationData{
						Campaign:             campaign,
						Activation:           activation,
						ActivationGeneration: activationGeneration,
						Stage:                nextStage,
						Inputs:               status.Inputs,
						Provider:             cam.Stages[nextStage].Provider,
						Config:               cam.Stages[nextStage].Config,
						Outputs:              outputs,
						TriggeringStage:      stage,
						Schedule:             cam.Stages[nextStage].Schedule,
						Namespace:            namespace,
					}
					log.InfofCtx(ctx, " M (Stage): Activating next stage: %s\n", activationData.Stage)
					return activationData, nil
				} else {
					log.InfoCtx(ctx, " M (Stage): No next stage found\n")
					return nil, nil
				}
			}
			return nil, nil
		} else {
			log.InfoCtx(ctx, " M (Stage): ResumeStage: updating pending sites %v for activation %s stage %s", newSites, activation, stage)
			p.Sites = newSites
			// TODO: clean up the remote job status entry for multi-site
			_, err := s.StateProvider.Upsert(ctx, states.UpsertRequest{
				Value: states.StateEntry{
					ID:   fmt.Sprintf("%s-%s-%s", campaign, activation, activationGeneration),
					Body: p,
				},
				Metadata: map[string]interface{}{
					"namespace": namespace,
				},
			})
			if err != nil {
				return nil, err
			}
		}
	} else {
		return nil, v1alpha2.NewCOAError(err, "invalid pending task", v1alpha2.InternalError)
	}

	return nil, nil
}
func (s *StageManager) HandleDirectTriggerEvent(ctx context.Context, triggerData v1alpha2.ActivationData) model.StageStatus {
	ctx, span := observability.StartSpan("Stage Manager", ctx, &map[string]string{
		"method": "HandleDirectTriggerEvent",
	})
	var err error = nil
	defer observ_utils.CloseSpanWithError(span, &err)
	defer observ_utils.EmitUserDiagnosticsLogs(ctx, &err)

	log.InfoCtx(ctx, " M (Stage): HandleDirectTriggerEvent for campaign %s, activation %s, stage %s", triggerData.Campaign, triggerData.Activation, triggerData.Stage)

	status := model.StageStatus{
		Stage:     "",
		NextStage: "",
		Outputs: map[string]interface{}{
			"__campaign":             triggerData.Campaign,
			"__namespace":            triggerData.Namespace,
			"__activation":           triggerData.Activation,
			"__activationGeneration": triggerData.ActivationGeneration,
			"__stage":                triggerData.Stage,
			"__site":                 s.VendorContext.SiteInfo.SiteId,
		},
		Status:        v1alpha2.Untouched,
		StatusMessage: v1alpha2.Untouched.String(),
		ErrorMessage:  "",
		IsActive:      true,
	}
	var provider providers.IProvider
	factory := symproviders.SymphonyProviderFactory{}
	provider, err = factory.CreateProvider(triggerData.Provider, triggerData.Config)
	if err != nil {
		status.Status = v1alpha2.InternalError
		status.StatusMessage = v1alpha2.InternalError.String()
		status.ErrorMessage = err.Error()
		status.IsActive = false
		log.ErrorfCtx(ctx, " M (Stage): failed to create provider: %v", err)
		return status
	}
	if provider == nil {
		status.Status = v1alpha2.BadRequest
		status.StatusMessage = v1alpha2.BadRequest.String()
		status.ErrorMessage = fmt.Sprintf("provider %s is not found", triggerData.Provider)
		status.IsActive = false
		log.ErrorfCtx(ctx, " M (Stage): failed to create provider: %v", err)
		return status
	}

	if _, ok := provider.(contexts.IWithManagerContext); ok {
		provider.(contexts.IWithManagerContext).SetContext(s.Manager.Context)
	} else {
		log.ErrorfCtx(ctx, " M (Stage): provider %s does not implement IWithManagerContext", triggerData.Provider)
	}

	isRemote := false
	if _, ok := provider.(*remote.RemoteStageProvider); ok {
		isRemote = true
		provider.(*remote.RemoteStageProvider).SetOutputsContext(triggerData.Outputs)
	}

	if triggerData.Schedule != "" && !isRemote {
		log.InfofCtx(ctx, " M (Stage): send schedule event and pause stage %s for site %s", triggerData.Stage, s.VendorContext.SiteInfo.SiteId)
		s.Context.Publish("schedule", v1alpha2.Event{
			Body:    triggerData,
			Context: ctx,
		})
		status.Outputs["__status"] = v1alpha2.Paused
		status.Status = v1alpha2.Paused
		status.StatusMessage = v1alpha2.Paused.String()
		status.IsActive = false
		return status
	}

	var outputs map[string]interface{}
	outputs, _, err = provider.(stage.IStageProvider).Process(ctx, *s.Manager.Context, triggerData.Inputs)

	result := TaskResult{
		Outputs: outputs,
		Error:   err,
		Site:    s.VendorContext.SiteInfo.SiteId,
	}

	err = result.GetError()
	if err != nil {
		status.Status = v1alpha2.InternalError
		status.StatusMessage = v1alpha2.InternalError.String()
		status.ErrorMessage = err.Error()
		status.IsActive = false
		status.Outputs = carryOutPutsToErrorStatus(outputs, err, "")
		result.Outputs = carryOutPutsToErrorStatus(outputs, err, "")
		return status
	}

	// Merge outputs, provider output overwrite status.Outputs for the same key
	for k, v := range outputs {
		status.Outputs[k] = v
	}

	status.Outputs["__status"] = v1alpha2.OK
	status.Status = v1alpha2.Done
	status.StatusMessage = v1alpha2.Done.String()
	status.IsActive = false
	return status
}
func carryOutPutsToErrorStatus(outputs map[string]interface{}, err error, site string) map[string]interface{} {
	ret := make(map[string]interface{})
	statusKey := "__status"
	if site != "" {
		statusKey = fmt.Sprintf("%s.%s", statusKey, site)
	}
	errorKey := "__error"
	if site != "" {
		errorKey = fmt.Sprintf("%s.%s", errorKey, site)
	}
	for k, v := range outputs {
		ret[k] = v
	}
	if _, ok := ret[statusKey]; !ok {
		if cErr, ok := err.(v1alpha2.COAError); ok {
			ret[statusKey] = cErr.State
		} else {
			ret[statusKey] = v1alpha2.InternalError
		}
	}
	if _, ok := ret[errorKey]; !ok {
		ret[errorKey] = err.Error()
	}
	return ret
}
func (s *StageManager) HandleTriggerEvent(ctx context.Context, campaign model.CampaignSpec, triggerData v1alpha2.ActivationData) (model.StageStatus, *v1alpha2.ActivationData) {
	ctx, span := observability.StartSpan("Stage Manager", ctx, &map[string]string{
		"method": "HandleTriggerEvent",
	})
	var err error = nil
	defer observ_utils.CloseSpanWithError(span, &err)
	defer observ_utils.EmitUserDiagnosticsLogs(ctx, &err)

	log.InfoCtx(ctx, " M (Stage): HandleTriggerEvent for campaign %s, activation %s, stage %s", triggerData.Campaign, triggerData.Activation, triggerData.Stage)
	status := model.StageStatus{
		Stage:         triggerData.Stage,
		NextStage:     "",
		Outputs:       map[string]interface{}{},
		Status:        v1alpha2.Untouched,
		StatusMessage: v1alpha2.Untouched.String(),
		ErrorMessage:  "",
		IsActive:      true,
	}
	var activationData *v1alpha2.ActivationData
	if currentStage, ok := campaign.Stages[triggerData.Stage]; ok {
		sites := make([]string, 0)
		if currentStage.Contexts != "" {
			log.InfoCtx(ctx, " M (Stage): evaluating context %s", currentStage.Contexts)
			parser := utils.NewParser(currentStage.Contexts)

			eCtx := s.VendorContext.EvaluationContext.Clone()
			eCtx.Context = ctx
			eCtx.Inputs = triggerData.Inputs
			if eCtx.Inputs != nil {
				if v, ok := eCtx.Inputs["context"]; ok {
					eCtx.Value = v
				}
			}
			eCtx.Outputs = triggerData.Outputs
			var val interface{}
			val, err = parser.Eval(*eCtx)
			if err != nil {
				status.Status = v1alpha2.InternalError
				status.StatusMessage = v1alpha2.InternalError.String()
				status.ErrorMessage = err.Error()
				status.IsActive = false
				log.ErrorfCtx(ctx, " M (Stage): failed to evaluate context: %v", err)
				return status, activationData
			}
			if valStringList, ok := val.([]string); ok {
				sites = valStringList
			} else if valList, ok := val.([]interface{}); ok {
				for _, v := range valList {
					sites = append(sites, utils.FormatAsString(v))
				}
			} else if valString, ok := val.(string); ok {
				sites = append(sites, valString)
			} else {
				status.Status = v1alpha2.BadConfig
				status.StatusMessage = v1alpha2.BadConfig.String()
				status.ErrorMessage = fmt.Sprintf("invalid context %s", currentStage.Contexts)
				status.IsActive = false
				log.ErrorfCtx(ctx, " M (Stage): invalid context: %v", currentStage.Contexts)
				return status, activationData
			}
			log.InfofCtx(ctx, " M (Stage): evaluated context %s to %v", currentStage.Contexts, sites)
		} else {
			sites = append(sites, s.VendorContext.SiteInfo.SiteId)
		}

		inputs := triggerData.Inputs
		if inputs == nil {
			inputs = make(map[string]interface{})
		}

		if currentStage.Inputs != nil {
			for k, v := range currentStage.Inputs {
				inputs[k] = v
			}
		}

		// inject default inputs
		inputs["__campaign"] = triggerData.Campaign
		inputs["__namespace"] = triggerData.Namespace
		inputs["__activation"] = triggerData.Activation
		inputs["__stage"] = triggerData.Stage
		inputs["__activationGeneration"] = triggerData.ActivationGeneration
		inputs["__previousStage"] = triggerData.TriggeringStage
		inputs["__site"] = s.VendorContext.SiteInfo.SiteId
		if triggerData.Schedule != "" {
			inputs["__schedule"] = triggerData.Schedule
		}

		for k, v := range inputs {
			var val interface{}
<<<<<<< HEAD
			val, err = s.traceValue(v, triggerData.Namespace, inputs, triggerData.Outputs)
=======
			val, err = s.traceValue(ctx, v, inputs, triggerData.Outputs)
>>>>>>> 3982b852
			if err != nil {
				status.Status = v1alpha2.InternalError
				status.StatusMessage = v1alpha2.InternalError.String()
				status.ErrorMessage = err.Error()
				status.IsActive = false
				log.ErrorfCtx(ctx, " M (Stage): failed to evaluate input: %v", err)
				return status, activationData
			}
			inputs[k] = val
		}
		status.Inputs = map[string]interface{}{}
		for k, v := range inputs {
			if !strings.HasPrefix(k, "__") {
				status.Inputs[k] = v
			}
		}

		if triggerData.Outputs != nil {
			if v, ok := triggerData.Outputs[triggerData.Stage]; ok {
				if vs, ok := v["__state"]; ok {
					inputs["__state"] = vs
				}
			}
		}

		factory := symproviders.SymphonyProviderFactory{}
		var provider providers.IProvider
		provider, err = factory.CreateProvider(triggerData.Provider, triggerData.Config)
		if err != nil {
			status.Status = v1alpha2.InternalError
			status.StatusMessage = v1alpha2.InternalError.String()
			status.ErrorMessage = err.Error()
			status.IsActive = false
			log.ErrorfCtx(ctx, " M (Stage): failed to create provider: %v", err)
			return status, activationData
		}
		if provider == nil {
			status.Status = v1alpha2.BadRequest
			status.StatusMessage = v1alpha2.BadRequest.String()
			status.ErrorMessage = fmt.Sprintf("provider %s is not found", triggerData.Provider)
			status.IsActive = false
			log.ErrorfCtx(ctx, " M (Stage): failed to create provider: %v", err)
			return status, activationData
		}

		if _, ok := provider.(contexts.IWithManagerContext); ok {
			provider.(contexts.IWithManagerContext).SetContext(s.Manager.Context)
		} else {
			log.ErrorfCtx(ctx, " M (Stage): provider %s does not implement IWithManagerContext", triggerData.Provider)
		}

		numTasks := len(sites)
		waitGroup := sync.WaitGroup{}
		results := make(chan TaskResult, numTasks)
		pauseRequested := false

		for _, site := range sites {
			waitGroup.Add(1)
			go func(wg *sync.WaitGroup, site string, results chan<- TaskResult) {
				defer wg.Done()
				inputCopy := make(map[string]interface{})
				for k, v := range inputs {
					inputCopy[k] = v
				}
				inputCopy["__site"] = site

				for k, v := range inputCopy {
					var val interface{}
<<<<<<< HEAD
					val, err = s.traceValue(v, triggerData.Namespace, inputCopy, triggerData.Outputs)
=======
					val, err = s.traceValue(ctx, v, inputCopy, triggerData.Outputs)
>>>>>>> 3982b852
					if err != nil {
						status.Status = v1alpha2.InternalError
						status.StatusMessage = v1alpha2.InternalError.String()
						status.ErrorMessage = err.Error()
						status.IsActive = false
						log.ErrorfCtx(ctx, " M (Stage): failed to evaluate input: %v", err)
						results <- TaskResult{
							Outputs: nil,
							Error:   err,
							Site:    site,
						}
						return
					}
					inputCopy[k] = val
				}

				if _, ok := provider.(*remote.RemoteStageProvider); ok {
					provider.(*remote.RemoteStageProvider).SetOutputsContext(triggerData.Outputs)
				}

				if triggerData.Schedule != "" {
					log.InfofCtx(ctx, " M (Stage): send schedule event and pause stage %s for site %s", triggerData.Stage, site)
					s.Context.Publish("schedule", v1alpha2.Event{
						Body:    triggerData,
						Context: ctx,
					})
					pauseRequested = true
					results <- TaskResult{
						Outputs: nil,
						Error:   nil,
						Site:    site,
					}
				} else {
					var outputs map[string]interface{}
					var pause bool
					outputs, pause, err = provider.(stage.IStageProvider).Process(ctx, *s.Manager.Context, inputCopy)

					if pause {
						log.InfofCtx(ctx, " M (Stage): stage %s in activation %s for site %s get paused result from stage provider", triggerData.Stage, triggerData.Activation, site)
						pauseRequested = true
					}
					results <- TaskResult{
						Outputs: outputs,
						Error:   err,
						Site:    site,
					}
				}
			}(&waitGroup, site, results)
		}

		waitGroup.Wait()
		close(results)

		outputs := make(map[string]interface{})
		delayedExit := false
		for result := range results {
			err = result.GetError()
			if err != nil {
				status.Status = v1alpha2.InternalError
				status.StatusMessage = v1alpha2.InternalError.String()
				status.ErrorMessage = fmt.Sprintf("%s: %s", result.Site, err.Error())
				status.IsActive = false
				site := result.Site
				if result.Site == s.Context.SiteInfo.SiteId {
					site = ""
				}
				status.Outputs = carryOutPutsToErrorStatus(nil, err, site)
				result.Outputs = carryOutPutsToErrorStatus(nil, err, site)
				log.ErrorfCtx(ctx, " M (Stage): failed to process stage %s for site %s outputs: %v", triggerData.Stage, site, err)
				delayedExit = true
			}
			for k, v := range result.Outputs {
				if result.Site == s.Context.SiteInfo.SiteId {
					outputs[k] = v
				} else {
					outputs[fmt.Sprintf("%s.%s", result.Site, k)] = v
				}
			}
			if result.Site == s.Context.SiteInfo.SiteId {
				if _, ok := result.Outputs["__status"]; !ok {
					outputs["__status"] = v1alpha2.OK
				}
			} else {
				key := fmt.Sprintf("%s.__status", result.Site)
				if _, ok := result.Outputs[key]; !ok {
					outputs[key] = v1alpha2.Untouched
				}
			}
		}

		for k, v := range outputs {
			if !strings.HasPrefix(k, "__") {
				status.Outputs[k] = v
			}
		}
		if triggerData.Outputs == nil {
			triggerData.Outputs = make(map[string]map[string]interface{})
		}
		triggerData.Outputs[triggerData.Stage] = outputs
		// If stage is paused, save the pending task and return paused status
		if pauseRequested {
			pendingTask := PendingTask{
				Sites:         sites,
				OutputContext: triggerData.Outputs,
			}
			_, err = s.StateProvider.Upsert(ctx, states.UpsertRequest{
				Value: states.StateEntry{
					ID:   fmt.Sprintf("%s-%s-%s", triggerData.Campaign, triggerData.Activation, triggerData.ActivationGeneration),
					Body: pendingTask,
				},
				Metadata: map[string]interface{}{
					"namespace": triggerData.Namespace,
				},
			})
			if err != nil {
				status.Status = v1alpha2.InternalError
				status.StatusMessage = v1alpha2.InternalError.String()
				status.ErrorMessage = err.Error()
				status.IsActive = false
				log.ErrorfCtx(ctx, " M (Stage): failed to save pending task: %v", err)
				return status, activationData
			}
			status.Status = v1alpha2.Paused
			status.StatusMessage = v1alpha2.Paused.String()
			status.IsActive = false
			return status, activationData
		}
		if campaign.SelfDriving {
			parser := utils.NewParser(currentStage.StageSelector)
			eCtx := s.VendorContext.EvaluationContext.Clone()
			eCtx.Context = ctx
			eCtx.Inputs = triggerData.Inputs
			if eCtx.Inputs != nil {
				if v, ok := eCtx.Inputs["context"]; ok {
					eCtx.Value = v
				}
			}
			eCtx.Outputs = triggerData.Outputs
			var val interface{}
			val, err = parser.Eval(*eCtx)
			if err != nil {
				status.Status = v1alpha2.InternalError
				status.StatusMessage = v1alpha2.InternalError.String()
				status.ErrorMessage = err.Error()
				status.IsActive = false
				log.ErrorfCtx(ctx, " M (Stage): failed to evaluate stage selector: %v", err)
				return status, activationData
			}

			sVal := ""
			if val != nil {
				sVal = utils.FormatAsString(val)
			}

			if sVal != "" {
				if nextStage, ok := campaign.Stages[sVal]; ok {
					if !delayedExit || nextStage.HandleErrors {
						status.NextStage = sVal
						activationData = &v1alpha2.ActivationData{
							Campaign:             triggerData.Campaign,
							Activation:           triggerData.Activation,
							ActivationGeneration: triggerData.ActivationGeneration,
							Stage:                sVal,
							Inputs:               triggerData.Inputs,
							Outputs:              triggerData.Outputs,
							Provider:             nextStage.Provider,
							Config:               nextStage.Config,
							TriggeringStage:      triggerData.Stage,
							Schedule:             nextStage.Schedule,
							Namespace:            triggerData.Namespace,
						}
					} else {
						status.Status = v1alpha2.InternalError
						status.StatusMessage = v1alpha2.InternalError.String()
						status.ErrorMessage = fmt.Sprintf("stage %s failed", triggerData.Stage)
						status.IsActive = false
						log.ErrorfCtx(ctx, " M (Stage): failed to process stage outputs: %v", status.ErrorMessage)
						return status, activationData
					}
				} else {
					err = v1alpha2.NewCOAError(nil, status.ErrorMessage, v1alpha2.BadRequest)
					status.Status = v1alpha2.BadRequest
					status.StatusMessage = v1alpha2.BadRequest.String()
					status.ErrorMessage = fmt.Sprintf("stage %s is not found", sVal)
					status.IsActive = false
					log.ErrorfCtx(ctx, " M (Stage): failed to find next stage: %v", err)
					return status, activationData
				}
			}
			// sVal is empty, no next stage
			status.NextStage = sVal
			status.IsActive = false
			status.Status = v1alpha2.Done
			status.StatusMessage = v1alpha2.Done.String()
			log.InfofCtx(ctx, " M (Stage): stage %s is done", triggerData.Stage)
			return status, activationData
		} else {
			// Not self-driving, no next stage
			status.Status = v1alpha2.Done
			status.StatusMessage = v1alpha2.Done.String()
			status.NextStage = ""
			status.IsActive = false
			log.InfofCtx(ctx, " M (Stage): stage %s is done (no next stage)", triggerData.Stage)
			return status, activationData
		}
	}
	err = v1alpha2.NewCOAError(nil, fmt.Sprintf("stage %s is not found", triggerData.Stage), v1alpha2.BadRequest)
	status.Status = v1alpha2.InternalError
	status.StatusMessage = v1alpha2.InternalError.String()
	status.ErrorMessage = err.Error()
	status.IsActive = false
	log.ErrorfCtx(ctx, " M (Stage): failed to find stage: %v", err)
	return status, activationData
}

<<<<<<< HEAD
func (s *StageManager) traceValue(v interface{}, namespace string, inputs map[string]interface{}, outputs map[string]map[string]interface{}) (interface{}, error) {
=======
func (s *StageManager) traceValue(ctx context.Context, v interface{}, inputs map[string]interface{}, outputs map[string]map[string]interface{}) (interface{}, error) {
>>>>>>> 3982b852
	switch val := v.(type) {
	case string:
		parser := utils.NewParser(val)
		context := s.Context.VencorContext.EvaluationContext.Clone()
		context.Context = ctx
		context.DeploymentSpec = s.Context.VencorContext.EvaluationContext.DeploymentSpec
		context.Namespace = namespace
		context.Inputs = inputs
		context.Outputs = outputs
		if context.Inputs != nil {
			if v, ok := context.Inputs["context"]; ok {
				context.Value = v
			}
		}
		v, err := parser.Eval(*context)
		if err != nil {
			return "", err
		}
		switch vt := v.(type) {
		case string:
			return vt, nil
		default:
<<<<<<< HEAD
			return s.traceValue(v, namespace, inputs, outputs)
=======
			return s.traceValue(ctx, v, inputs, outputs)
>>>>>>> 3982b852
		}
	case []interface{}:
		ret := []interface{}{}
		for _, v := range val {
<<<<<<< HEAD
			tv, err := s.traceValue(v, namespace, inputs, outputs)
=======
			tv, err := s.traceValue(ctx, v, inputs, outputs)
>>>>>>> 3982b852
			if err != nil {
				return "", err
			}
			ret = append(ret, tv)
		}
		return ret, nil
	case map[string]interface{}:
		ret := map[string]interface{}{}
		for k, v := range val {
<<<<<<< HEAD
			tv, err := s.traceValue(v, namespace, inputs, outputs)
=======
			tv, err := s.traceValue(ctx, v, inputs, outputs)
>>>>>>> 3982b852
			if err != nil {
				return "", err
			}
			ret[k] = tv
		}
		return ret, nil
	default:
		return val, nil
	}
}

func (s *StageManager) HandleActivationEvent(ctx context.Context, actData v1alpha2.ActivationData, campaign model.CampaignSpec, activation model.ActivationState) (*v1alpha2.ActivationData, error) {
	stage := actData.Stage
	if _, ok := campaign.Stages[stage]; !ok {
		stage = campaign.FirstStage
	}
	if stage == "" {
		return nil, v1alpha2.NewCOAError(nil, "no stage found", v1alpha2.BadRequest)
	}
	if stageSpec, ok := campaign.Stages[stage]; ok {
		if activation.Status != nil && activation.Status.StageHistory != nil && len(activation.Status.StageHistory) != 0 &&
			activation.Status.StageHistory[len(activation.Status.StageHistory)-1].Stage != "" &&
			activation.Status.StageHistory[len(activation.Status.StageHistory)-1].NextStage != stage {
			log.ErrorfCtx(ctx, " M (Stage): current stage is %s, expected next stage is %s, actual next stage is %s",
				activation.Status.StageHistory[len(activation.Status.StageHistory)-1].Stage,
				activation.Status.StageHistory[len(activation.Status.StageHistory)-1].NextStage,
				stage)
			return nil, v1alpha2.NewCOAError(nil, fmt.Sprintf("stage %s is not the next stage", stage), v1alpha2.BadRequest)
		}
		return &v1alpha2.ActivationData{
			Campaign:             actData.Campaign,
			Activation:           actData.Activation,
			ActivationGeneration: actData.ActivationGeneration,
			Stage:                stage,
			Inputs:               activation.Spec.Inputs,
			Provider:             stageSpec.Provider,
			Config:               stageSpec.Config,
			TriggeringStage:      stage,
			Schedule:             stageSpec.Schedule,
			Namespace:            actData.Namespace,
		}, nil
	}
	return nil, v1alpha2.NewCOAError(nil, fmt.Sprintf("stage %s is not found", stage), v1alpha2.BadRequest)
}<|MERGE_RESOLUTION|>--- conflicted
+++ resolved
@@ -494,11 +494,7 @@
 
 		for k, v := range inputs {
 			var val interface{}
-<<<<<<< HEAD
-			val, err = s.traceValue(v, triggerData.Namespace, inputs, triggerData.Outputs)
-=======
-			val, err = s.traceValue(ctx, v, inputs, triggerData.Outputs)
->>>>>>> 3982b852
+			val, err = s.traceValue(ctx, v, triggerData.Namespace, inputs, triggerData.Outputs)
 			if err != nil {
 				status.Status = v1alpha2.InternalError
 				status.StatusMessage = v1alpha2.InternalError.String()
@@ -567,11 +563,7 @@
 
 				for k, v := range inputCopy {
 					var val interface{}
-<<<<<<< HEAD
-					val, err = s.traceValue(v, triggerData.Namespace, inputCopy, triggerData.Outputs)
-=======
-					val, err = s.traceValue(ctx, v, inputCopy, triggerData.Outputs)
->>>>>>> 3982b852
+					val, err = s.traceValue(ctx, v, triggerData.Namespace, inputCopy, triggerData.Outputs)
 					if err != nil {
 						status.Status = v1alpha2.InternalError
 						status.StatusMessage = v1alpha2.InternalError.String()
@@ -787,11 +779,7 @@
 	return status, activationData
 }
 
-<<<<<<< HEAD
-func (s *StageManager) traceValue(v interface{}, namespace string, inputs map[string]interface{}, outputs map[string]map[string]interface{}) (interface{}, error) {
-=======
-func (s *StageManager) traceValue(ctx context.Context, v interface{}, inputs map[string]interface{}, outputs map[string]map[string]interface{}) (interface{}, error) {
->>>>>>> 3982b852
+func (s *StageManager) traceValue(ctx context.Context, v interface{}, namespace string, inputs map[string]interface{}, outputs map[string]map[string]interface{}) (interface{}, error) {
 	switch val := v.(type) {
 	case string:
 		parser := utils.NewParser(val)
@@ -814,20 +802,12 @@
 		case string:
 			return vt, nil
 		default:
-<<<<<<< HEAD
-			return s.traceValue(v, namespace, inputs, outputs)
-=======
-			return s.traceValue(ctx, v, inputs, outputs)
->>>>>>> 3982b852
+			return s.traceValue(ctx, v, namespace, inputs, outputs)
 		}
 	case []interface{}:
 		ret := []interface{}{}
 		for _, v := range val {
-<<<<<<< HEAD
-			tv, err := s.traceValue(v, namespace, inputs, outputs)
-=======
-			tv, err := s.traceValue(ctx, v, inputs, outputs)
->>>>>>> 3982b852
+			tv, err := s.traceValue(ctx, v, namespace, inputs, outputs)
 			if err != nil {
 				return "", err
 			}
@@ -837,11 +817,7 @@
 	case map[string]interface{}:
 		ret := map[string]interface{}{}
 		for k, v := range val {
-<<<<<<< HEAD
-			tv, err := s.traceValue(v, namespace, inputs, outputs)
-=======
-			tv, err := s.traceValue(ctx, v, inputs, outputs)
->>>>>>> 3982b852
+			tv, err := s.traceValue(ctx, v, namespace, inputs, outputs)
 			if err != nil {
 				return "", err
 			}
