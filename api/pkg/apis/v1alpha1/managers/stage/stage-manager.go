/*
 * Copyright (c) Microsoft Corporation.
 * Licensed under the MIT license.
 * SPDX-License-Identifier: MIT
 */

package stage

import (
	"context"
	"encoding/json"
	"fmt"
	"reflect"
	"strconv"
	"strings"
	"sync"

	"github.com/eclipse-symphony/symphony/api/pkg/apis/v1alpha1/model"
	symproviders "github.com/eclipse-symphony/symphony/api/pkg/apis/v1alpha1/providers"
	"github.com/eclipse-symphony/symphony/api/pkg/apis/v1alpha1/providers/stage"
	"github.com/eclipse-symphony/symphony/api/pkg/apis/v1alpha1/providers/stage/remote"
	"github.com/eclipse-symphony/symphony/api/pkg/apis/v1alpha1/utils"
	"github.com/eclipse-symphony/symphony/coa/pkg/apis/v1alpha2"
	"github.com/eclipse-symphony/symphony/coa/pkg/apis/v1alpha2/contexts"
	"github.com/eclipse-symphony/symphony/coa/pkg/apis/v1alpha2/managers"
	"github.com/eclipse-symphony/symphony/coa/pkg/apis/v1alpha2/observability"
	observ_utils "github.com/eclipse-symphony/symphony/coa/pkg/apis/v1alpha2/observability/utils"
	"github.com/eclipse-symphony/symphony/coa/pkg/apis/v1alpha2/providers"
	"github.com/eclipse-symphony/symphony/coa/pkg/apis/v1alpha2/providers/states"
	"github.com/eclipse-symphony/symphony/coa/pkg/logger"
)

var log = logger.NewLogger("coa.runtime")

type StageManager struct {
	managers.Manager
	StateProvider states.IStateProvider
}

type TaskResult struct {
	Outputs map[string]interface{}
	Site    string
	Error   error
}

func (t *TaskResult) GetError() error {
	if t.Error != nil {
		return t.Error
	}
	if v, ok := t.Outputs["__status"]; ok {
		switch sv := v.(type) {
		case v1alpha2.State:
			break
		case float64:
			state := v1alpha2.State(int(sv))
			stateValue := reflect.ValueOf(state)
			if stateValue.Type() != reflect.TypeOf(v1alpha2.State(0)) {
<<<<<<< HEAD
				return fmt.Errorf("invalid state %v", sv)
=======
				return v1alpha2.NewCOAError(nil, fmt.Sprintf("invalid state %v", sv), v1alpha2.InternalError)
>>>>>>> 7f457684
			}
			t.Outputs["__status"] = state
		case int:
			state := v1alpha2.State(sv)
			stateValue := reflect.ValueOf(state)
			if stateValue.Type() != reflect.TypeOf(v1alpha2.State(0)) {
				return v1alpha2.NewCOAError(nil, fmt.Sprintf("invalid state %d", sv), v1alpha2.InternalError)
			}
			t.Outputs["__status"] = state
		case string:
			vInt, err := strconv.ParseInt(sv, 10, 32)
			if err != nil {
				return v1alpha2.NewCOAError(nil, fmt.Sprintf("invalid state %s", sv), v1alpha2.InternalError)
			}
			state := v1alpha2.State(vInt)
			stateValue := reflect.ValueOf(state)
			if stateValue.Type() != reflect.TypeOf(v1alpha2.State(0)) {
				return v1alpha2.NewCOAError(nil, fmt.Sprintf("invalid state %d", vInt), v1alpha2.InternalError)
			}
			t.Outputs["__status"] = state
		default:
			return v1alpha2.NewCOAError(nil, fmt.Sprintf("invalid state %v", v), v1alpha2.InternalError)
		}

		if t.Outputs["__status"] != v1alpha2.OK {
			if v, ok := t.Outputs["__error"]; ok {
				return v1alpha2.NewCOAError(nil, utils.FormatAsString(v), t.Outputs["__status"].(v1alpha2.State))
			} else {
				return v1alpha2.NewCOAError(nil, "stage returned unsuccessful status without an error", v1alpha2.InternalError)
			}
		}
	}
	return nil
}

type PendingTask struct {
	Sites         []string                          `json:"sites"`
	OutputContext map[string]map[string]interface{} `json:"outputContext,omitempty"`
}

func (s *StageManager) Init(context *contexts.VendorContext, config managers.ManagerConfig, providers map[string]providers.IProvider) error {
	err := s.Manager.Init(context, config, providers)
	if err != nil {
		return err
	}
	// TODO: change volatileStateProvider to persistentStateProvider
	stateprovider, err := managers.GetVolatileStateProvider(config, providers)
	if err == nil {
		s.StateProvider = stateprovider
	} else {
		return err
	}
	return nil
}
func (s *StageManager) Enabled() bool {
	return s.Config.Properties["poll.enabled"] == "true"
}
func (s *StageManager) Poll() []error {
	return nil
}
func (s *StageManager) Reconcil() []error {
	return nil
}
func (s *StageManager) ResumeStage(ctx context.Context, status model.StageStatus, cam model.CampaignSpec) (*v1alpha2.ActivationData, error) {
	log.InfofCtx(ctx, " M (Stage): ResumeStage: %v\n", status)
	campaign, ok := status.Outputs["__campaign"].(string)
	if !ok {
		log.ErrorfCtx(ctx, " M (Stage): ResumeStage: campaign (%v) is not valid from output", status.Outputs["__campaign"])
		return nil, v1alpha2.NewCOAError(nil, "ResumeStage: campaign is not valid", v1alpha2.BadRequest)
	}
	activation, ok := status.Outputs["__activation"].(string)
	if !ok {
		log.ErrorfCtx(ctx, " M (Stage): ResumeStage: activation (%v) is not valid from output", status.Outputs["__activation"])
		return nil, v1alpha2.NewCOAError(nil, "ResumeStage: activation is not valid", v1alpha2.BadRequest)
	}
	activationGeneration, ok := status.Outputs["__activationGeneration"].(string)
	if !ok {
		log.ErrorfCtx(ctx, " M (Stage): ResumeStage: activationGeneration (%v) is not valid from output", status.Outputs["__activationGeneration"])
		return nil, v1alpha2.NewCOAError(nil, "ResumeStage: activationGeneration is not valid", v1alpha2.BadRequest)
	}
	site, ok := status.Outputs["__site"].(string)
	if !ok {
		log.ErrorfCtx(ctx, " M (Stage): ResumeStage: site (%v) is not valid from output", status.Outputs["__site"])
		return nil, v1alpha2.NewCOAError(nil, "ResumeStage: site is not valid", v1alpha2.BadRequest)
	}
	stage, ok := status.Outputs["__stage"].(string)
	if !ok {
		log.ErrorfCtx(ctx, " M (Stage): ResumeStage: stage (%v) is not valid from output", status.Outputs["__stage"])
		return nil, v1alpha2.NewCOAError(nil, "ResumeStage: stage is not valid", v1alpha2.BadRequest)
	}
	namespace, ok := status.Outputs["__namespace"].(string)
	if !ok {
		namespace = "default"
	}

	entry, err := s.StateProvider.Get(ctx, states.GetRequest{
		ID: fmt.Sprintf("%s-%s-%s", campaign, activation, activationGeneration),
		Metadata: map[string]interface{}{
			"namespace": namespace,
		},
	})
	if err != nil {
		return nil, err
	}
	jData, _ := json.Marshal(entry.Body)
	var p PendingTask
	err = json.Unmarshal(jData, &p)
	if err == nil {
		// //find site in p.Sites
		// found := false
		// for _, s := range p.Sites {
		// 	if s == site {
		// 		found = true
		// 		break
		// 	}
		// }
		// if !found {
		// 	return nil, v1alpha2.NewCOAError(nil, fmt.Sprintf("site %s is not found in pending task", site)
		// }
		//remove site from p.Sites
		newSites := make([]string, 0)
		for _, s := range p.Sites {
			if s != site {
				newSites = append(newSites, s)
			}
		}
		if len(newSites) == 0 {
			log.InfofCtx(ctx, " M (Stage): ResumeStage: all sites are done for activation %s stage %s. Check if we need to move to next stage", activation, stage)
			err := s.StateProvider.Delete(ctx, states.DeleteRequest{
				ID: fmt.Sprintf("%s-%s-%s", campaign, activation, activationGeneration),
				Metadata: map[string]interface{}{
					"namespace": namespace,
				},
			})
			if err != nil {
				return nil, err
			}
			//find the next stage
			if cam.SelfDriving {
				outputs := p.OutputContext
				if outputs == nil {
					outputs = make(map[string]map[string]interface{})
				}
				outputs[stage] = status.Outputs
				nextStage := ""
				if currentStage, ok := cam.Stages[stage]; ok {
					parser := utils.NewParser(currentStage.StageSelector)

					eCtx := s.VendorContext.EvaluationContext.Clone()
					eCtx.Context = ctx
					eCtx.Namespace = namespace
					eCtx.Inputs = status.Inputs
					log.DebugfCtx(ctx, " M (Stage): ResumeStage evaluation inputs: %v", eCtx.Inputs)
					if eCtx.Inputs != nil {
						if v, ok := eCtx.Inputs["context"]; ok {
							eCtx.Value = v
						}
					}
					eCtx.Outputs = outputs
					val, err := parser.Eval(*eCtx)
					if err != nil {
						return nil, err
					}

					sVal := ""
					if val != nil {
						sVal = utils.FormatAsString(val)
					}
					if sVal != "" {
						if _, ok := cam.Stages[sVal]; ok {
							nextStage = sVal
						} else {
							return nil, v1alpha2.NewCOAError(nil, fmt.Sprintf("stage %s is not found", sVal), v1alpha2.InternalError)
						}
					}

				}
				if nextStage != "" {
					activationData := &v1alpha2.ActivationData{
						Campaign:             campaign,
						Activation:           activation,
						ActivationGeneration: activationGeneration,
						Stage:                nextStage,
						Inputs:               status.Inputs,
						Provider:             cam.Stages[nextStage].Provider,
						Config:               cam.Stages[nextStage].Config,
						Outputs:              outputs,
						TriggeringStage:      stage,
						Schedule:             cam.Stages[nextStage].Schedule,
						Namespace:            namespace,
						Proxy:                cam.Stages[nextStage].Proxy,
					}
					log.InfofCtx(ctx, " M (Stage): Activating next stage: %s\n", activationData.Stage)
					return activationData, nil
				} else {
					log.InfoCtx(ctx, " M (Stage): No next stage found\n")
					return nil, nil
				}
			}
			return nil, nil
		} else {
			log.InfoCtx(ctx, " M (Stage): ResumeStage: updating pending sites %v for activation %s stage %s", newSites, activation, stage)
			p.Sites = newSites
			// TODO: clean up the remote job status entry for multi-site
			_, err := s.StateProvider.Upsert(ctx, states.UpsertRequest{
				Value: states.StateEntry{
					ID:   fmt.Sprintf("%s-%s-%s", campaign, activation, activationGeneration),
					Body: p,
				},
				Metadata: map[string]interface{}{
					"namespace": namespace,
				},
			})
			if err != nil {
				return nil, err
			}
		}
	} else {
		return nil, v1alpha2.NewCOAError(err, "invalid pending task", v1alpha2.InternalError)
	}

	return nil, nil
}
func (s *StageManager) HandleDirectTriggerEvent(ctx context.Context, triggerData v1alpha2.ActivationData) model.StageStatus {
	ctx, span := observability.StartSpan("Stage Manager", ctx, &map[string]string{
		"method": "HandleDirectTriggerEvent",
	})
	var err error = nil
	defer observ_utils.CloseSpanWithError(span, &err)
	defer observ_utils.EmitUserDiagnosticsLogs(ctx, &err)

	log.InfoCtx(ctx, " M (Stage): HandleDirectTriggerEvent for campaign %s, activation %s, stage %s", triggerData.Campaign, triggerData.Activation, triggerData.Stage)

	status := model.StageStatus{
		Stage:     "",
		NextStage: "",
		Outputs: map[string]interface{}{
			"__campaign":             triggerData.Campaign,
			"__namespace":            triggerData.Namespace,
			"__activation":           triggerData.Activation,
			"__activationGeneration": triggerData.ActivationGeneration,
			"__stage":                triggerData.Stage,
			"__site":                 s.VendorContext.SiteInfo.SiteId,
		},
		Status:        v1alpha2.Untouched,
		StatusMessage: v1alpha2.Untouched.String(),
		ErrorMessage:  "",
		IsActive:      true,
	}
	var provider providers.IProvider
	factory := symproviders.SymphonyProviderFactory{}
	provider, err = factory.CreateProvider(triggerData.Provider, triggerData.Config)
	if err != nil {
		status.Status = v1alpha2.InternalError
		status.StatusMessage = v1alpha2.InternalError.String()
		status.ErrorMessage = err.Error()
		status.IsActive = false
		log.ErrorfCtx(ctx, " M (Stage): failed to create provider: %v", err)
		return status
	}
	if provider == nil {
		status.Status = v1alpha2.BadRequest
		status.StatusMessage = v1alpha2.BadRequest.String()
		status.ErrorMessage = fmt.Sprintf("provider %s is not found", triggerData.Provider)
		status.IsActive = false
		log.ErrorfCtx(ctx, " M (Stage): failed to create provider: %v", err)
		return status
	}

	if _, ok := provider.(contexts.IWithManagerContext); ok {
		provider.(contexts.IWithManagerContext).SetContext(s.Manager.Context)
	} else {
		log.ErrorfCtx(ctx, " M (Stage): provider %s does not implement IWithManagerContext", triggerData.Provider)
	}

	isRemote := false
	if _, ok := provider.(*remote.RemoteStageProvider); ok {
		isRemote = true
		provider.(*remote.RemoteStageProvider).SetOutputsContext(triggerData.Outputs)
	}

	if triggerData.Schedule != "" && !isRemote {
		log.InfofCtx(ctx, " M (Stage): send schedule event and pause stage %s for site %s", triggerData.Stage, s.VendorContext.SiteInfo.SiteId)
		s.Context.Publish("schedule", v1alpha2.Event{
			Body:    triggerData,
			Context: ctx,
		})
		status.Outputs["__status"] = v1alpha2.Paused
		status.Status = v1alpha2.Paused
		status.StatusMessage = v1alpha2.Paused.String()
		status.IsActive = false
		return status
	}

	var outputs map[string]interface{}
	if triggerData.Proxy != nil {
		proxyProvider, err := factory.CreateProvider(triggerData.Proxy.Provider, nil)
		if err != nil {
			status.Status = v1alpha2.InternalError
			status.ErrorMessage = err.Error()
			status.IsActive = false
			return status
		}
		if _, ok := proxyProvider.(contexts.IWithManagerContext); ok {
			proxyProvider.(contexts.IWithManagerContext).SetContext(s.Manager.Context)
		}
		outputs, _, err = proxyProvider.(stage.IProxyStageProvider).Process(ctx, *s.Manager.Context, triggerData)
	} else {
		outputs, _, err = provider.(stage.IStageProvider).Process(ctx, *s.Manager.Context, triggerData.Inputs)
	}

	result := TaskResult{
		Outputs: outputs,
		Error:   err,
		Site:    s.VendorContext.SiteInfo.SiteId,
	}

	err = result.GetError()
	if err != nil {
		status.Status = v1alpha2.InternalError
		status.StatusMessage = v1alpha2.InternalError.String()
		status.ErrorMessage = err.Error()
		status.IsActive = false
		status.Outputs = carryOutPutsToErrorStatus(outputs, err, "")
		result.Outputs = carryOutPutsToErrorStatus(outputs, err, "")
		return status
	}

	// Merge outputs, provider output overwrite status.Outputs for the same key
	for k, v := range outputs {
		status.Outputs[k] = v
	}

	status.Outputs["__status"] = v1alpha2.OK
	status.Status = v1alpha2.Done
	status.StatusMessage = v1alpha2.Done.String()
	status.IsActive = false

	return status
}
func carryOutPutsToErrorStatus(outputs map[string]interface{}, err error, site string) map[string]interface{} {
	ret := make(map[string]interface{})
	statusKey := "__status"
	if site != "" {
		statusKey = fmt.Sprintf("%s.%s", statusKey, site)
	}
	errorKey := "__error"
	if site != "" {
		errorKey = fmt.Sprintf("%s.%s", errorKey, site)
	}
	for k, v := range outputs {
		ret[k] = v
	}
	if _, ok := ret[statusKey]; !ok {
		if cErr, ok := err.(v1alpha2.COAError); ok {
			ret[statusKey] = cErr.State
		} else {
			ret[statusKey] = v1alpha2.InternalError
		}
	}
	if _, ok := ret[errorKey]; !ok {
		ret[errorKey] = err.Error()
	}
	return ret
}
func (s *StageManager) HandleTriggerEvent(ctx context.Context, campaign model.CampaignSpec, triggerData v1alpha2.ActivationData) (model.StageStatus, *v1alpha2.ActivationData) {
	ctx, span := observability.StartSpan("Stage Manager", ctx, &map[string]string{
		"method": "HandleTriggerEvent",
	})
	var err error = nil
	defer observ_utils.CloseSpanWithError(span, &err)
	defer observ_utils.EmitUserDiagnosticsLogs(ctx, &err)

	log.InfoCtx(ctx, " M (Stage): HandleTriggerEvent for campaign %s, activation %s, stage %s", triggerData.Campaign, triggerData.Activation, triggerData.Stage)
	status := model.StageStatus{
		Stage:         triggerData.Stage,
		NextStage:     "",
		Outputs:       map[string]interface{}{},
		Status:        v1alpha2.Untouched,
		StatusMessage: v1alpha2.Untouched.String(),
		ErrorMessage:  "",
		IsActive:      true,
	}
	var activationData *v1alpha2.ActivationData
	if currentStage, ok := campaign.Stages[triggerData.Stage]; ok {
		sites := make([]string, 0)
		if currentStage.Contexts != "" {
			log.InfoCtx(ctx, " M (Stage): evaluating context %s", currentStage.Contexts)
			parser := utils.NewParser(currentStage.Contexts)

			eCtx := s.VendorContext.EvaluationContext.Clone()
			eCtx.Context = ctx
			eCtx.Namespace = triggerData.Namespace
			eCtx.Inputs = triggerData.Inputs
			if eCtx.Inputs != nil {
				if v, ok := eCtx.Inputs["context"]; ok {
					eCtx.Value = v
				}
			}
			eCtx.Outputs = triggerData.Outputs
			var val interface{}
			val, err = parser.Eval(*eCtx)
			if err != nil {
				status.Status = v1alpha2.InternalError
				status.StatusMessage = v1alpha2.InternalError.String()
				status.ErrorMessage = err.Error()
				status.IsActive = false
				log.ErrorfCtx(ctx, " M (Stage): failed to evaluate context: %v", err)
				return status, activationData
			}
			if valStringList, ok := val.([]string); ok {
				sites = valStringList
			} else if valList, ok := val.([]interface{}); ok {
				for _, v := range valList {
					sites = append(sites, utils.FormatAsString(v))
				}
			} else if valString, ok := val.(string); ok {
				sites = append(sites, valString)
			} else {
				status.Status = v1alpha2.BadConfig
				status.StatusMessage = v1alpha2.BadConfig.String()
				status.ErrorMessage = fmt.Sprintf("invalid context %s", currentStage.Contexts)
				status.IsActive = false
				log.ErrorfCtx(ctx, " M (Stage): invalid context: %v", currentStage.Contexts)
				return status, activationData
			}
			log.InfofCtx(ctx, " M (Stage): evaluated context %s to %v", currentStage.Contexts, sites)
		} else {
			sites = append(sites, s.VendorContext.SiteInfo.SiteId)
		}

		inputs := triggerData.Inputs
		if inputs == nil {
			inputs = make(map[string]interface{})
		}

		if currentStage.Inputs != nil {
			for k, v := range currentStage.Inputs {
				inputs[k] = v
			}
		}

		// inject default inputs
		inputs["__campaign"] = triggerData.Campaign
		inputs["__namespace"] = triggerData.Namespace
		inputs["__activation"] = triggerData.Activation
		inputs["__stage"] = triggerData.Stage
		inputs["__activationGeneration"] = triggerData.ActivationGeneration
		inputs["__previousStage"] = triggerData.TriggeringStage
		inputs["__site"] = s.VendorContext.SiteInfo.SiteId
		if triggerData.Schedule != "" {
			inputs["__schedule"] = triggerData.Schedule
		}

		for k, v := range inputs {
			var val interface{}
			val, err = s.traceValue(ctx, v, triggerData.Namespace, inputs, triggerData.Outputs)
			if err != nil {
				status.Status = v1alpha2.InternalError
				status.StatusMessage = v1alpha2.InternalError.String()
				status.ErrorMessage = err.Error()
				status.IsActive = false
				log.ErrorfCtx(ctx, " M (Stage): failed to evaluate input: %v", err)
				return status, activationData
			}
			inputs[k] = val
		}
		status.Inputs = map[string]interface{}{}
		for k, v := range inputs {
			if !strings.HasPrefix(k, "__") {
				status.Inputs[k] = v
			}
		}

		if triggerData.Outputs != nil {
			if v, ok := triggerData.Outputs[triggerData.Stage]; ok {
				if vs, ok := v["__state"]; ok {
					inputs["__state"] = vs
				}
			}
		}

		factory := symproviders.SymphonyProviderFactory{}
		var provider providers.IProvider
		provider, err = factory.CreateProvider(triggerData.Provider, triggerData.Config)
		if err != nil {
			status.Status = v1alpha2.InternalError
			status.StatusMessage = v1alpha2.InternalError.String()
			status.ErrorMessage = err.Error()
			status.IsActive = false
			log.ErrorfCtx(ctx, " M (Stage): failed to create provider: %v", err)
			return status, activationData
		}
		if provider == nil {
			status.Status = v1alpha2.BadRequest
			status.StatusMessage = v1alpha2.BadRequest.String()
			status.ErrorMessage = fmt.Sprintf("provider %s is not found", triggerData.Provider)
			status.IsActive = false
			log.ErrorfCtx(ctx, " M (Stage): failed to create provider: %v", err)
			return status, activationData
		}

		if _, ok := provider.(contexts.IWithManagerContext); ok {
			provider.(contexts.IWithManagerContext).SetContext(s.Manager.Context)
		} else {
			log.ErrorfCtx(ctx, " M (Stage): provider %s does not implement IWithManagerContext", triggerData.Provider)
		}

		numTasks := len(sites)
		waitGroup := sync.WaitGroup{}
		results := make(chan TaskResult, numTasks)
		pauseRequested := false

		for _, site := range sites {
			waitGroup.Add(1)
			go func(wg *sync.WaitGroup, site string, results chan<- TaskResult) {
				defer wg.Done()
				inputCopy := make(map[string]interface{})
				for k, v := range inputs {
					inputCopy[k] = v
				}
				inputCopy["__site"] = site

				for k, v := range inputCopy {
					var val interface{}
					val, err = s.traceValue(ctx, v, triggerData.Namespace, inputCopy, triggerData.Outputs)
					if err != nil {
						status.Status = v1alpha2.InternalError
						status.StatusMessage = v1alpha2.InternalError.String()
						status.ErrorMessage = err.Error()
						status.IsActive = false
						log.ErrorfCtx(ctx, " M (Stage): failed to evaluate input: %v", err)
						results <- TaskResult{
							Outputs: nil,
							Error:   err,
							Site:    site,
						}
						return
					}
					inputCopy[k] = val
				}

				if _, ok := provider.(*remote.RemoteStageProvider); ok {
					provider.(*remote.RemoteStageProvider).SetOutputsContext(triggerData.Outputs)
				}

				if triggerData.Schedule != "" {
					log.InfofCtx(ctx, " M (Stage): send schedule event and pause stage %s for site %s", triggerData.Stage, site)
					s.Context.Publish("schedule", v1alpha2.Event{
						Body:    triggerData,
						Context: ctx,
					})
					pauseRequested = true
					results <- TaskResult{
						Outputs: nil,
						Error:   nil,
						Site:    site,
					}
				} else {
					var outputs map[string]interface{}
					var pause bool
					if triggerData.Proxy != nil {
						proxyProvider, err := factory.CreateProvider(triggerData.Proxy.Provider, nil)
						if err != nil {
							results <- TaskResult{
								Outputs: nil,
								Error:   err,
								Site:    site,
							}
							return
						}
						if _, ok := proxyProvider.(contexts.IWithManagerContext); ok {
							proxyProvider.(contexts.IWithManagerContext).SetContext(s.Manager.Context)
						}
						outputs, pause, err = proxyProvider.(stage.IProxyStageProvider).Process(ctx, *s.Manager.Context, triggerData)
					} else {
						outputs, pause, err = provider.(stage.IStageProvider).Process(ctx, *s.Manager.Context, inputCopy)
					}
					if pause {
						log.InfofCtx(ctx, " M (Stage): stage %s in activation %s for site %s get paused result from stage provider", triggerData.Stage, triggerData.Activation, site)
						pauseRequested = true
					}
					results <- TaskResult{
						Outputs: outputs,
						Error:   err,
						Site:    site,
					}
				}
			}(&waitGroup, site, results)
		}

		waitGroup.Wait()
		close(results)

		outputs := make(map[string]interface{})
		delayedExit := false
		for result := range results {
			err = result.GetError()
			if err != nil {
				status.Status = v1alpha2.InternalError
				status.StatusMessage = v1alpha2.InternalError.String()
				status.ErrorMessage = fmt.Sprintf("%s: %s", result.Site, err.Error())
				status.IsActive = false
				site := result.Site
				if result.Site == s.Context.SiteInfo.SiteId {
					site = ""
				}
				status.Outputs = carryOutPutsToErrorStatus(nil, err, site)
				result.Outputs = carryOutPutsToErrorStatus(nil, err, site)
				log.ErrorfCtx(ctx, " M (Stage): failed to process stage %s for site %s outputs: %v", triggerData.Stage, site, err)
				delayedExit = true
			}
			for k, v := range result.Outputs {
				if result.Site == s.Context.SiteInfo.SiteId {
					outputs[k] = v
				} else {
					outputs[fmt.Sprintf("%s.%s", result.Site, k)] = v
				}
			}
			if result.Site == s.Context.SiteInfo.SiteId {
				if _, ok := result.Outputs["__status"]; !ok {
					outputs["__status"] = v1alpha2.OK
				}
			} else {
				key := fmt.Sprintf("%s.__status", result.Site)
				if _, ok := result.Outputs[key]; !ok {
					outputs[key] = v1alpha2.Untouched
				}
			}
		}

		for k, v := range outputs {
			if !strings.HasPrefix(k, "__") {
				status.Outputs[k] = v
			}
		}
		if triggerData.Outputs == nil {
			triggerData.Outputs = make(map[string]map[string]interface{})
		}
		triggerData.Outputs[triggerData.Stage] = outputs
		// If stage is paused, save the pending task and return paused status
		if pauseRequested {
			pendingTask := PendingTask{
				Sites:         sites,
				OutputContext: triggerData.Outputs,
			}
			_, err = s.StateProvider.Upsert(ctx, states.UpsertRequest{
				Value: states.StateEntry{
					ID:   fmt.Sprintf("%s-%s-%s", triggerData.Campaign, triggerData.Activation, triggerData.ActivationGeneration),
					Body: pendingTask,
				},
				Metadata: map[string]interface{}{
					"namespace": triggerData.Namespace,
				},
			})
			if err != nil {
				status.Status = v1alpha2.InternalError
				status.StatusMessage = v1alpha2.InternalError.String()
				status.ErrorMessage = err.Error()
				status.IsActive = false
				log.ErrorfCtx(ctx, " M (Stage): failed to save pending task: %v", err)
				return status, activationData
			}
			status.Status = v1alpha2.Paused
			status.StatusMessage = v1alpha2.Paused.String()
			status.IsActive = false
			return status, activationData
		}
		if campaign.SelfDriving {
			parser := utils.NewParser(currentStage.StageSelector)
			eCtx := s.VendorContext.EvaluationContext.Clone()
			eCtx.Context = ctx
			eCtx.Namespace = triggerData.Namespace
			eCtx.Inputs = triggerData.Inputs
			if eCtx.Inputs != nil {
				if v, ok := eCtx.Inputs["context"]; ok {
					eCtx.Value = v
				}
			}
			eCtx.Outputs = triggerData.Outputs
			var val interface{}
			val, err = parser.Eval(*eCtx)
			if err != nil {
				status.Status = v1alpha2.InternalError
				status.StatusMessage = v1alpha2.InternalError.String()
				status.ErrorMessage = err.Error()
				status.IsActive = false
				log.ErrorfCtx(ctx, " M (Stage): failed to evaluate stage selector: %v", err)
				return status, activationData
			}

			sVal := ""
			if val != nil {
				sVal = utils.FormatAsString(val)
			}

			if sVal != "" {
				if nextStage, ok := campaign.Stages[sVal]; ok {
					if !delayedExit || nextStage.HandleErrors {
						status.NextStage = sVal
						activationData = &v1alpha2.ActivationData{
							Campaign:             triggerData.Campaign,
							Activation:           triggerData.Activation,
							ActivationGeneration: triggerData.ActivationGeneration,
							Stage:                sVal,
							Inputs:               triggerData.Inputs,
							Outputs:              triggerData.Outputs,
							Provider:             nextStage.Provider,
							Config:               nextStage.Config,
							TriggeringStage:      triggerData.Stage,
							Schedule:             nextStage.Schedule,
							Namespace:            triggerData.Namespace,
							Proxy:                nextStage.Proxy,
						}
					} else {
						status.Status = v1alpha2.InternalError
						status.StatusMessage = v1alpha2.InternalError.String()
						status.ErrorMessage = fmt.Sprintf("stage %s failed", triggerData.Stage)
						status.IsActive = false
						log.ErrorfCtx(ctx, " M (Stage): failed to process stage outputs: %v", status.ErrorMessage)
						return status, activationData
					}
				} else {
					err = v1alpha2.NewCOAError(nil, status.ErrorMessage, v1alpha2.BadRequest)
					status.Status = v1alpha2.BadRequest
					status.StatusMessage = v1alpha2.BadRequest.String()
					status.ErrorMessage = fmt.Sprintf("stage %s is not found", sVal)
					status.IsActive = false
					log.ErrorfCtx(ctx, " M (Stage): failed to find next stage: %v", err)
					return status, activationData
				}
			}
			// sVal is empty, no next stage
			status.NextStage = sVal
			status.IsActive = false
			status.Status = v1alpha2.Done
			status.StatusMessage = v1alpha2.Done.String()
			log.InfofCtx(ctx, " M (Stage): stage %s is done", triggerData.Stage)
			return status, activationData
		} else {
			// Not self-driving, no next stage
			status.Status = v1alpha2.Done
			status.StatusMessage = v1alpha2.Done.String()
			status.NextStage = ""
			status.IsActive = false
			log.InfofCtx(ctx, " M (Stage): stage %s is done (no next stage)", triggerData.Stage)
			return status, activationData
		}
	}
	err = v1alpha2.NewCOAError(nil, fmt.Sprintf("stage %s is not found", triggerData.Stage), v1alpha2.BadRequest)
	status.Status = v1alpha2.InternalError
	status.StatusMessage = v1alpha2.InternalError.String()
	status.ErrorMessage = err.Error()
	status.IsActive = false
	log.ErrorfCtx(ctx, " M (Stage): failed to find stage: %v", err)
	return status, activationData
}

func (s *StageManager) traceValue(ctx context.Context, v interface{}, namespace string, inputs map[string]interface{}, outputs map[string]map[string]interface{}) (interface{}, error) {
	switch val := v.(type) {
	case string:
		parser := utils.NewParser(val)
		context := s.Context.VencorContext.EvaluationContext.Clone()
		context.Context = ctx
		context.DeploymentSpec = s.Context.VencorContext.EvaluationContext.DeploymentSpec
		context.Namespace = namespace
		context.Inputs = inputs
		context.Outputs = outputs
		if context.Inputs != nil {
			if v, ok := context.Inputs["context"]; ok {
				context.Value = v
			}
		}
		v, err := parser.Eval(*context)
		if err != nil {
			return "", err
		}
		switch vt := v.(type) {
		case string:
			return vt, nil
		default:
			return s.traceValue(ctx, v, namespace, inputs, outputs)
		}
	case []interface{}:
		ret := []interface{}{}
		for _, v := range val {
			tv, err := s.traceValue(ctx, v, namespace, inputs, outputs)
			if err != nil {
				return "", err
			}
			ret = append(ret, tv)
		}
		return ret, nil
	case map[string]interface{}:
		ret := map[string]interface{}{}
		for k, v := range val {
			tv, err := s.traceValue(ctx, v, namespace, inputs, outputs)
			if err != nil {
				return "", err
			}
			ret[k] = tv
		}
		return ret, nil
	default:
		return val, nil
	}
}

func (s *StageManager) HandleActivationEvent(ctx context.Context, actData v1alpha2.ActivationData, campaign model.CampaignSpec, activation model.ActivationState) (*v1alpha2.ActivationData, error) {
	stage := actData.Stage
	if _, ok := campaign.Stages[stage]; !ok {
		stage = campaign.FirstStage
	}
	if stage == "" {
		return nil, v1alpha2.NewCOAError(nil, "no stage found", v1alpha2.BadRequest)
	}
	if stageSpec, ok := campaign.Stages[stage]; ok {
		if activation.Status != nil && activation.Status.StageHistory != nil && len(activation.Status.StageHistory) != 0 &&
			activation.Status.StageHistory[len(activation.Status.StageHistory)-1].Stage != "" &&
			activation.Status.StageHistory[len(activation.Status.StageHistory)-1].NextStage != stage {
			log.ErrorfCtx(ctx, " M (Stage): current stage is %s, expected next stage is %s, actual next stage is %s",
				activation.Status.StageHistory[len(activation.Status.StageHistory)-1].Stage,
				activation.Status.StageHistory[len(activation.Status.StageHistory)-1].NextStage,
				stage)
			return nil, v1alpha2.NewCOAError(nil, fmt.Sprintf("stage %s is not the next stage", stage), v1alpha2.BadRequest)
		}
		return &v1alpha2.ActivationData{
			Campaign:             actData.Campaign,
			Activation:           actData.Activation,
			ActivationGeneration: actData.ActivationGeneration,
			Stage:                stage,
			Inputs:               activation.Spec.Inputs,
			Provider:             stageSpec.Provider,
			Config:               stageSpec.Config,
			TriggeringStage:      stage,
			Schedule:             stageSpec.Schedule,
			Namespace:            actData.Namespace,
			Proxy:                stageSpec.Proxy,
		}, nil
	}
	return nil, v1alpha2.NewCOAError(nil, fmt.Sprintf("stage %s is not found", stage), v1alpha2.BadRequest)
}<|MERGE_RESOLUTION|>--- conflicted
+++ resolved
@@ -55,11 +55,7 @@
 			state := v1alpha2.State(int(sv))
 			stateValue := reflect.ValueOf(state)
 			if stateValue.Type() != reflect.TypeOf(v1alpha2.State(0)) {
-<<<<<<< HEAD
-				return fmt.Errorf("invalid state %v", sv)
-=======
 				return v1alpha2.NewCOAError(nil, fmt.Sprintf("invalid state %v", sv), v1alpha2.InternalError)
->>>>>>> 7f457684
 			}
 			t.Outputs["__status"] = state
 		case int:
