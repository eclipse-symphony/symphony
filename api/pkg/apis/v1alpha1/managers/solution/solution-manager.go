/*
 * Copyright (c) Microsoft Corporation.
 * Licensed under the MIT license.
 * SPDX-License-Identifier: MIT
 */

package solution

import (
	"context"
	"encoding/json"
	"errors"
	"fmt"
	"os"
	"runtime/debug"
	"strconv"
	"strings"
	"time"

	"github.com/eclipse-symphony/symphony/api/pkg/apis/v1alpha1/managers/solution/metrics"
	"github.com/eclipse-symphony/symphony/api/pkg/apis/v1alpha1/model"
	sp "github.com/eclipse-symphony/symphony/api/pkg/apis/v1alpha1/providers"
	tgt "github.com/eclipse-symphony/symphony/api/pkg/apis/v1alpha1/providers/target"
	api_utils "github.com/eclipse-symphony/symphony/api/pkg/apis/v1alpha1/utils"
	"github.com/eclipse-symphony/symphony/coa/pkg/apis/v1alpha2"
	"github.com/eclipse-symphony/symphony/coa/pkg/apis/v1alpha2/contexts"
	"github.com/eclipse-symphony/symphony/coa/pkg/apis/v1alpha2/managers"
	"github.com/eclipse-symphony/symphony/coa/pkg/apis/v1alpha2/observability"
	observ_utils "github.com/eclipse-symphony/symphony/coa/pkg/apis/v1alpha2/observability/utils"
	"github.com/eclipse-symphony/symphony/coa/pkg/apis/v1alpha2/providers"
	config "github.com/eclipse-symphony/symphony/coa/pkg/apis/v1alpha2/providers/config"
	"github.com/eclipse-symphony/symphony/coa/pkg/apis/v1alpha2/providers/keylock"
	secret "github.com/eclipse-symphony/symphony/coa/pkg/apis/v1alpha2/providers/secret"
	states "github.com/eclipse-symphony/symphony/coa/pkg/apis/v1alpha2/providers/states"
	"github.com/eclipse-symphony/symphony/coa/pkg/logger"
)

var (
	log                 = logger.NewLogger("coa.runtime")
	apiOperationMetrics *metrics.Metrics
)

const (
	SYMPHONY_AGENT string = "/symphony-agent:"
	ENV_NAME       string = "SYMPHONY_AGENT_ADDRESS"

	// DeploymentType_Update indicates the type of deployment is Update. This is
	// to give a deployment status on Symphony Target deployment.
	DeploymentType_Update string = "Target Update"
	// DeploymentType_Delete indicates the type of deployment is Delete. This is
	// to give a deployment status on Symphony Target deployment.
	DeploymentType_Delete string = "Target Delete"

	Summary         = "Summary"
	DeploymentState = "DeployState"
)

type SolutionManager struct {
	managers.Manager
	TargetProviders map[string]tgt.ITargetProvider
	StateProvider   states.IStateProvider
	ConfigProvider  config.IExtConfigProvider
	SecretProvider  secret.ISecretProvider
	KeyLockProvider keylock.IKeyLockProvider
	IsTarget        bool
	TargetNames     []string
	ApiClientHttp   api_utils.ApiClient
}

type SolutionManagerDeploymentState struct {
	Spec  model.DeploymentSpec  `json:"spec,omitempty"`
	State model.DeploymentState `json:"state,omitempty"`
}

func (s *SolutionManager) Init(context *contexts.VendorContext, config managers.ManagerConfig, providers map[string]providers.IProvider) error {
	err := s.Manager.Init(context, config, providers)
	if err != nil {
		return err
	}
	s.TargetProviders = make(map[string]tgt.ITargetProvider)
	for k, v := range providers {
		if p, ok := v.(tgt.ITargetProvider); ok {
			s.TargetProviders[k] = p
		}
	}
	for key, _ := range providers {
		log.Info(" key is %s", key)
	}

	keylockprovider, err := managers.GetKeyLockProvider(config, providers)
	if err == nil {
		s.KeyLockProvider = keylockprovider
	} else {
		return err
	}

	stateprovider, err := managers.GetPersistentStateProvider(config, providers)
	if err == nil {
		s.StateProvider = stateprovider
	} else {
		return err
	}

	configProvider, err := managers.GetExtConfigProvider(config, providers)
	if err == nil {
		s.ConfigProvider = configProvider
	} else {
		return err
	}

	secretProvider, err := managers.GetSecretProvider(config, providers)
	if err == nil {
		s.SecretProvider = secretProvider
	} else {
		return err
	}

	if v, ok := config.Properties["isTarget"]; ok {
		b, err := strconv.ParseBool(v)
		if err == nil || b {
			s.IsTarget = b
		}
	}

	targetNames := ""

	if v, ok := config.Properties["targetNames"]; ok {
		targetNames = v
	}
	sTargetName := os.Getenv("SYMPHONY_TARGET_NAME")
	if sTargetName != "" {
		targetNames = sTargetName
	}

	s.TargetNames = strings.Split(targetNames, ",")

	if s.IsTarget {
		if len(s.TargetNames) == 0 {
			return errors.New("target mode is set but target name is not set")
		}
	}

	if apiOperationMetrics == nil {
		apiOperationMetrics, err = metrics.New()
		if err != nil {
			return err
		}
	}
	s.ApiClientHttp, err = api_utils.GetParentApiClient(s.Context.SiteInfo.ParentSite.BaseUrl)
	if err != nil {
		return err
	}
	return nil
}

// The deployment spec may have changed, so the previous target is not in the new deployment anymore
func (s *SolutionManager) GetTargetProviderForStep(target string, role string, deployment model.DeploymentSpec, previousDesiredState *SolutionManagerDeploymentState) (providers.IProvider, error) {
	var override tgt.ITargetProvider
<<<<<<< HEAD
	log.Info("get step role %s", role)
=======
>>>>>>> 572dff70
	if role == "container" {
		role = "instance"
	}
	log.Info("get target providers %+v", s.TargetProviders)
	if v, ok := s.TargetProviders[role]; ok {
		return v, nil
	}
	targetSpec := s.GetTargetStateForStep(target, deployment, previousDesiredState)
	provider, err := sp.CreateProviderForTargetRole(s.Context, role, targetSpec, override)
	if err != nil {
		return nil, err
	}
	return provider, nil
}

func (s *SolutionManager) GetPreviousState(ctx context.Context, instance string, namespace string) *SolutionManagerDeploymentState {
	state, err := s.StateProvider.Get(ctx, states.GetRequest{
		ID: instance,
		Metadata: map[string]interface{}{
			"namespace": namespace,
			"group":     model.SolutionGroup,
			"version":   "v1",
			"resource":  DeploymentState,
		},
	})
	if err == nil {
		var managerState SolutionManagerDeploymentState
		jData, _ := json.Marshal(state.Body)
		err = json.Unmarshal(jData, &managerState)
		if err == nil {
			return &managerState
		}
	}
	log.InfofCtx(ctx, " M (Solution): failed to get previous state for instance %s in namespace %s: %+v", instance, namespace, err)
	return nil
}
func (s *SolutionManager) GetSummary(ctx context.Context, key string, namespace string) (model.SummaryResult, error) {
	// lock.Lock()
	// defer lock.Unlock()

	ctx, span := observability.StartSpan("Solution Manager", ctx, &map[string]string{
		"method": "GetSummary",
	})
	var err error = nil
	defer observ_utils.CloseSpanWithError(span, &err)
	defer observ_utils.EmitUserDiagnosticsLogs(ctx, &err)

	log.InfofCtx(ctx, " M (Solution): get summary, key: %s, namespace: %s", key, namespace)

	var state states.StateEntry
	state, err = s.StateProvider.Get(ctx, states.GetRequest{
		ID: fmt.Sprintf("%s-%s", "summary", key),
		Metadata: map[string]interface{}{
			"namespace": namespace,
			"group":     model.SolutionGroup,
			"version":   "v1",
			"resource":  Summary,
		},
	})
	if err != nil {
		log.ErrorfCtx(ctx, " M (Solution): failed to get deployment summary[%s]: %+v", key, err)
		return model.SummaryResult{}, err
	}

	var result model.SummaryResult
	jData, _ := json.Marshal(state.Body)
	err = json.Unmarshal(jData, &result)
	if err != nil {
		log.ErrorfCtx(ctx, " M (Solution): failed to deserailze deployment summary[%s]: %+v", key, err)
		return model.SummaryResult{}, err
	}

	return result, nil
}

func (s *SolutionManager) DeleteSummary(ctx context.Context, key string, namespace string) error {
	ctx, span := observability.StartSpan("Solution Manager", ctx, &map[string]string{
		"method": "DeleteSummary",
	})
	var err error = nil
	defer observ_utils.CloseSpanWithError(span, &err)
	defer observ_utils.EmitUserDiagnosticsLogs(ctx, &err)

	log.InfofCtx(ctx, " M (Solution): delete summary, key: %s, namespace: %s", key, namespace)

	err = s.StateProvider.Delete(ctx, states.DeleteRequest{
		ID: fmt.Sprintf("%s-%s", "summary", key),
		Metadata: map[string]interface{}{
			"namespace": namespace,
			"group":     model.SolutionGroup,
			"version":   "v1",
			"resource":  Summary,
		},
	})

	if err != nil {
		if api_utils.IsNotFound(err) {
			log.DebugfCtx(ctx, " M (Solution): DeleteSummary NoutFound, id: %s, namespace: %s", key, namespace)
			return nil
		}
		log.ErrorfCtx(ctx, " M (Solution): failed to get summary[%s]: %+v", key, err)
		return err
	}

	return nil
}

func (s *SolutionManager) sendHeartbeat(ctx context.Context, id string, namespace string, remove bool, stopCh chan struct{}) {
	ticker := time.NewTicker(30 * time.Second)
	defer ticker.Stop()

	action := v1alpha2.HeartBeatUpdate
	if remove {
		action = v1alpha2.HeartBeatDelete
	}

	for {
		select {
		case <-ticker.C:
			log.DebugfCtx(ctx, " M (Solution): sendHeartbeat, id: %s, namespace: %s, remove:%v", id, namespace, remove)
			s.VendorContext.Publish("heartbeat", v1alpha2.Event{
				Body: v1alpha2.HeartBeatData{
					JobId:     id,
					Scope:     namespace,
					Action:    action,
					Time:      time.Now().UTC(),
					JobAction: v1alpha2.JobUpdate,
				},
				Metadata: map[string]string{
					"namespace": namespace,
				},
				Context: ctx,
			})
		case <-stopCh:
			return // Exit the goroutine when the stop signal is received
		}
	}
}

func (s *SolutionManager) CleanupHeartbeat(ctx context.Context, id string, namespace string, remove bool) {
	if !remove {
		return
	}

	log.DebugfCtx(ctx, " M (Solution): cleanupHeartbeat, id: %s, namespace: %s", id, namespace)
	s.VendorContext.Publish("heartbeat", v1alpha2.Event{
		Body: v1alpha2.HeartBeatData{
			JobId:     id,
			JobAction: v1alpha2.JobDelete,
		},
		Metadata: map[string]string{
			"namespace": namespace,
		},
		Context: ctx,
	})
}

func (s *SolutionManager) Reconcile(ctx context.Context, deployment model.DeploymentSpec, remove bool, namespace string, targetName string) (model.SummarySpec, error) {
	s.KeyLockProvider.Lock(api_utils.GenerateKeyLockName(namespace, deployment.Instance.ObjectMeta.Name)) // && used as split character
	defer s.KeyLockProvider.UnLock(api_utils.GenerateKeyLockName(namespace, deployment.Instance.ObjectMeta.Name))

	ctx, span := observability.StartSpan("Solution Manager", ctx, &map[string]string{
		"method": "Reconcile",
	})
	var err error = nil
	defer observ_utils.CloseSpanWithError(span, &err)
	defer observ_utils.EmitUserDiagnosticsLogs(ctx, &err)

	log.InfofCtx(ctx, " M (Solution): reconciling deployment.InstanceName: %s, deployment.SolutionName: %s, remove: %t, namespace: %s, targetName: %s, generation: %s, jobID: %s",
		deployment.Instance.ObjectMeta.Name,
		deployment.SolutionName,
		remove,
		namespace,
		targetName,
		deployment.Generation,
		deployment.JobID)
	summary := model.SummarySpec{
		TargetResults:       make(map[string]model.TargetResultSpec),
		TargetCount:         len(deployment.Targets),
		SuccessCount:        0,
		AllAssignedDeployed: false,
		JobID:               deployment.JobID,
	}

	deploymentType := DeploymentType_Update
	if remove {
		deploymentType = DeploymentType_Delete
	}
	summary.IsRemoval = remove

	err = s.saveSummaryProgress(ctx, deployment.Instance.ObjectMeta.Name, deployment.Generation, deployment.Hash, summary, namespace)
	if err != nil {
		log.ErrorfCtx(ctx, " M (Solution): failed to save summary progress: %+v", err)
		return summary, err
	}
	defer func() {
		if r := recover(); r == nil {
			log.DebugfCtx(ctx, " M (Solution): Reconcile conclude Summary. Namespace: %v, deployment instance: %v, summary message: %v", namespace, deployment.Instance, summary.SummaryMessage)
			if deployment.IsDryRun {
				summary.SuccessCount = 0
			}
			s.ConcludeSummary(ctx, deployment.Instance.ObjectMeta.Name, deployment.Generation, deployment.Hash, summary, namespace)
		} else {
			log.ErrorfCtx(ctx, " M (Solution): panic happens: %v", debug.Stack())
			panic(r)
		}
		s.ConcludeSummary(ctx, deployment.Instance.ObjectMeta.Name, deployment.Generation, deployment.Hash, summary, namespace)
	}()

	defer func() {
		s.CleanupHeartbeat(ctx, deployment.Instance.ObjectMeta.Name, namespace, remove)
	}()

	stopCh := make(chan struct{})
	defer close(stopCh)
	go s.sendHeartbeat(ctx, deployment.Instance.ObjectMeta.Name, namespace, remove, stopCh)

	// get the components count for the deployment
	componentCount := len(deployment.Solution.Spec.Components)
	apiOperationMetrics.ApiComponentCount(
		componentCount,
		metrics.ReconcileOperation,
		metrics.UpdateOperationType,
	)

	if s.VendorContext != nil && s.VendorContext.EvaluationContext != nil {
		context := s.VendorContext.EvaluationContext.Clone()
		context.DeploymentSpec = deployment
		context.Value = deployment
		context.Component = ""
		context.Namespace = namespace
		context.Context = ctx
		deployment, err = api_utils.EvaluateDeployment(*context)
	}

	if err != nil {
		if remove {
			log.InfofCtx(ctx, " M (Solution): skipped failure to evaluate deployment spec: %+v", err)
		} else {
			summary.SummaryMessage = "failed to evaluate deployment spec: " + err.Error()
			log.ErrorfCtx(ctx, " M (Solution): failed to evaluate deployment spec: %+v", err)
			return summary, err
		}
	}

	previousDesiredState := s.GetPreviousState(ctx, deployment.Instance.ObjectMeta.Name, namespace)

	var currentDesiredState, currentState model.DeploymentState
	currentDesiredState, err = NewDeploymentState(deployment)
	if err != nil {
		summary.SummaryMessage = "failed to create target manager state from deployment spec: " + err.Error()
		log.ErrorfCtx(ctx, " M (Solution): failed to create target manager state from deployment spec: %+v", err)
		return summary, err
	}
	currentState, _, err = s.Get(ctx, deployment, targetName)
	if err != nil {
		summary.SummaryMessage = "failed to get current state: " + err.Error()
		log.ErrorfCtx(ctx, " M (Solution): failed to get current state: %+v", err)
		return summary, err
	}
	desiredState := currentDesiredState
	if previousDesiredState != nil {
		desiredState = MergeDeploymentStates(&previousDesiredState.State, currentDesiredState)
	}

	if remove {
		desiredState.MarkRemoveAll()
	}

	mergedState := MergeDeploymentStates(&currentState, desiredState)
	var plan model.DeploymentPlan
	plan, err = PlanForDeployment(deployment, mergedState)
	if err != nil {
		summary.SummaryMessage = "failed to plan for deployment: " + err.Error()
		log.ErrorfCtx(ctx, " M (Solution): failed to plan for deployment: %+v", err)
		return summary, err
	}

	col := api_utils.MergeCollection(deployment.Solution.Spec.Metadata, deployment.Instance.Spec.Metadata)
	dep := deployment
	dep.Instance.Spec.Metadata = col
	someStepsRan := false

	targetResult := make(map[string]int)

	summary.PlannedDeployment = 0
	for _, step := range plan.Steps {
		summary.PlannedDeployment += len(step.Components)
	}
	summary.CurrentDeployed = 0
	err = s.saveSummaryProgress(ctx, deployment.Instance.ObjectMeta.Name, deployment.Generation, deployment.Hash, summary, namespace)
	if err != nil {
		log.ErrorfCtx(ctx, " M (Solution): failed to save summary progress: %+v", err)
		return summary, err
	}
	log.DebugfCtx(ctx, " M (Solution): reconcile save summary progress: start deploy, total %v deployments", summary.PlannedDeployment)
	// DO NOT REMOVE THIS COMMENT
	// gofail: var beforeProviders string

	plannedCount := 0
	planSuccessCount := 0
	for _, step := range plan.Steps {
		log.DebugfCtx(ctx, " M (Solution): processing step with Role %s on target %s", step.Role, step.Target)
		for _, component := range step.Components {
			log.DebugfCtx(ctx, " M (Solution): processing component %s with action %s", component.Component.Name, component.Action)
		}
		if s.IsTarget && !api_utils.ContainsString(s.TargetNames, step.Target) {
			continue
		}

		if targetName != "" && targetName != step.Target {
			continue
		}

		plannedCount++

		dep.ActiveTarget = step.Target
		agent := findAgentFromDeploymentState(mergedState, step.Target)
		if agent != "" {
			col[ENV_NAME] = agent
		} else {
			delete(col, ENV_NAME)
		}
		var override tgt.ITargetProvider
		role := step.Role
		if role == "container" {
			role = "instance"
		}
		if v, ok := s.TargetProviders[role]; ok {
			override = v
		}
		var provider providers.IProvider
		if override == nil {
			targetSpec := s.getTargetStateForStep(step, deployment, previousDesiredState)
			provider, err = sp.CreateProviderForTargetRole(s.Context, step.Role, targetSpec, override)
			if err != nil {
				summary.SummaryMessage = "failed to create provider:" + err.Error()
				log.ErrorfCtx(ctx, " M (Solution): failed to create provider: %+v", err)
				return summary, err
			}
		} else {
			provider = override
		}

		if previousDesiredState != nil {
			testState := MergeDeploymentStates(&previousDesiredState.State, currentState)
			if s.CanSkipStep(ctx, step, step.Target, provider.(tgt.ITargetProvider), previousDesiredState.State.Components, testState) {
				log.InfofCtx(ctx, " M (Solution): skipping step with role %s on target %s", step.Role, step.Target)
				targetResult[step.Target] = 1
				planSuccessCount++
				summary.CurrentDeployed += len(step.Components)
				continue
			}
		}
		log.DebugfCtx(ctx, " M (Solution): applying step with Role %s on target %s", step.Role, step.Target)
		someStepsRan = true
		retryCount := 1
		//TODO: set to 1 for now. Although retrying can help to handle transient errors, in more cases
		// an error condition can't be resolved quickly.
		var stepError error
		var componentResults map[string]model.ComponentResultSpec

		// for _, component := range step.Components {
		// 	for k, v := range component.Component.Properties {
		// 		if strV, ok := v.(string); ok {
		// 			parser := api_utils.NewParser(strV)
		// 			eCtx := s.VendorContext.EvaluationContext.Clone()
		// 			eCtx.DeploymentSpec = deployment
		// 			eCtx.Component = component.Component.Name
		// 			val, err := parser.Eval(*eCtx)
		// 			if err == nil {
		// 				component.Component.Properties[k] = val
		// 			} else {
		// 				log.ErrorfCtx(ctx, " M (Solution): failed to evaluate property: %+v", err)
		// 				summary.SummaryMessage = fmt.Sprintf("failed to evaluate property '%s' on component '%s: %s", k, component.Component.Name, err.Error())
		// 				s.saveSummary(ctx, deployment, summary)
		// 				return summary, err
		// 			}
		// 		}
		// 	}
		// }

		for i := 0; i < retryCount; i++ {
			componentResults, stepError = (provider.(tgt.ITargetProvider)).Apply(ctx, dep, step, deployment.IsDryRun)
			if stepError == nil {
				targetResult[step.Target] = 1
				summary.AllAssignedDeployed = plannedCount == planSuccessCount
				summary.UpdateTargetResult(step.Target, model.TargetResultSpec{Status: "OK", Message: "", ComponentResults: componentResults})
				err = s.saveSummaryProgress(ctx, deployment.Instance.ObjectMeta.Name, deployment.Generation, deployment.Hash, summary, namespace)
				if err != nil {
					log.ErrorfCtx(ctx, " M (Solution): failed to save summary progress: %+v", err)
					return summary, err
				}
				break
			} else {
				targetResult[step.Target] = 0
				summary.AllAssignedDeployed = false
				targetResultStatus := fmt.Sprintf("%s Failed", deploymentType)
				targetResultMessage := fmt.Sprintf("An error occurred in %s, err: %s", deploymentType, stepError.Error())
				summary.UpdateTargetResult(step.Target, model.TargetResultSpec{Status: targetResultStatus, Message: targetResultMessage, ComponentResults: componentResults}) // TODO: this keeps only the last error on the target
				time.Sleep(5 * time.Second)                                                                                                                                   //TODO: make this configurable?
			}
		}
		if stepError != nil {
			log.ErrorfCtx(ctx, " M (Solution): failed to execute deployment step: %+v", stepError)

			successCount := 0
			for _, v := range targetResult {
				successCount += v
			}
			deployedCount := 0
			for _, ret := range componentResults {
				if (!remove && ret.Status == v1alpha2.Updated) || (remove && ret.Status == v1alpha2.Deleted) {
					// TODO: need to ensure the status updated correctly on returning from target providers.
					deployedCount += 1
				}
			}
			summary.CurrentDeployed += deployedCount
			summary.SuccessCount = successCount
			summary.AllAssignedDeployed = plannedCount == planSuccessCount
			err = stepError
			return summary, err
		}
		planSuccessCount++
		summary.CurrentDeployed += len(step.Components)
		err = s.saveSummaryProgress(ctx, deployment.Instance.ObjectMeta.Name, deployment.Generation, deployment.Hash, summary, namespace)
		if err != nil {
			log.ErrorfCtx(ctx, " M (Solution): failed to save summary progress: %+v", err)
			return summary, err
		}
		log.DebugfCtx(ctx, " M (Solution): reconcile save summary progress: current deployed %v out of total %v deployments", summary.CurrentDeployed, summary.PlannedDeployment)
	}

	mergedState.ClearAllRemoved()

	// DO NOT REMOVE THIS COMMENT
	// gofail: var beforeDeploymentError string

	if !deployment.IsDryRun {
		if len(mergedState.TargetComponent) == 0 && remove {
			log.DebugfCtx(ctx, " M (Solution): no assigned components to manage, deleting state")
			s.StateProvider.Delete(ctx, states.DeleteRequest{
				ID: deployment.Instance.ObjectMeta.Name,
				Metadata: map[string]interface{}{
					"namespace": namespace,
					"group":     model.SolutionGroup,
					"version":   "v1",
					"resource":  DeploymentState,
				},
			})
		} else {
			s.StateProvider.Upsert(ctx, states.UpsertRequest{
				Value: states.StateEntry{
					ID: deployment.Instance.ObjectMeta.Name,
					Body: SolutionManagerDeploymentState{
						Spec:  deployment,
						State: mergedState,
					},
				},
				Metadata: map[string]interface{}{
					"namespace": namespace,
					"group":     model.SolutionGroup,
					"version":   "v1",
					"resource":  DeploymentState,
				},
			})
		}
	}

	// DO NOT REMOVE THIS COMMENT
	// gofail: var afterDeploymentError string

	successCount := 0
	for _, v := range targetResult {
		successCount += v
	}
	summary.SuccessCount = successCount
	summary.AllAssignedDeployed = plannedCount == planSuccessCount

	// if solutions.components are empty,
	// we need to set summary.Skipped = true
	// and summary.SuccessCount = summary.TargetCount (instance_controller and target_controller will check whether targetCount == successCount in deletion case)
	summary.Skipped = !someStepsRan
	if summary.Skipped {
		summary.SuccessCount = summary.TargetCount
	}

	return summary, nil
}

// The deployment spec may have changed, so the previous target is not in the new deployment anymore
func (s *SolutionManager) getTargetStateForStep(step model.DeploymentStep, deployment model.DeploymentSpec, previousDeploymentState *SolutionManagerDeploymentState) model.TargetState {
	//first find the target spec in the deployment
	targetSpec, ok := deployment.Targets[step.Target]
	if !ok {
		if previousDeploymentState != nil {
			targetSpec = previousDeploymentState.Spec.Targets[step.Target]
		}
	}
	return targetSpec
}
func (s *SolutionManager) GetTargetStateForStep(target string, deployment model.DeploymentSpec, previousDeploymentState *SolutionManagerDeploymentState) model.TargetState {
	//first find the target spec in the deployment
	targetSpec, ok := deployment.Targets[target]
	if !ok {
		if previousDeploymentState != nil {
			targetSpec = previousDeploymentState.Spec.Targets[target]
		}
	}
	return targetSpec
}
func (s *SolutionManager) SaveSummary(ctx context.Context, objectName string, generation string, hash string, summary model.SummarySpec, state model.SummaryState, namespace string) error {
	// TODO: delete this state when time expires. This should probably be invoked by the vendor (via GetSummary method, for instance)
	log.DebugfCtx(ctx, " M (Solution): saving summary, objectName: %s, state: %s, namespace: %s, jobid: %s, hash %s, targetCount %d, successCount %d",
		objectName, state, namespace, summary.JobID, hash, summary.TargetCount, summary.SuccessCount)
	oldSummary, err := s.GetSummary(ctx, objectName, namespace)
	if err != nil && !v1alpha2.IsNotFound(err) {
		log.ErrorfCtx(ctx, " M (Solution): failed to get previous summary: %+v", err)
		return err
	} else if err == nil {
		if summary.JobID != "" && oldSummary.Summary.JobID != "" {
			var newId, oldId int64
			newId, err = strconv.ParseInt(summary.JobID, 10, 64)
			if err != nil {
				log.ErrorfCtx(ctx, " M (Solution): failed to parse new job id: %+v", err)
				return v1alpha2.NewCOAError(err, "failed to parse new job id", v1alpha2.BadRequest)
			}
			oldId, err = strconv.ParseInt(oldSummary.Summary.JobID, 10, 64)
			if err == nil && oldId > newId {
				errMsg := fmt.Sprintf("old job id %d is greater than new job id %d", oldId, newId)
				log.ErrorfCtx(ctx, " M (Solution): %s", errMsg)
				return v1alpha2.NewCOAError(err, errMsg, v1alpha2.BadRequest)
			}
		} else {
			log.WarnfCtx(ctx, " M (Solution): JobIDs are both empty, skip id check")
		}
	}
	_, err = s.StateProvider.Upsert(ctx, states.UpsertRequest{
		Value: states.StateEntry{
			ID: fmt.Sprintf("%s-%s", "summary", objectName),
			Body: model.SummaryResult{
				Summary:        summary,
				Generation:     generation,
				Time:           time.Now().UTC(),
				State:          state,
				DeploymentHash: hash,
			},
		},
		Metadata: map[string]interface{}{
			"namespace": namespace,
			"group":     model.SolutionGroup,
			"version":   "v1",
			"resource":  Summary,
		},
	})
	return err
}

func (s *SolutionManager) saveSummaryProgress(ctx context.Context, objectName string, generation string, hash string, summary model.SummarySpec, namespace string) error {
	return s.SaveSummary(ctx, objectName, generation, hash, summary, model.SummaryStateRunning, namespace)
}

func (s *SolutionManager) ConcludeSummary(ctx context.Context, objectName string, generation string, hash string, summary model.SummarySpec, namespace string) error {
	return s.SaveSummary(ctx, objectName, generation, hash, summary, model.SummaryStateDone, namespace)
}

func (s *SolutionManager) CanSkipStep(ctx context.Context, step model.DeploymentStep, target string, provider tgt.ITargetProvider, previousComponents []model.ComponentSpec, currentState model.DeploymentState) bool {
	for _, newCom := range step.Components {
		key := fmt.Sprintf("%s::%s", newCom.Component.Name, target)
		if newCom.Action == model.ComponentDelete {
			for _, c := range previousComponents {
				if c.Name == newCom.Component.Name && currentState.TargetComponent[key] != "" {
					return false // current component still exists, desired is to remove it. The step can't be skipped
				}
			}

		} else {
			found := false
			for _, c := range previousComponents {
				if c.Name == newCom.Component.Name && currentState.TargetComponent[key] != "" && !strings.HasPrefix(currentState.TargetComponent[key], "-") {
					found = true
					rule := provider.GetValidationRule(ctx)
					for _, sc := range currentState.Components {
						if sc.Name == c.Name {
							if rule.IsComponentChanged(c, newCom.Component) || rule.IsComponentChanged(sc, newCom.Component) {
								return false // component has changed, can't skip the step
							}
							break
						}
					}
					break
				}
			}
			if !found {
				return false //current component doesn't exist, desired is to update it. The step can't be skipped
			}
		}
	}
	return true
}
func (s *SolutionManager) Get(ctx context.Context, deployment model.DeploymentSpec, targetName string) (model.DeploymentState, []model.ComponentSpec, error) {
	ctx, span := observability.StartSpan("Solution Manager", ctx, &map[string]string{
		"method": "Get",
	})
	var err error = nil
	defer observ_utils.CloseSpanWithError(span, &err)
	defer observ_utils.EmitUserDiagnosticsLogs(ctx, &err)
	log.InfofCtx(ctx, " M (Solution): getting deployment.InstanceName: %s, deployment.SolutionName: %s, targetName: %s",
		deployment.Instance.ObjectMeta.Name,
		deployment.SolutionName,
		targetName)

	ret := model.DeploymentState{}

	var state model.DeploymentState
	state, err = NewDeploymentState(deployment)
	if err != nil {
		log.ErrorfCtx(ctx, " M (Solution): failed to create manager state for deployment: %+v", err)
		return ret, nil, err
	}
	var plan model.DeploymentPlan
	plan, err = PlanForDeployment(deployment, state)
	if err != nil {
		log.ErrorfCtx(ctx, " M (Solution): failed to plan for deployment: %+v", err)
		return ret, nil, err
	}
	ret = state
	ret.TargetComponent = make(map[string]string)
	retComponents := make([]model.ComponentSpec, 0)

	for _, step := range plan.Steps {
		if s.IsTarget && !api_utils.ContainsString(s.TargetNames, step.Target) {
			continue
		}
		if targetName != "" && targetName != step.Target {
			continue
		}

		deployment.ActiveTarget = step.Target

		var override tgt.ITargetProvider
		role := step.Role
		if role == "container" {
			role = "instance"
		}
		if v, ok := s.TargetProviders[role]; ok {
			override = v
		}
		var provider providers.IProvider

		if override == nil {
			provider, err = sp.CreateProviderForTargetRole(s.Context, step.Role, deployment.Targets[step.Target], override)
			if err != nil {
				log.ErrorfCtx(ctx, " M (Solution): failed to create provider: %+v", err)
				return ret, nil, err
			}
		} else {
			provider = override
		}
		var components []model.ComponentSpec
		components, err = (provider.(tgt.ITargetProvider)).Get(ctx, deployment, step.Components)

		if err != nil {
			log.WarnfCtx(ctx, " M (Solution): failed to get components: %+v", err)
			return ret, nil, err
		}
		for _, c := range components {
			key := fmt.Sprintf("%s::%s", c.Name, step.Target)
			role := c.Type
			if role == "" {
				role = "container"
			}
			ret.TargetComponent[key] = role
			found := false
			for _, rc := range retComponents {
				if rc.Name == c.Name {
					found = true
					break
				}
			}
			if !found {
				retComponents = append(retComponents, c)
			}
		}
	}
	ret.Components = retComponents
	return ret, retComponents, nil
}
func (s *SolutionManager) Enabled() bool {
	return s.Config.Properties["poll.enabled"] == "true"
}
func (s *SolutionManager) Poll() []error {
	if s.Config.Properties["poll.enabled"] == "true" && s.Context.SiteInfo.ParentSite.BaseUrl != "" && s.IsTarget {
		for _, target := range s.TargetNames {
			catalogs, err := s.ApiClientHttp.GetCatalogsWithFilter(context.Background(), "", "label", "staged_target="+target,
				s.Context.SiteInfo.ParentSite.Username,
				s.Context.SiteInfo.ParentSite.Password)
			if err != nil {
				return []error{err}
			}
			for _, c := range catalogs {
				if vs, ok := c.Spec.Properties["deployment"]; ok {
					deployment := model.DeploymentSpec{}
					jData, _ := json.Marshal(vs)
					err = json.Unmarshal(jData, &deployment)
					if err != nil {
						return []error{err}
					}
					isRemove := false
					if v, ok := c.Spec.Properties["staged"]; ok {
						if vd, ok := v.(map[string]interface{}); ok {
							if v, ok := vd["removed-components"]; ok && v != nil {
								if len(v.([]interface{})) > 0 {
									isRemove = true
								}
							}
						}
					}
					_, err := s.Reconcile(context.Background(), deployment, isRemove, c.ObjectMeta.Namespace, target)
					if err != nil {
						return []error{err}
					}
					_, components, err := s.Get(context.Background(), deployment, target)
					if err != nil {
						return []error{err}
					}
					err = s.ApiClientHttp.ReportCatalogs(context.Background(),
						deployment.Instance.ObjectMeta.Name+"-"+target,
						components,
						s.Context.SiteInfo.ParentSite.Username,
						s.Context.SiteInfo.ParentSite.Password)
					if err != nil {
						return []error{err}
					}
				}
			}
		}
	}
	return nil
}
func (s *SolutionManager) Reconcil() []error {
	return nil
}

func findAgentFromDeploymentState(state model.DeploymentState, targetName string) string {
	for _, targetDes := range state.Targets {
		if targetName == targetDes.Name {
			for _, c := range targetDes.Spec.Components {
				if v, ok := c.Properties[model.ContainerImage]; ok {
					if strings.Contains(fmt.Sprintf("%v", v), SYMPHONY_AGENT) {
						return c.Name
					}
				}
			}
		}
	}
	return ""
}
func sortByDepedencies(components []model.ComponentSpec) ([]model.ComponentSpec, error) {
	size := len(components)
	inDegrees := make([]int, size)
	queue := make([]int, 0)
	for i, c := range components {
		inDegrees[i] = len(c.Dependencies)
		if inDegrees[i] == 0 {
			queue = append(queue, i)
		}
	}
	ret := make([]model.ComponentSpec, 0)
	for len(queue) > 0 {
		ret = append(ret, components[queue[0]])
		queue = queue[1:]
		for i, c := range components {
			found := false
			for _, d := range c.Dependencies {
				if d == ret[len(ret)-1].Name {
					found = true
					break
				}
			}
			if found {
				inDegrees[i] -= 1
				if inDegrees[i] == 0 {
					queue = append(queue, i)
				}
			}
		}
	}
	if len(ret) != size {
		return nil, errors.New("circular dependencies or unresolved dependencies detected in components")
	}
	return ret, nil
}<|MERGE_RESOLUTION|>--- conflicted
+++ resolved
@@ -83,9 +83,6 @@
 			s.TargetProviders[k] = p
 		}
 	}
-	for key, _ := range providers {
-		log.Info(" key is %s", key)
-	}
 
 	keylockprovider, err := managers.GetKeyLockProvider(config, providers)
 	if err == nil {
@@ -156,10 +153,6 @@
 // The deployment spec may have changed, so the previous target is not in the new deployment anymore
 func (s *SolutionManager) GetTargetProviderForStep(target string, role string, deployment model.DeploymentSpec, previousDesiredState *SolutionManagerDeploymentState) (providers.IProvider, error) {
 	var override tgt.ITargetProvider
-<<<<<<< HEAD
-	log.Info("get step role %s", role)
-=======
->>>>>>> 572dff70
 	if role == "container" {
 		role = "instance"
 	}
@@ -299,7 +292,7 @@
 	}
 }
 
-func (s *SolutionManager) CleanupHeartbeat(ctx context.Context, id string, namespace string, remove bool) {
+func (s *SolutionManager) cleanupHeartbeat(ctx context.Context, id string, namespace string, remove bool) {
 	if !remove {
 		return
 	}
@@ -370,7 +363,7 @@
 	}()
 
 	defer func() {
-		s.CleanupHeartbeat(ctx, deployment.Instance.ObjectMeta.Name, namespace, remove)
+		s.cleanupHeartbeat(ctx, deployment.Instance.ObjectMeta.Name, namespace, remove)
 	}()
 
 	stopCh := make(chan struct{})
