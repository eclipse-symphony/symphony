--- conflicted
+++ resolved
@@ -481,25 +481,10 @@
 			} else {
 				delete(col, ENV_NAME)
 			}
-<<<<<<< HEAD
 			var override tgt.ITargetProvider
 			role := step.Role
 			if role == "container" {
 				role = "instance"
-=======
-		} else {
-			provider = override
-		}
-
-		if previousDesiredState != nil {
-			testState := MergeDeploymentStates(&previousDesiredState.State, currentState)
-			if s.canSkipStep(ctx, step, step.Target, provider.(tgt.ITargetProvider), previousDesiredState.State.Components, testState) {
-				log.InfofCtx(ctx, " M (Solution): skipping step with role %s on target %s", step.Role, step.Target)
-				targetResult[step.Target] = 1
-				planSuccessCount++
-				summary.CurrentDeployed += len(step.Components)
-				continue
->>>>>>> 379f0775
 			}
 			if v, ok := s.TargetProviders[role]; ok {
 				override = v
@@ -523,10 +508,10 @@
 					log.InfofCtx(ctx, " M (Solution): skipping step with role %s on target %s", step.Role, step.Target)
 					targetResult[step.Target] = 1
 					planSuccessCount++
+					summary.CurrentDeployed += len(step.Components)
 					continue
 				}
 			}
-<<<<<<< HEAD
 			log.DebugfCtx(ctx, " M (Solution): applying step with Role %s on target %s", step.Role, step.Target)
 			someStepsRan = true
 			retryCount := 1
@@ -589,7 +574,14 @@
 				for _, v := range targetResult {
 					successCount += v
 				}
-				summary.CurrentDeployed += successCount
+				deployedCount := 0
+				for _, ret := range componentResults {
+					if (!remove && ret.Status == v1alpha2.Updated) || (remove && ret.Status == v1alpha2.Deleted) {
+						// TODO: need to ensure the status updated correctly on returning from target providers.
+						deployedCount += 1
+					}
+				}
+				summary.CurrentDeployed += deployedCount
 				summary.SuccessCount = successCount
 				summary.AllAssignedDeployed = plannedCount == planSuccessCount
 				err = stepError
@@ -602,31 +594,8 @@
 				log.ErrorfCtx(ctx, " M (Solution): failed to save summary progress: %+v", err)
 				return summary, err
 			}
-			log.DebugfCtx(ctx, " M (Solution): reconcile save summary progress: current deployed %v out of total %v deployments", summary.PlannedDeployment, summary.CurrentDeployed)
-		}
-=======
-			deployedCount := 0
-			for _, ret := range componentResults {
-				if (!remove && ret.Status == v1alpha2.Updated) || (remove && ret.Status == v1alpha2.Deleted) {
-					// TODO: need to ensure the status updated correctly on returning from target providers.
-					deployedCount += 1
-				}
-			}
-			summary.CurrentDeployed += deployedCount
-			summary.SuccessCount = successCount
-			summary.AllAssignedDeployed = plannedCount == planSuccessCount
-			err = stepError
-			return summary, err
-		}
-		planSuccessCount++
-		summary.CurrentDeployed += len(step.Components)
-		err = s.saveSummaryProgress(ctx, deployment.Instance.ObjectMeta.Name, deployment.Generation, deployment.Hash, summary, namespace)
-		if err != nil {
-			log.ErrorfCtx(ctx, " M (Solution): failed to save summary progress: %+v", err)
-			return summary, err
-		}
-		log.DebugfCtx(ctx, " M (Solution): reconcile save summary progress: current deployed %v out of total %v deployments", summary.CurrentDeployed, summary.PlannedDeployment)
->>>>>>> 379f0775
+			log.DebugfCtx(ctx, " M (Solution): reconcile save summary progress: current deployed %v out of total %v deployments", summary.CurrentDeployed, summary.PlannedDeployment)
+		}
 	}
 
 	mergedState.ClearAllRemoved()
