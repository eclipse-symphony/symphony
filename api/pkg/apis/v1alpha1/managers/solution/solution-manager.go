--- conflicted
+++ resolved
@@ -1504,7 +1504,6 @@
 func (s *SolutionManager) HandleRemoteAgentExecuteResult(ctx context.Context, asyncResult model.AsyncResult) v1alpha2.COAResponse {
 	// Get operation ID
 	operationId := asyncResult.OperationID
-<<<<<<< HEAD
 	// Enhanced log handling with proper formatting
 	if len(asyncResult.Logs) > 0 {
 		log.InfofCtx(ctx, "M(SolutionVendor): Processing %d remote agent logs for operationId: %s", len(asyncResult.Logs), operationId)
@@ -1513,10 +1512,6 @@
 		log.InfofCtx(ctx, "M(SolutionVendor): No logs received from remote agent for operationId: %s", operationId)
 	}
 
-=======
-	// Get related info from redis - todo: timeout
-	log.InfoCtx(ctx, " M(Solution): handle remote agent request %+v", asyncResult)
->>>>>>> ab2a59ef
 	operationBody, err := s.getOperationState(ctx, operationId, asyncResult.Namespace)
 	if err != nil {
 		log.ErrorfCtx(ctx, " M(Solution): onGetResponse failed - %s", err.Error())
@@ -1564,11 +1559,7 @@
 			}
 		}
 		s.publishStepResult(ctx, operationBody.Target, operationBody.PlanId, operationBody.PlanName, operationBody.StepId, asyncResult.Error, []model.ComponentSpec{}, response, operationBody.NameSpace)
-<<<<<<< HEAD
 		log.InfofCtx(ctx, "M(SolutionVendor):  delete operation ID: %s", operationId)
-=======
-		log.InfofCtx(ctx, " M(Solution):  delete operation ID", operationId)
->>>>>>> ab2a59ef
 		s.deleteOperationState(ctx, operationId)
 		// delete from queue
 		s.QueueProvider.RemoveFromQueue(ctx, queueName, operationBody.MessageId)
