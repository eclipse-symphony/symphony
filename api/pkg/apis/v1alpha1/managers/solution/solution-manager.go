/*
 * Copyright (c) Microsoft Corporation.
 * Licensed under the MIT license.
 * SPDX-License-Identifier: MIT
 */

package solution

import (
	"context"
	"encoding/json"
	"errors"
	"fmt"
	"os"
	"runtime/debug"
	"strconv"
	"strings"
	"time"

	"github.com/eclipse-symphony/symphony/api/pkg/apis/v1alpha1/managers/solution/metrics"
	"github.com/eclipse-symphony/symphony/api/pkg/apis/v1alpha1/model"
	sp "github.com/eclipse-symphony/symphony/api/pkg/apis/v1alpha1/providers"
	tgt "github.com/eclipse-symphony/symphony/api/pkg/apis/v1alpha1/providers/target"
	api_utils "github.com/eclipse-symphony/symphony/api/pkg/apis/v1alpha1/utils"
	"github.com/eclipse-symphony/symphony/coa/pkg/apis/v1alpha2"
	"github.com/eclipse-symphony/symphony/coa/pkg/apis/v1alpha2/contexts"
	"github.com/eclipse-symphony/symphony/coa/pkg/apis/v1alpha2/managers"
	"github.com/eclipse-symphony/symphony/coa/pkg/apis/v1alpha2/observability"
	observ_utils "github.com/eclipse-symphony/symphony/coa/pkg/apis/v1alpha2/observability/utils"
	"github.com/eclipse-symphony/symphony/coa/pkg/apis/v1alpha2/providers"
	config "github.com/eclipse-symphony/symphony/coa/pkg/apis/v1alpha2/providers/config"
	"github.com/eclipse-symphony/symphony/coa/pkg/apis/v1alpha2/providers/keylock"
	secret "github.com/eclipse-symphony/symphony/coa/pkg/apis/v1alpha2/providers/secret"
	states "github.com/eclipse-symphony/symphony/coa/pkg/apis/v1alpha2/providers/states"
	"github.com/eclipse-symphony/symphony/coa/pkg/logger"
)

var (
	log                 = logger.NewLogger("coa.runtime")
	apiOperationMetrics *metrics.Metrics
)

const (
	SYMPHONY_AGENT string = "/symphony-agent:"
	ENV_NAME       string = "SYMPHONY_AGENT_ADDRESS"

	// DeploymentType_Update indicates the type of deployment is Update. This is
	// to give a deployment status on Symphony Target deployment.
	DeploymentType_Update string = "Target Update"
	// DeploymentType_Delete indicates the type of deployment is Delete. This is
	// to give a deployment status on Symphony Target deployment.
	DeploymentType_Delete string = "Target Delete"

	Summary         = "Summary"
	DeploymentState = "DeployState"
)

type SolutionManager struct {
	managers.Manager
	TargetProviders map[string]tgt.ITargetProvider
	StateProvider   states.IStateProvider
	ConfigProvider  config.IExtConfigProvider
	SecretProvider  secret.ISecretProvider
	KeyLockProvider keylock.IKeyLockProvider
	IsTarget        bool
	TargetNames     []string
	ApiClientHttp   api_utils.ApiClient
}

type SolutionManagerDeploymentState struct {
	Spec  model.DeploymentSpec  `json:"spec,omitempty"`
	State model.DeploymentState `json:"state,omitempty"`
}

func (s *SolutionManager) Init(context *contexts.VendorContext, config managers.ManagerConfig, providers map[string]providers.IProvider) error {
	err := s.Manager.Init(context, config, providers)
	if err != nil {
		return err
	}
	s.TargetProviders = make(map[string]tgt.ITargetProvider)
	for k, v := range providers {
		if p, ok := v.(tgt.ITargetProvider); ok {
			s.TargetProviders[k] = p
		}
	}
	keylockprovider, err := managers.GetKeyLockProvider(config, providers)
	if err == nil {
		s.KeyLockProvider = keylockprovider
	} else {
		return err
	}

	stateprovider, err := managers.GetPersistentStateProvider(config, providers)
	if err == nil {
		s.StateProvider = stateprovider
	} else {
		return err
	}

	configProvider, err := managers.GetExtConfigProvider(config, providers)
	if err == nil {
		s.ConfigProvider = configProvider
	} else {
		return err
	}

	secretProvider, err := managers.GetSecretProvider(config, providers)
	if err == nil {
		s.SecretProvider = secretProvider
	} else {
		return err
	}

	if v, ok := config.Properties["isTarget"]; ok {
		b, err := strconv.ParseBool(v)
		if err == nil || b {
			s.IsTarget = b
		}
	}

	targetNames := ""

	if v, ok := config.Properties["targetNames"]; ok {
		targetNames = v
	}
	sTargetName := os.Getenv("SYMPHONY_TARGET_NAME")
	if sTargetName != "" {
		targetNames = sTargetName
	}

	s.TargetNames = strings.Split(targetNames, ",")

	if s.IsTarget {
		if len(s.TargetNames) == 0 {
			return errors.New("target mode is set but target name is not set")
		}
	}

	if apiOperationMetrics == nil {
		apiOperationMetrics, err = metrics.New()
		if err != nil {
			return err
		}
	}
	s.ApiClientHttp, err = api_utils.GetParentApiClient(s.Context.SiteInfo.ParentSite.BaseUrl)
	if err != nil {
		return err
	}
	return nil
}

// The deployment spec may have changed, so the previous target is not in the new deployment anymore
func (s *SolutionManager) GetTargetProviderForStep(target string, role string, deployment model.DeploymentSpec, previousDesiredState *SolutionManagerDeploymentState) (providers.IProvider, error) {
	var override tgt.ITargetProvider
	log.Info("get step role %s", role)
	if role == "container" {
		role = "instance"
	}
	log.Info("get target providers %+v", s.TargetProviders)
	if v, ok := s.TargetProviders[role]; ok {
		return v, nil
	}
	targetSpec := s.GetTargetStateForStep(target, deployment, previousDesiredState)
	provider, err := sp.CreateProviderForTargetRole(s.Context, role, targetSpec, override)
	if err != nil {
		return nil, err
	}
	return provider, nil
}

func (s *SolutionManager) GetPreviousState(ctx context.Context, instance string, namespace string) *SolutionManagerDeploymentState {
	state, err := s.StateProvider.Get(ctx, states.GetRequest{
		ID: instance,
		Metadata: map[string]interface{}{
			"namespace": namespace,
			"group":     model.SolutionGroup,
			"version":   "v1",
			"resource":  DeploymentState,
		},
	})
	if err == nil {
		var managerState SolutionManagerDeploymentState
		jData, _ := json.Marshal(state.Body)
		err = json.Unmarshal(jData, &managerState)
		if err == nil {
			return &managerState
		}
	}
	log.InfofCtx(ctx, " M (Solution): failed to get previous state for instance %s in namespace %s: %+v", instance, namespace, err)
	return nil
}
func (s *SolutionManager) GetSummary(ctx context.Context, key string, namespace string) (model.SummaryResult, error) {
	// lock.Lock()
	// defer lock.Unlock()

	ctx, span := observability.StartSpan("Solution Manager", ctx, &map[string]string{
		"method": "GetSummary",
	})
	var err error = nil
	defer observ_utils.CloseSpanWithError(span, &err)
	defer observ_utils.EmitUserDiagnosticsLogs(ctx, &err)

	log.InfofCtx(ctx, " M (Solution): get summary, key: %s, namespace: %s", key, namespace)

	var state states.StateEntry
	state, err = s.StateProvider.Get(ctx, states.GetRequest{
		ID: fmt.Sprintf("%s-%s", "summary", key),
		Metadata: map[string]interface{}{
			"namespace": namespace,
			"group":     model.SolutionGroup,
			"version":   "v1",
			"resource":  Summary,
		},
	})
	if err != nil {
		log.ErrorfCtx(ctx, " M (Solution): failed to get deployment summary[%s]: %+v", key, err)
		return model.SummaryResult{}, err
	}

	var result model.SummaryResult
	jData, _ := json.Marshal(state.Body)
	err = json.Unmarshal(jData, &result)
	if err != nil {
		log.ErrorfCtx(ctx, " M (Solution): failed to deserailze deployment summary[%s]: %+v", key, err)
		return model.SummaryResult{}, err
	}

	return result, nil
}

func (s *SolutionManager) DeleteSummary(ctx context.Context, key string, namespace string) error {
	ctx, span := observability.StartSpan("Solution Manager", ctx, &map[string]string{
		"method": "DeleteSummary",
	})
	var err error = nil
	defer observ_utils.CloseSpanWithError(span, &err)
	defer observ_utils.EmitUserDiagnosticsLogs(ctx, &err)

	log.InfofCtx(ctx, " M (Solution): delete summary, key: %s, namespace: %s", key, namespace)

	err = s.StateProvider.Delete(ctx, states.DeleteRequest{
		ID: fmt.Sprintf("%s-%s", "summary", key),
		Metadata: map[string]interface{}{
			"namespace": namespace,
			"group":     model.SolutionGroup,
			"version":   "v1",
			"resource":  Summary,
		},
	})

	if err != nil {
		if api_utils.IsNotFound(err) {
			log.DebugfCtx(ctx, " M (Solution): DeleteSummary NoutFound, id: %s, namespace: %s", key, namespace)
			return nil
		}
		log.ErrorfCtx(ctx, " M (Solution): failed to get summary[%s]: %+v", key, err)
		return err
	}

	return nil
}

func (s *SolutionManager) sendHeartbeat(ctx context.Context, id string, namespace string, remove bool, stopCh chan struct{}) {
	ticker := time.NewTicker(30 * time.Second)
	defer ticker.Stop()

	action := v1alpha2.HeartBeatUpdate
	if remove {
		action = v1alpha2.HeartBeatDelete
	}

	for {
		select {
		case <-ticker.C:
			log.DebugfCtx(ctx, " M (Solution): sendHeartbeat, id: %s, namespace: %s, remove:%v", id, namespace, remove)
			s.VendorContext.Publish("heartbeat", v1alpha2.Event{
				Body: v1alpha2.HeartBeatData{
					JobId:     id,
					Scope:     namespace,
					Action:    action,
					Time:      time.Now().UTC(),
					JobAction: v1alpha2.JobUpdate,
				},
				Metadata: map[string]string{
					"namespace": namespace,
				},
				Context: ctx,
			})
		case <-stopCh:
			return // Exit the goroutine when the stop signal is received
		}
	}
}

func (s *SolutionManager) cleanupHeartbeat(ctx context.Context, id string, namespace string, remove bool) {
	if !remove {
		return
	}

	log.DebugfCtx(ctx, " M (Solution): cleanupHeartbeat, id: %s, namespace: %s", id, namespace)
	s.VendorContext.Publish("heartbeat", v1alpha2.Event{
		Body: v1alpha2.HeartBeatData{
			JobId:     id,
			JobAction: v1alpha2.JobDelete,
		},
		Metadata: map[string]string{
			"namespace": namespace,
		},
		Context: ctx,
	})
}

func (s *SolutionManager) Reconcile(ctx context.Context, deployment model.DeploymentSpec, remove bool, namespace string, targetName string) (model.SummarySpec, error) {
	s.KeyLockProvider.Lock(api_utils.GenerateKeyLockName(namespace, deployment.Instance.ObjectMeta.Name)) // && used as split character
	defer s.KeyLockProvider.UnLock(api_utils.GenerateKeyLockName(namespace, deployment.Instance.ObjectMeta.Name))

	ctx, span := observability.StartSpan("Solution Manager", ctx, &map[string]string{
		"method": "Reconcile",
	})
	var err error = nil
	defer observ_utils.CloseSpanWithError(span, &err)
	defer observ_utils.EmitUserDiagnosticsLogs(ctx, &err)

	log.InfofCtx(ctx, " M (Solution): reconciling deployment.InstanceName: %s, deployment.SolutionName: %s, remove: %t, namespace: %s, targetName: %s, generation: %s, jobID: %s",
		deployment.Instance.ObjectMeta.Name,
		deployment.SolutionName,
		remove,
		namespace,
		targetName,
		deployment.Generation,
		deployment.JobID)
	summary := model.SummarySpec{
		TargetResults:       make(map[string]model.TargetResultSpec),
		TargetCount:         len(deployment.Targets),
		SuccessCount:        0,
		AllAssignedDeployed: false,
		JobID:               deployment.JobID,
	}

	deploymentType := DeploymentType_Update
	if remove {
		deploymentType = DeploymentType_Delete
	}
	summary.IsRemoval = remove

	err = s.saveSummaryProgress(ctx, deployment.Instance.ObjectMeta.Name, deployment.Generation, deployment.Hash, summary, namespace)
	if err != nil {
		log.ErrorfCtx(ctx, " M (Solution): failed to save summary progress: %+v", err)
		return summary, err
	}
	defer func() {
		if r := recover(); r == nil {
			log.DebugfCtx(ctx, " M (Solution): Reconcile conclude Summary. Namespace: %v, deployment instance: %v, summary message: %v", namespace, deployment.Instance, summary.SummaryMessage)
			if deployment.IsDryRun {
				summary.SuccessCount = 0
			}
			s.ConcludeSummary(ctx, deployment.Instance.ObjectMeta.Name, deployment.Generation, deployment.Hash, summary, namespace)
		} else {
			log.ErrorfCtx(ctx, " M (Solution): panic happens: %v", debug.Stack())
			panic(r)
		}
		s.ConcludeSummary(ctx, deployment.Instance.ObjectMeta.Name, deployment.Generation, deployment.Hash, summary, namespace)
	}()

	defer func() {
		s.cleanupHeartbeat(ctx, deployment.Instance.ObjectMeta.Name, namespace, remove)
	}()

	stopCh := make(chan struct{})
	defer close(stopCh)
	go s.sendHeartbeat(ctx, deployment.Instance.ObjectMeta.Name, namespace, remove, stopCh)

	// get the components count for the deployment
	componentCount := len(deployment.Solution.Spec.Components)
	apiOperationMetrics.ApiComponentCount(
		componentCount,
		metrics.ReconcileOperation,
		metrics.UpdateOperationType,
	)

	if s.VendorContext != nil && s.VendorContext.EvaluationContext != nil {
		context := s.VendorContext.EvaluationContext.Clone()
		context.DeploymentSpec = deployment
		context.Value = deployment
		context.Component = ""
		context.Namespace = namespace
		context.Context = ctx
		deployment, err = api_utils.EvaluateDeployment(*context)
	}

	if err != nil {
		if remove {
			log.InfofCtx(ctx, " M (Solution): skipped failure to evaluate deployment spec: %+v", err)
		} else {
			summary.SummaryMessage = "failed to evaluate deployment spec: " + err.Error()
			log.ErrorfCtx(ctx, " M (Solution): failed to evaluate deployment spec: %+v", err)
			return summary, err
		}
	}

	previousDesiredState := s.GetPreviousState(ctx, deployment.Instance.ObjectMeta.Name, namespace)

	var currentDesiredState, currentState model.DeploymentState
	currentDesiredState, err = NewDeploymentState(deployment)
	if err != nil {
		summary.SummaryMessage = "failed to create target manager state from deployment spec: " + err.Error()
		log.ErrorfCtx(ctx, " M (Solution): failed to create target manager state from deployment spec: %+v", err)
		return summary, err
	}
	currentState, _, err = s.Get(ctx, deployment, targetName)
	if err != nil {
		summary.SummaryMessage = "failed to get current state: " + err.Error()
		log.ErrorfCtx(ctx, " M (Solution): failed to get current state: %+v", err)
		return summary, err
	}
	desiredState := currentDesiredState
	if previousDesiredState != nil {
		desiredState = MergeDeploymentStates(&previousDesiredState.State, currentDesiredState)
	}

	if remove {
		desiredState.MarkRemoveAll()
	}

	mergedState := MergeDeploymentStates(&currentState, desiredState)
	var plan model.DeploymentPlan
	plan, err = PlanForDeployment(deployment, mergedState)
	if err != nil {
		summary.SummaryMessage = "failed to plan for deployment: " + err.Error()
		log.ErrorfCtx(ctx, " M (Solution): failed to plan for deployment: %+v", err)
		return summary, err
	}

	col := api_utils.MergeCollection(deployment.Solution.Spec.Metadata, deployment.Instance.Spec.Metadata)
	dep := deployment
	dep.Instance.Spec.Metadata = col
	someStepsRan := false

	targetResult := make(map[string]int)

	summary.PlannedDeployment = 0
	for _, step := range plan.Steps {
		summary.PlannedDeployment += len(step.Components)
	}
	summary.CurrentDeployed = 0
	err = s.saveSummaryProgress(ctx, deployment.Instance.ObjectMeta.Name, deployment.Generation, deployment.Hash, summary, namespace)
	if err != nil {
		log.ErrorfCtx(ctx, " M (Solution): failed to save summary progress: %+v", err)
		return summary, err
	}
	log.DebugfCtx(ctx, " M (Solution): reconcile save summary progress: start deploy, total %v deployments", summary.PlannedDeployment)
	// DO NOT REMOVE THIS COMMENT
	// gofail: var beforeProviders string

	plannedCount := 0
	planSuccessCount := 0
	for _, step := range plan.Steps {
		log.DebugfCtx(ctx, " M (Solution): processing step with Role %s on target %s", step.Role, step.Target)
		for _, component := range step.Components {
			log.DebugfCtx(ctx, " M (Solution): processing component %s with action %s", component.Component.Name, component.Action)
		}
		if s.IsTarget && !api_utils.ContainsString(s.TargetNames, step.Target) {
			continue
		}

		if targetName != "" && targetName != step.Target {
			continue
		}

		plannedCount++

		dep.ActiveTarget = step.Target
		agent := findAgentFromDeploymentState(mergedState, step.Target)
		if agent != "" {
			col[ENV_NAME] = agent
		} else {
			delete(col, ENV_NAME)
		}
		var override tgt.ITargetProvider
		role := step.Role
		if role == "container" {
			role = "instance"
		}
		if v, ok := s.TargetProviders[role]; ok {
			override = v
		}
		var provider providers.IProvider
		if override == nil {
			targetSpec := s.getTargetStateForStep(step, deployment, previousDesiredState)
			provider, err = sp.CreateProviderForTargetRole(s.Context, step.Role, targetSpec, override)
			if err != nil {
				summary.SummaryMessage = "failed to create provider:" + err.Error()
				log.ErrorfCtx(ctx, " M (Solution): failed to create provider: %+v", err)
				return summary, err
			}
		} else {
			provider = override
		}

		if previousDesiredState != nil {
			testState := MergeDeploymentStates(&previousDesiredState.State, currentState)
			if s.CanSkipStep(ctx, step, step.Target, provider.(tgt.ITargetProvider), previousDesiredState.State.Components, testState) {
				log.InfofCtx(ctx, " M (Solution): skipping step with role %s on target %s", step.Role, step.Target)
				targetResult[step.Target] = 1
				planSuccessCount++
				summary.CurrentDeployed += len(step.Components)
				continue
			}
		}
		log.DebugfCtx(ctx, " M (Solution): applying step with Role %s on target %s", step.Role, step.Target)
		someStepsRan = true
		retryCount := 1
		//TODO: set to 1 for now. Although retrying can help to handle transient errors, in more cases
		// an error condition can't be resolved quickly.
		var stepError error
		var componentResults map[string]model.ComponentResultSpec

		// for _, component := range step.Components {
		// 	for k, v := range component.Component.Properties {
		// 		if strV, ok := v.(string); ok {
		// 			parser := api_utils.NewParser(strV)
		// 			eCtx := s.VendorContext.EvaluationContext.Clone()
		// 			eCtx.DeploymentSpec = deployment
		// 			eCtx.Component = component.Component.Name
		// 			val, err := parser.Eval(*eCtx)
		// 			if err == nil {
		// 				component.Component.Properties[k] = val
		// 			} else {
		// 				log.ErrorfCtx(ctx, " M (Solution): failed to evaluate property: %+v", err)
		// 				summary.SummaryMessage = fmt.Sprintf("failed to evaluate property '%s' on component '%s: %s", k, component.Component.Name, err.Error())
		// 				s.saveSummary(ctx, deployment, summary)
		// 				return summary, err
		// 			}
		// 		}
		// 	}
		// }

		for i := 0; i < retryCount; i++ {
			componentResults, stepError = (provider.(tgt.ITargetProvider)).Apply(ctx, dep, step, deployment.IsDryRun)
			if stepError == nil {
				targetResult[step.Target] = 1
				summary.AllAssignedDeployed = plannedCount == planSuccessCount
				summary.UpdateTargetResult(step.Target, model.TargetResultSpec{Status: "OK", Message: "", ComponentResults: componentResults})
				err = s.saveSummaryProgress(ctx, deployment.Instance.ObjectMeta.Name, deployment.Generation, deployment.Hash, summary, namespace)
				if err != nil {
					log.ErrorfCtx(ctx, " M (Solution): failed to save summary progress: %+v", err)
					return summary, err
				}
				break
			} else {
				targetResult[step.Target] = 0
				summary.AllAssignedDeployed = false
				targetResultStatus := fmt.Sprintf("%s Failed", deploymentType)
				targetResultMessage := fmt.Sprintf("An error occurred in %s, err: %s", deploymentType, stepError.Error())
				summary.UpdateTargetResult(step.Target, model.TargetResultSpec{Status: targetResultStatus, Message: targetResultMessage, ComponentResults: componentResults}) // TODO: this keeps only the last error on the target
				time.Sleep(5 * time.Second)                                                                                                                                   //TODO: make this configurable?
			}
		}
		if stepError != nil {
			log.ErrorfCtx(ctx, " M (Solution): failed to execute deployment step: %+v", stepError)

			successCount := 0
			for _, v := range targetResult {
				successCount += v
			}
			deployedCount := 0
			for _, ret := range componentResults {
				if (!remove && ret.Status == v1alpha2.Updated) || (remove && ret.Status == v1alpha2.Deleted) {
					// TODO: need to ensure the status updated correctly on returning from target providers.
					deployedCount += 1
				}
			}
			summary.CurrentDeployed += deployedCount
			summary.SuccessCount = successCount
			summary.AllAssignedDeployed = plannedCount == planSuccessCount
			err = stepError
			return summary, err
		}
		planSuccessCount++
		summary.CurrentDeployed += len(step.Components)
		err = s.saveSummaryProgress(ctx, deployment.Instance.ObjectMeta.Name, deployment.Generation, deployment.Hash, summary, namespace)
		if err != nil {
			log.ErrorfCtx(ctx, " M (Solution): failed to save summary progress: %+v", err)
			return summary, err
		}
		log.DebugfCtx(ctx, " M (Solution): reconcile save summary progress: current deployed %v out of total %v deployments", summary.CurrentDeployed, summary.PlannedDeployment)
	}

	mergedState.ClearAllRemoved()

	// DO NOT REMOVE THIS COMMENT
	// gofail: var beforeDeploymentError string

	if !deployment.IsDryRun {
		if len(mergedState.TargetComponent) == 0 && remove {
			log.DebugfCtx(ctx, " M (Solution): no assigned components to manage, deleting state")
			s.StateProvider.Delete(ctx, states.DeleteRequest{
				ID: deployment.Instance.ObjectMeta.Name,
				Metadata: map[string]interface{}{
					"namespace": namespace,
					"group":     model.SolutionGroup,
					"version":   "v1",
					"resource":  DeploymentState,
				},
			})
		} else {
			s.StateProvider.Upsert(ctx, states.UpsertRequest{
				Value: states.StateEntry{
					ID: deployment.Instance.ObjectMeta.Name,
					Body: SolutionManagerDeploymentState{
						Spec:  deployment,
						State: mergedState,
					},
				},
				Metadata: map[string]interface{}{
					"namespace": namespace,
					"group":     model.SolutionGroup,
					"version":   "v1",
					"resource":  DeploymentState,
				},
			})
		}
	}

	// DO NOT REMOVE THIS COMMENT
	// gofail: var afterDeploymentError string

	successCount := 0
	for _, v := range targetResult {
		successCount += v
	}
	summary.SuccessCount = successCount
	summary.AllAssignedDeployed = plannedCount == planSuccessCount

	// if solutions.components are empty,
	// we need to set summary.Skipped = true
	// and summary.SuccessCount = summary.TargetCount (instance_controller and target_controller will check whether targetCount == successCount in deletion case)
	summary.Skipped = !someStepsRan
	if summary.Skipped {
		summary.SuccessCount = summary.TargetCount
	}

	return summary, nil
}

// The deployment spec may have changed, so the previous target is not in the new deployment anymore
func (s *SolutionManager) getTargetStateForStep(step model.DeploymentStep, deployment model.DeploymentSpec, previousDeploymentState *SolutionManagerDeploymentState) model.TargetState {
	//first find the target spec in the deployment
	targetSpec, ok := deployment.Targets[step.Target]
	if !ok {
		if previousDeploymentState != nil {
			targetSpec = previousDeploymentState.Spec.Targets[step.Target]
		}
	}
	return targetSpec
}
func (s *SolutionManager) GetTargetStateForStep(target string, deployment model.DeploymentSpec, previousDeploymentState *SolutionManagerDeploymentState) model.TargetState {
	//first find the target spec in the deployment
	targetSpec, ok := deployment.Targets[target]
	if !ok {
		if previousDeploymentState != nil {
			targetSpec = previousDeploymentState.Spec.Targets[target]
		}
	}
	return targetSpec
}
<<<<<<< HEAD
func (s *SolutionManager) saveSummary(ctx context.Context, objectName string, generation string, hash string, summary model.SummarySpec, state model.SummaryState, namespace string) error {
=======
func (s *SolutionManager) SaveSummary(ctx context.Context, objectName string, generation string, hash string, summary model.SummarySpec, state model.SummaryState, namespace string) error {
>>>>>>> aa1a3910
	// TODO: delete this state when time expires. This should probably be invoked by the vendor (via GetSummary method, for instance)
	log.DebugfCtx(ctx, " M (Solution): saving summary, objectName: %s, state: %s, namespace: %s, jobid: %s, hash %s, targetCount %d, successCount %d",
		objectName, state, namespace, summary.JobID, hash, summary.TargetCount, summary.SuccessCount)
	oldSummary, err := s.GetSummary(ctx, objectName, namespace)
	if err != nil && !v1alpha2.IsNotFound(err) {
		log.ErrorfCtx(ctx, " M (Solution): failed to get previous summary: %+v", err)
		return err
	} else if err == nil {
		if summary.JobID != "" && oldSummary.Summary.JobID != "" {
			var newId, oldId int64
			newId, err = strconv.ParseInt(summary.JobID, 10, 64)
			if err != nil {
				log.ErrorfCtx(ctx, " M (Solution): failed to parse new job id: %+v", err)
				return v1alpha2.NewCOAError(err, "failed to parse new job id", v1alpha2.BadRequest)
			}
			oldId, err = strconv.ParseInt(oldSummary.Summary.JobID, 10, 64)
			if err == nil && oldId > newId {
				errMsg := fmt.Sprintf("old job id %d is greater than new job id %d", oldId, newId)
				log.ErrorfCtx(ctx, " M (Solution): %s", errMsg)
				return v1alpha2.NewCOAError(err, errMsg, v1alpha2.BadRequest)
			}
		} else {
			log.WarnfCtx(ctx, " M (Solution): JobIDs are both empty, skip id check")
		}
	}
	_, err = s.StateProvider.Upsert(ctx, states.UpsertRequest{
		Value: states.StateEntry{
			ID: fmt.Sprintf("%s-%s", "summary", objectName),
			Body: model.SummaryResult{
				Summary:        summary,
				Generation:     generation,
				Time:           time.Now().UTC(),
				State:          state,
				DeploymentHash: hash,
			},
		},
		Metadata: map[string]interface{}{
			"namespace": namespace,
			"group":     model.SolutionGroup,
			"version":   "v1",
			"resource":  Summary,
		},
	})
	return err
}

func (s *SolutionManager) saveSummaryProgress(ctx context.Context, objectName string, generation string, hash string, summary model.SummarySpec, namespace string) error {
	return s.SaveSummary(ctx, objectName, generation, hash, summary, model.SummaryStateRunning, namespace)
}

func (s *SolutionManager) ConcludeSummary(ctx context.Context, objectName string, generation string, hash string, summary model.SummarySpec, namespace string) error {
<<<<<<< HEAD
	return s.saveSummary(ctx, objectName, generation, hash, summary, model.SummaryStateDone, namespace)
}

func (s *SolutionManager) CanSkipStep(ctx context.Context, step model.DeploymentStep, target string, provider tgt.ITargetProvider, currentComponents []model.ComponentSpec, state model.DeploymentState) bool {

=======
	return s.SaveSummary(ctx, objectName, generation, hash, summary, model.SummaryStateDone, namespace)
}

func (s *SolutionManager) CanSkipStep(ctx context.Context, step model.DeploymentStep, target string, provider tgt.ITargetProvider, previousComponents []model.ComponentSpec, currentState model.DeploymentState) bool {
>>>>>>> aa1a3910
	for _, newCom := range step.Components {
		key := fmt.Sprintf("%s::%s", newCom.Component.Name, target)
		if newCom.Action == model.ComponentDelete {
			for _, c := range previousComponents {
				if c.Name == newCom.Component.Name && currentState.TargetComponent[key] != "" {
					return false // current component still exists, desired is to remove it. The step can't be skipped
				}
			}

		} else {
			found := false
			for _, c := range previousComponents {
				if c.Name == newCom.Component.Name && currentState.TargetComponent[key] != "" && !strings.HasPrefix(currentState.TargetComponent[key], "-") {
					found = true
					rule := provider.GetValidationRule(ctx)
					for _, sc := range currentState.Components {
						if sc.Name == c.Name {
							if rule.IsComponentChanged(c, newCom.Component) || rule.IsComponentChanged(sc, newCom.Component) {
								return false // component has changed, can't skip the step
							}
							break
						}
					}
					break
				}
			}
			if !found {
				return false //current component doesn't exist, desired is to update it. The step can't be skipped
			}
		}
	}
	return true
}
func (s *SolutionManager) Get(ctx context.Context, deployment model.DeploymentSpec, targetName string) (model.DeploymentState, []model.ComponentSpec, error) {
	ctx, span := observability.StartSpan("Solution Manager", ctx, &map[string]string{
		"method": "Get",
	})
	var err error = nil
	defer observ_utils.CloseSpanWithError(span, &err)
	defer observ_utils.EmitUserDiagnosticsLogs(ctx, &err)
	log.InfofCtx(ctx, " M (Solution): getting deployment.InstanceName: %s, deployment.SolutionName: %s, targetName: %s",
		deployment.Instance.ObjectMeta.Name,
		deployment.SolutionName,
		targetName)

	ret := model.DeploymentState{}

	var state model.DeploymentState
	state, err = NewDeploymentState(deployment)
	if err != nil {
		log.ErrorfCtx(ctx, " M (Solution): failed to create manager state for deployment: %+v", err)
		return ret, nil, err
	}
	var plan model.DeploymentPlan
	plan, err = PlanForDeployment(deployment, state)
	if err != nil {
		log.ErrorfCtx(ctx, " M (Solution): failed to plan for deployment: %+v", err)
		return ret, nil, err
	}
	ret = state
	ret.TargetComponent = make(map[string]string)
	retComponents := make([]model.ComponentSpec, 0)

	for _, step := range plan.Steps {
		if s.IsTarget && !api_utils.ContainsString(s.TargetNames, step.Target) {
			continue
		}
		if targetName != "" && targetName != step.Target {
			continue
		}

		deployment.ActiveTarget = step.Target

		var override tgt.ITargetProvider
		role := step.Role
		if role == "container" {
			role = "instance"
		}
		if v, ok := s.TargetProviders[role]; ok {
			override = v
		}
		var provider providers.IProvider

		if override == nil {
			provider, err = sp.CreateProviderForTargetRole(s.Context, step.Role, deployment.Targets[step.Target], override)
			if err != nil {
				log.ErrorfCtx(ctx, " M (Solution): failed to create provider: %+v", err)
				return ret, nil, err
			}
		} else {
			provider = override
		}
		var components []model.ComponentSpec
		components, err = (provider.(tgt.ITargetProvider)).Get(ctx, deployment, step.Components)

		if err != nil {
			log.WarnfCtx(ctx, " M (Solution): failed to get components: %+v", err)
			return ret, nil, err
		}
		for _, c := range components {
			key := fmt.Sprintf("%s::%s", c.Name, step.Target)
			role := c.Type
			if role == "" {
				role = "container"
			}
			ret.TargetComponent[key] = role
			found := false
			for _, rc := range retComponents {
				if rc.Name == c.Name {
					found = true
					break
				}
			}
			if !found {
				retComponents = append(retComponents, c)
			}
		}
	}
	ret.Components = retComponents
	return ret, retComponents, nil
}
func (s *SolutionManager) Enabled() bool {
	return s.Config.Properties["poll.enabled"] == "true"
}
func (s *SolutionManager) Poll() []error {
	if s.Config.Properties["poll.enabled"] == "true" && s.Context.SiteInfo.ParentSite.BaseUrl != "" && s.IsTarget {
		for _, target := range s.TargetNames {
			catalogs, err := s.ApiClientHttp.GetCatalogsWithFilter(context.Background(), "", "label", "staged_target="+target,
				s.Context.SiteInfo.ParentSite.Username,
				s.Context.SiteInfo.ParentSite.Password)
			if err != nil {
				return []error{err}
			}
			for _, c := range catalogs {
				if vs, ok := c.Spec.Properties["deployment"]; ok {
					deployment := model.DeploymentSpec{}
					jData, _ := json.Marshal(vs)
					err = json.Unmarshal(jData, &deployment)
					if err != nil {
						return []error{err}
					}
					isRemove := false
					if v, ok := c.Spec.Properties["staged"]; ok {
						if vd, ok := v.(map[string]interface{}); ok {
							if v, ok := vd["removed-components"]; ok && v != nil {
								if len(v.([]interface{})) > 0 {
									isRemove = true
								}
							}
						}
					}
					_, err := s.Reconcile(context.Background(), deployment, isRemove, c.ObjectMeta.Namespace, target)
					if err != nil {
						return []error{err}
					}
					_, components, err := s.Get(context.Background(), deployment, target)
					if err != nil {
						return []error{err}
					}
					err = s.ApiClientHttp.ReportCatalogs(context.Background(),
						deployment.Instance.ObjectMeta.Name+"-"+target,
						components,
						s.Context.SiteInfo.ParentSite.Username,
						s.Context.SiteInfo.ParentSite.Password)
					if err != nil {
						return []error{err}
					}
				}
			}
		}
	}
	return nil
}
func (s *SolutionManager) Reconcil() []error {
	return nil
}

func findAgentFromDeploymentState(state model.DeploymentState, targetName string) string {
	for _, targetDes := range state.Targets {
		if targetName == targetDes.Name {
			for _, c := range targetDes.Spec.Components {
				if v, ok := c.Properties[model.ContainerImage]; ok {
					if strings.Contains(fmt.Sprintf("%v", v), SYMPHONY_AGENT) {
						return c.Name
					}
				}
			}
		}
	}
	return ""
}
func sortByDepedencies(components []model.ComponentSpec) ([]model.ComponentSpec, error) {
	size := len(components)
	inDegrees := make([]int, size)
	queue := make([]int, 0)
	for i, c := range components {
		inDegrees[i] = len(c.Dependencies)
		if inDegrees[i] == 0 {
			queue = append(queue, i)
		}
	}
	ret := make([]model.ComponentSpec, 0)
	for len(queue) > 0 {
		ret = append(ret, components[queue[0]])
		queue = queue[1:]
		for i, c := range components {
			found := false
			for _, d := range c.Dependencies {
				if d == ret[len(ret)-1].Name {
					found = true
					break
				}
			}
			if found {
				inDegrees[i] -= 1
				if inDegrees[i] == 0 {
					queue = append(queue, i)
				}
			}
		}
	}
	if len(ret) != size {
		return nil, errors.New("circular dependencies or unresolved dependencies detected in components")
	}
	return ret, nil
}<|MERGE_RESOLUTION|>--- conflicted
+++ resolved
@@ -664,11 +664,7 @@
 	}
 	return targetSpec
 }
-<<<<<<< HEAD
-func (s *SolutionManager) saveSummary(ctx context.Context, objectName string, generation string, hash string, summary model.SummarySpec, state model.SummaryState, namespace string) error {
-=======
 func (s *SolutionManager) SaveSummary(ctx context.Context, objectName string, generation string, hash string, summary model.SummarySpec, state model.SummaryState, namespace string) error {
->>>>>>> aa1a3910
 	// TODO: delete this state when time expires. This should probably be invoked by the vendor (via GetSummary method, for instance)
 	log.DebugfCtx(ctx, " M (Solution): saving summary, objectName: %s, state: %s, namespace: %s, jobid: %s, hash %s, targetCount %d, successCount %d",
 		objectName, state, namespace, summary.JobID, hash, summary.TargetCount, summary.SuccessCount)
@@ -720,18 +716,10 @@
 }
 
 func (s *SolutionManager) ConcludeSummary(ctx context.Context, objectName string, generation string, hash string, summary model.SummarySpec, namespace string) error {
-<<<<<<< HEAD
-	return s.saveSummary(ctx, objectName, generation, hash, summary, model.SummaryStateDone, namespace)
-}
-
-func (s *SolutionManager) CanSkipStep(ctx context.Context, step model.DeploymentStep, target string, provider tgt.ITargetProvider, currentComponents []model.ComponentSpec, state model.DeploymentState) bool {
-
-=======
 	return s.SaveSummary(ctx, objectName, generation, hash, summary, model.SummaryStateDone, namespace)
 }
 
 func (s *SolutionManager) CanSkipStep(ctx context.Context, step model.DeploymentStep, target string, provider tgt.ITargetProvider, previousComponents []model.ComponentSpec, currentState model.DeploymentState) bool {
->>>>>>> aa1a3910
 	for _, newCom := range step.Components {
 		key := fmt.Sprintf("%s::%s", newCom.Component.Name, target)
 		if newCom.Action == model.ComponentDelete {
