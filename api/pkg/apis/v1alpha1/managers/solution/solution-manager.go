/*
 * Copyright (c) Microsoft Corporation.
 * Licensed under the MIT license.
 * SPDX-License-Identifier: MIT
 */

package solution

import (
	"context"
	"encoding/json"
	"errors"
	"fmt"
	"strings"
	"sync"
	"time"

	"github.com/eclipse-symphony/symphony/api/pkg/apis/v1alpha1/model"
	sp "github.com/eclipse-symphony/symphony/api/pkg/apis/v1alpha1/providers"
	tgt "github.com/eclipse-symphony/symphony/api/pkg/apis/v1alpha1/providers/target"
	api_utils "github.com/eclipse-symphony/symphony/api/pkg/apis/v1alpha1/utils"
	"github.com/eclipse-symphony/symphony/coa/pkg/apis/v1alpha2"
	"github.com/eclipse-symphony/symphony/coa/pkg/apis/v1alpha2/contexts"
	"github.com/eclipse-symphony/symphony/coa/pkg/apis/v1alpha2/managers"
	"github.com/eclipse-symphony/symphony/coa/pkg/apis/v1alpha2/observability"
	observ_utils "github.com/eclipse-symphony/symphony/coa/pkg/apis/v1alpha2/observability/utils"
	"github.com/eclipse-symphony/symphony/coa/pkg/apis/v1alpha2/providers"
	config "github.com/eclipse-symphony/symphony/coa/pkg/apis/v1alpha2/providers/config"
	secret "github.com/eclipse-symphony/symphony/coa/pkg/apis/v1alpha2/providers/secret"
	states "github.com/eclipse-symphony/symphony/coa/pkg/apis/v1alpha2/providers/states"
	"github.com/eclipse-symphony/symphony/coa/pkg/logger"
)

var log = logger.NewLogger("coa.runtime")
var lock sync.Mutex

const (
	SYMPHONY_AGENT string = "/symphony-agent:"
	ENV_NAME       string = "SYMPHONY_AGENT_ADDRESS"
)

type SolutionManager struct {
	managers.Manager
	TargetProviders map[string]tgt.ITargetProvider
	StateProvider   states.IStateProvider
	ConfigProvider  config.IExtConfigProvider
	SecretProvoider secret.ISecretProvider
}

type SolutionManagerDeploymentState struct {
	Spec  model.DeploymentSpec  `json:"spec,omitempty"`
	State model.DeploymentState `json:"state,omitempty"`
}

func (s *SolutionManager) Init(context *contexts.VendorContext, config managers.ManagerConfig, providers map[string]providers.IProvider) error {

	err := s.Manager.Init(context, config, providers)
	if err != nil {
		return err
	}
	s.TargetProviders = make(map[string]tgt.ITargetProvider)
	for k, v := range providers {
		if p, ok := v.(tgt.ITargetProvider); ok {
			s.TargetProviders[k] = p
		}
	}

	stateprovider, err := managers.GetStateProvider(config, providers)
	if err == nil {
		s.StateProvider = stateprovider
	} else {
		return err
	}

	configProvider, err := managers.GetExtConfigProvider(config, providers)
	if err == nil {
		s.ConfigProvider = configProvider
	} else {
		return err
	}

	secretProvider, err := managers.GetSecretProvider(config, providers)
	if err == nil {
		s.SecretProvoider = secretProvider
	} else {
		return err
	}

	return nil
}

func (s *SolutionManager) getPreviousState(ctx context.Context, instance string, scope string) *SolutionManagerDeploymentState {
	state, err := s.StateProvider.Get(ctx, states.GetRequest{
		ID: instance,
		Metadata: map[string]string{
			"scope": scope,
		},
	})
	if err == nil {
		var managerState SolutionManagerDeploymentState
		jData, _ := json.Marshal(state.Body)
		err = json.Unmarshal(jData, &managerState)
		if err == nil {
			return &managerState
		}
		return nil
	}
	return nil
}
func (s *SolutionManager) GetSummary(ctx context.Context, key string, scope string) (model.SummaryResult, error) {
	// lock.Lock()
	// defer lock.Unlock()

	iCtx, span := observability.StartSpan("Solution Manager", ctx, &map[string]string{
		"method": "GetSummary",
	})
	var err error = nil
	defer observ_utils.CloseSpanWithError(span, &err)

	log.Info(" M (Solution): get summary")

	state, err := s.StateProvider.Get(iCtx, states.GetRequest{
		ID: fmt.Sprintf("%s-%s", "summary", key),
		Metadata: map[string]string{
			"scope": scope,
		},
	})
	if err != nil {
		log.Errorf(" M (Solution): failed to get deployment summary[%s]: %+v", key, err)
		return model.SummaryResult{}, err
	}

	var result model.SummaryResult
	jData, _ := json.Marshal(state.Body)
	err = json.Unmarshal(jData, &result)
	if err != nil {
		log.Errorf(" M (Solution): failed to deserailze deployment summary[%s]: %+v", key, err)
		return model.SummaryResult{}, err
	}

	return result, nil
}

func (s *SolutionManager) sendHeartbeat(id string, remove bool, stopCh chan struct{}) {
	ticker := time.NewTicker(30 * time.Second)
	defer ticker.Stop()

	action := "update"
	if remove {
		action = "delete"
	}

	for {
		select {
		case <-ticker.C:
			s.VendorContext.Publish("heartbeat", v1alpha2.Event{
				Body: v1alpha2.HeartBeatData{
					JobId:  id,
					Action: action,
					Time:   time.Now().UTC(),
				},
			})
		case <-stopCh:
			return // Exit the goroutine when the stop signal is received
		}
	}
}

func (s *SolutionManager) Reconcile(ctx context.Context, deployment model.DeploymentSpec, remove bool, scope string) (model.SummarySpec, error) {
	lock.Lock()
	defer lock.Unlock()

	stopCh := make(chan struct{})
	defer close(stopCh)
	go s.sendHeartbeat(deployment.Instance.Spec.Name, remove, stopCh)

	iCtx, span := observability.StartSpan("Solution Manager", ctx, &map[string]string{
		"method": "Reconcile",
	})
	var err error = nil
	defer observ_utils.CloseSpanWithError(span, &err)

	log.Info(" M (Solution): reconciling")

	summary := model.SummarySpec{
		TargetResults: make(map[string]model.TargetResultSpec),
		TargetCount:   len(deployment.Targets),
		SuccessCount:  0,
	}

	if s.VendorContext != nil && s.VendorContext.EvaluationContext != nil {
		context := s.VendorContext.EvaluationContext.Clone()
		context.DeploymentSpec = deployment
		context.Value = deployment
		context.Component = ""
		deployment, err = api_utils.EvaluateDeployment(*context)
	}

	if err != nil {
		if remove {
			log.Infof(" M (Solution): skipped failure to evaluate deployment spec: %+v", err)
		} else {
			summary.SummaryMessage = "failed to evaluate deployment spec: " + err.Error()
			log.Errorf(" M (Solution): failed to evaluate deployment spec: %+v", err)
			s.saveSummary(iCtx, deployment, summary, scope)
			return summary, err
		}
	}

	previousDesiredState := s.getPreviousState(iCtx, deployment.Instance.Spec.Name, scope)
	currentDesiredState, err := NewDeploymentState(deployment)
	if err != nil {
		summary.SummaryMessage = "failed to create target manager state from deployment spec: " + err.Error()
		log.Errorf(" M (Solution): failed to create target manager state from deployment spec: %+v", err)
		s.saveSummary(iCtx, deployment, summary, scope)
		return summary, err
	}
	currentState, _, err := s.Get(iCtx, deployment)
	if err != nil {
		summary.SummaryMessage = "failed to get current state: " + err.Error()
		log.Errorf(" M (Solution): failed to get current state: %+v", err)
		s.saveSummary(iCtx, deployment, summary, scope)
		return summary, err
	}

	desiredState := currentDesiredState
	if previousDesiredState != nil {
		desiredState = MergeDeploymentStates(&previousDesiredState.State, currentDesiredState)
	}

	if remove {
		desiredState.MarkRemoveAll()
	}

	mergedState := MergeDeploymentStates(&currentState, desiredState)

	plan, err := PlanForDeployment(deployment, mergedState)
	if err != nil {
		summary.SummaryMessage = "failed to plan for deployment: " + err.Error()
		log.Errorf(" M (Solution): failed to plan for deployment: %+v", err)
		s.saveSummary(iCtx, deployment, summary, scope)
		return summary, err
	}

	col := api_utils.MergeCollection(deployment.Solution.Metadata, deployment.Instance.Metadata)
	dep := deployment
	dep.Instance.Metadata = col
	someStepsRan := false

	for _, step := range plan.Steps {
		dep.ActiveTarget = step.Target
		agent := findAgent(deployment.Targets[step.Target])
		if agent != "" {
			col[ENV_NAME] = agent
		} else {
			delete(col, ENV_NAME)
		}
		var override tgt.ITargetProvider
		if v, ok := s.TargetProviders[step.Target]; ok {
			override = v
		}
		var provider providers.IProvider
		targetSpec := s.getTargetSpecForStep(step, deployment, previousDesiredState)
		provider, err = sp.CreateProviderForTargetRole(s.Context, step.Role, targetSpec, override)
		if err != nil {
			summary.SummaryMessage = "failed to create provider:" + err.Error()
			log.Errorf(" M (Solution): failed to create provider: %+v", err)
			s.saveSummary(ctx, deployment, summary, scope)
			return summary, err
		}

		if previousDesiredState != nil {
			testState := MergeDeploymentStates(&previousDesiredState.State, currentState)
			if s.canSkipStep(iCtx, step, step.Target, provider.(tgt.ITargetProvider), previousDesiredState.State.Components, testState) {
				continue
			}
		}
		someStepsRan = true
		retryCount := 1
		//TODO: set to 1 for now. Although retrying can help to handle transient errors, in more cases
		// an error condition can't be resolved quickly.
		var stepError error
		var componentResults map[string]model.ComponentResultSpec

		// for _, component := range step.Components {
		// 	for k, v := range component.Component.Properties {
		// 		if strV, ok := v.(string); ok {
		// 			parser := api_utils.NewParser(strV)
		// 			eCtx := s.VendorContext.EvaluationContext.Clone()
		// 			eCtx.DeploymentSpec = deployment
		// 			eCtx.Component = component.Component.Name
		// 			val, err := parser.Eval(*eCtx)
		// 			if err == nil {
		// 				component.Component.Properties[k] = val
		// 			} else {
		// 				log.Errorf(" M (Solution): failed to evaluate property: %+v", err)
		// 				summary.SummaryMessage = fmt.Sprintf("failed to evaluate property '%s' on component '%s: %s", k, component.Component.Name, err.Error())
		// 				s.saveSummary(ctx, deployment, summary)
		// 				observ_utils.CloseSpanWithError(span, &err)
		// 				return summary, err
		// 			}
		// 		}
		// 	}
		// }

		for i := 0; i < retryCount; i++ {
			componentResults, stepError = (provider.(tgt.ITargetProvider)).Apply(iCtx, dep, step, false)
			if stepError == nil {
				summary.UpdateTargetResult(step.Target, model.TargetResultSpec{Status: "OK", Message: "", ComponentResults: componentResults})
				break
			} else {
				summary.UpdateTargetResult(step.Target, model.TargetResultSpec{Status: "Error", Message: stepError.Error(), ComponentResults: componentResults}) // TODO: this keeps only the last error on the target
				time.Sleep(5 * time.Second)                                                                                                                      //TODO: make this configurable?
			}
		}
		if stepError != nil {
			log.Errorf(" M (Solution): failed to execute deployment step: %+v", stepError)
			s.saveSummary(iCtx, deployment, summary, scope)
			err = stepError
			return summary, err
		}
	}

	mergedState.ClearAllRemoved()

<<<<<<< HEAD
	// TODO: delete the state if the mergedState is empty (doesn't have any ComponentTarget assignements)
	s.StateProvider.Upsert(iCtx, states.UpsertRequest{
		Value: states.StateEntry{
			ID: deployment.Instance.Spec.Name,
			Body: SolutionManagerDeploymentState{
				Spec:  deployment,
				State: mergedState,
=======
	if len(mergedState.TargetComponent) == 0 {
		log.Infof(" M (Solution): no assigned components to manage, deleting state")
		s.StateProvider.Delete(iCtx, states.DeleteRequest{
			ID: deployment.Instance.Name,
			Metadata: map[string]string{
				"scope": scope,
>>>>>>> 8c303a13
			},
		})
	} else {
		s.StateProvider.Upsert(iCtx, states.UpsertRequest{
			Value: states.StateEntry{
				ID: deployment.Instance.Name,
				Body: SolutionManagerDeploymentState{
					Spec:  deployment,
					State: mergedState,
				},
			},
			Metadata: map[string]string{
				"scope": scope,
			},
		})
	}

	summary.Skipped = !someStepsRan
	if summary.Skipped {
		summary.SuccessCount = summary.TargetCount
	}
	summary.IsRemoval = remove
	s.saveSummary(iCtx, deployment, summary, scope)
	return summary, nil
}

// The dployment spec may have changed, so the previous target is not in the new deployment anymore
func (s *SolutionManager) getTargetSpecForStep(step model.DeploymentStep, deployment model.DeploymentSpec, previousDeploymentState *SolutionManagerDeploymentState) model.TargetSpec {
	//first find the target spec in the deployment
	targetSpec, ok := deployment.Targets[step.Target]
	if !ok {
		if previousDeploymentState != nil {
			targetSpec = previousDeploymentState.Spec.Targets[step.Target]
		}
	}
	return targetSpec
}

func (s *SolutionManager) saveSummary(ctx context.Context, deployment model.DeploymentSpec, summary model.SummarySpec, scope string) {
	// TODO: delete this state when time expires. This should probably be invoked by the vendor (via GetSummary method, for instance)
	s.StateProvider.Upsert(ctx, states.UpsertRequest{
		Value: states.StateEntry{
			ID: fmt.Sprintf("%s-%s", "summary", deployment.Instance.Spec.Name),
			Body: model.SummaryResult{
				Summary:    summary,
				Generation: deployment.Generation,
				Time:       time.Now().UTC(),
			},
		},
		Metadata: map[string]string{
			"scope": scope,
		},
	})
}
func (s *SolutionManager) canSkipStep(ctx context.Context, step model.DeploymentStep, target string, provider tgt.ITargetProvider, currentComponents []model.ComponentSpec, state model.DeploymentState) bool {

	for _, newCom := range step.Components {
		key := fmt.Sprintf("%s::%s", newCom.Component.Name, target)
		if newCom.Action == "delete" {
			for _, c := range currentComponents {
				if c.Name == newCom.Component.Name && state.TargetComponent[key] != "" {
					return false // current component still exists, desired is to remove it. The step can't be skipped
				}
			}

		} else {
			found := false
			for _, c := range currentComponents {
				if c.Name == newCom.Component.Name && state.TargetComponent[key] != "" && !strings.HasPrefix(state.TargetComponent[key], "-") {
					found = true
					rule := provider.GetValidationRule(ctx)
					if rule.IsComponentChanged(c, newCom.Component) {
						return false // component has changed, can't skip the step
					}
					break
				}
			}
			if !found {
				return false //current component doesn't exist, desired is to update it. The step can't be skipped
			}
		}
	}
	return true
}
func (s *SolutionManager) Get(ctx context.Context, deployment model.DeploymentSpec) (model.DeploymentState, []model.ComponentSpec, error) {
	iCtx, span := observability.StartSpan("Solution Manager", ctx, &map[string]string{
		"method": "Get",
	})
	var err error = nil
	defer observ_utils.CloseSpanWithError(span, &err)
	log.Info(" M (Solution): getting deployment")

	ret := model.DeploymentState{}

	state, err := NewDeploymentState(deployment)
	if err != nil {
		log.Errorf(" M (Solution): failed to create manager state for deployment: %+v", err)
		return ret, nil, err
	}
	plan, err := PlanForDeployment(deployment, state)
	if err != nil {
		log.Errorf(" M (Solution): failed to plan for deployment: %+v", err)
		return ret, nil, err
	}
	ret = state
	ret.TargetComponent = make(map[string]string)
	retComponents := make([]model.ComponentSpec, 0)
	for _, step := range plan.Steps {
		var override tgt.ITargetProvider
		if v, ok := s.TargetProviders[step.Target]; ok {
			override = v
		}
		var provider providers.IProvider
		provider, err = sp.CreateProviderForTargetRole(s.Context, step.Role, deployment.Targets[step.Target], override)
		if err != nil {
			log.Errorf(" M (Solution): failed to create provider: %+v", err)
			return ret, nil, err
		}
		var components []model.ComponentSpec
		components, err = (provider.(tgt.ITargetProvider)).Get(iCtx, deployment, step.Components)
		if err != nil {
			log.Errorf(" M (Solution): failed to get: %+v", err)
			return ret, nil, err
		}
		for _, c := range components {
			key := fmt.Sprintf("%s::%s", c.Name, step.Target)
			role := c.Type
			if role == "" {
				role = "container"
			}
			ret.TargetComponent[key] = role
			found := false
			for _, rc := range retComponents {
				if rc.Name == c.Name {
					found = true
					break
				}
			}
			if !found {
				retComponents = append(retComponents, c)
			}
		}
	}
	return ret, retComponents, nil
}
func (s *SolutionManager) Enabled() bool {
	return false
}
func (s *SolutionManager) Poll() []error {
	return nil
}
func (s *SolutionManager) Reconcil() []error {
	return nil
}
func findAgent(target model.TargetState) string {
	for _, c := range target.Spec.Components {
		if v, ok := c.Properties[model.ContainerImage]; ok {
			if strings.Contains(fmt.Sprintf("%v", v), SYMPHONY_AGENT) {
				return c.Name
			}
		}
	}
	return ""
}
func sortByDepedencies(components []model.ComponentSpec) ([]model.ComponentSpec, error) {
	size := len(components)
	inDegrees := make([]int, size)
	queue := make([]int, 0)
	for i, c := range components {
		inDegrees[i] = len(c.Dependencies)
		if inDegrees[i] == 0 {
			queue = append(queue, i)
		}
	}
	ret := make([]model.ComponentSpec, 0)
	for len(queue) > 0 {
		ret = append(ret, components[queue[0]])
		queue = queue[1:]
		for i, c := range components {
			found := false
			for _, d := range c.Dependencies {
				if d == ret[len(ret)-1].Name {
					found = true
					break
				}
			}
			if found {
				inDegrees[i] -= 1
				if inDegrees[i] == 0 {
					queue = append(queue, i)
				}
			}
		}
	}
	if len(ret) != size {
		return nil, errors.New("circular dependencies or unresolved dependencies detected in components")
	}
	return ret, nil
}<|MERGE_RESOLUTION|>--- conflicted
+++ resolved
@@ -89,11 +89,11 @@
 	return nil
 }
 
-func (s *SolutionManager) getPreviousState(ctx context.Context, instance string, scope string) *SolutionManagerDeploymentState {
+func (s *SolutionManager) getPreviousState(ctx context.Context, instance string, namespace string) *SolutionManagerDeploymentState {
 	state, err := s.StateProvider.Get(ctx, states.GetRequest{
 		ID: instance,
 		Metadata: map[string]string{
-			"scope": scope,
+			"namespace": namespace,
 		},
 	})
 	if err == nil {
@@ -107,7 +107,7 @@
 	}
 	return nil
 }
-func (s *SolutionManager) GetSummary(ctx context.Context, key string, scope string) (model.SummaryResult, error) {
+func (s *SolutionManager) GetSummary(ctx context.Context, key string, namespace string) (model.SummaryResult, error) {
 	// lock.Lock()
 	// defer lock.Unlock()
 
@@ -122,7 +122,7 @@
 	state, err := s.StateProvider.Get(iCtx, states.GetRequest{
 		ID: fmt.Sprintf("%s-%s", "summary", key),
 		Metadata: map[string]string{
-			"scope": scope,
+			"namespace": namespace,
 		},
 	})
 	if err != nil {
@@ -166,7 +166,7 @@
 	}
 }
 
-func (s *SolutionManager) Reconcile(ctx context.Context, deployment model.DeploymentSpec, remove bool, scope string) (model.SummarySpec, error) {
+func (s *SolutionManager) Reconcile(ctx context.Context, deployment model.DeploymentSpec, remove bool, namespace string) (model.SummarySpec, error) {
 	lock.Lock()
 	defer lock.Unlock()
 
@@ -202,24 +202,24 @@
 		} else {
 			summary.SummaryMessage = "failed to evaluate deployment spec: " + err.Error()
 			log.Errorf(" M (Solution): failed to evaluate deployment spec: %+v", err)
-			s.saveSummary(iCtx, deployment, summary, scope)
+			s.saveSummary(iCtx, deployment, summary, namespace)
 			return summary, err
 		}
 	}
 
-	previousDesiredState := s.getPreviousState(iCtx, deployment.Instance.Spec.Name, scope)
+	previousDesiredState := s.getPreviousState(iCtx, deployment.Instance.Spec.Name, namespace)
 	currentDesiredState, err := NewDeploymentState(deployment)
 	if err != nil {
 		summary.SummaryMessage = "failed to create target manager state from deployment spec: " + err.Error()
 		log.Errorf(" M (Solution): failed to create target manager state from deployment spec: %+v", err)
-		s.saveSummary(iCtx, deployment, summary, scope)
+		s.saveSummary(iCtx, deployment, summary, namespace)
 		return summary, err
 	}
 	currentState, _, err := s.Get(iCtx, deployment)
 	if err != nil {
 		summary.SummaryMessage = "failed to get current state: " + err.Error()
 		log.Errorf(" M (Solution): failed to get current state: %+v", err)
-		s.saveSummary(iCtx, deployment, summary, scope)
+		s.saveSummary(iCtx, deployment, summary, namespace)
 		return summary, err
 	}
 
@@ -238,7 +238,7 @@
 	if err != nil {
 		summary.SummaryMessage = "failed to plan for deployment: " + err.Error()
 		log.Errorf(" M (Solution): failed to plan for deployment: %+v", err)
-		s.saveSummary(iCtx, deployment, summary, scope)
+		s.saveSummary(iCtx, deployment, summary, namespace)
 		return summary, err
 	}
 
@@ -260,12 +260,12 @@
 			override = v
 		}
 		var provider providers.IProvider
-		targetSpec := s.getTargetSpecForStep(step, deployment, previousDesiredState)
+		targetSpec := s.getTargetStateForStep(step, deployment, previousDesiredState)
 		provider, err = sp.CreateProviderForTargetRole(s.Context, step.Role, targetSpec, override)
 		if err != nil {
 			summary.SummaryMessage = "failed to create provider:" + err.Error()
 			log.Errorf(" M (Solution): failed to create provider: %+v", err)
-			s.saveSummary(ctx, deployment, summary, scope)
+			s.saveSummary(ctx, deployment, summary, namespace)
 			return summary, err
 		}
 
@@ -315,7 +315,7 @@
 		}
 		if stepError != nil {
 			log.Errorf(" M (Solution): failed to execute deployment step: %+v", stepError)
-			s.saveSummary(iCtx, deployment, summary, scope)
+			s.saveSummary(iCtx, deployment, summary, namespace)
 			err = stepError
 			return summary, err
 		}
@@ -323,35 +323,25 @@
 
 	mergedState.ClearAllRemoved()
 
-<<<<<<< HEAD
-	// TODO: delete the state if the mergedState is empty (doesn't have any ComponentTarget assignements)
-	s.StateProvider.Upsert(iCtx, states.UpsertRequest{
-		Value: states.StateEntry{
-			ID: deployment.Instance.Spec.Name,
-			Body: SolutionManagerDeploymentState{
-				Spec:  deployment,
-				State: mergedState,
-=======
 	if len(mergedState.TargetComponent) == 0 {
 		log.Infof(" M (Solution): no assigned components to manage, deleting state")
 		s.StateProvider.Delete(iCtx, states.DeleteRequest{
-			ID: deployment.Instance.Name,
+			ID: deployment.Instance.Spec.Name,
 			Metadata: map[string]string{
-				"scope": scope,
->>>>>>> 8c303a13
+				"namespace": namespace,
 			},
 		})
 	} else {
 		s.StateProvider.Upsert(iCtx, states.UpsertRequest{
 			Value: states.StateEntry{
-				ID: deployment.Instance.Name,
+				ID: deployment.Instance.Spec.Name,
 				Body: SolutionManagerDeploymentState{
 					Spec:  deployment,
 					State: mergedState,
 				},
 			},
 			Metadata: map[string]string{
-				"scope": scope,
+				"namespace": namespace,
 			},
 		})
 	}
@@ -361,12 +351,12 @@
 		summary.SuccessCount = summary.TargetCount
 	}
 	summary.IsRemoval = remove
-	s.saveSummary(iCtx, deployment, summary, scope)
+	s.saveSummary(iCtx, deployment, summary, namespace)
 	return summary, nil
 }
 
 // The dployment spec may have changed, so the previous target is not in the new deployment anymore
-func (s *SolutionManager) getTargetSpecForStep(step model.DeploymentStep, deployment model.DeploymentSpec, previousDeploymentState *SolutionManagerDeploymentState) model.TargetSpec {
+func (s *SolutionManager) getTargetStateForStep(step model.DeploymentStep, deployment model.DeploymentSpec, previousDeploymentState *SolutionManagerDeploymentState) model.TargetState {
 	//first find the target spec in the deployment
 	targetSpec, ok := deployment.Targets[step.Target]
 	if !ok {
@@ -377,7 +367,7 @@
 	return targetSpec
 }
 
-func (s *SolutionManager) saveSummary(ctx context.Context, deployment model.DeploymentSpec, summary model.SummarySpec, scope string) {
+func (s *SolutionManager) saveSummary(ctx context.Context, deployment model.DeploymentSpec, summary model.SummarySpec, namespace string) {
 	// TODO: delete this state when time expires. This should probably be invoked by the vendor (via GetSummary method, for instance)
 	s.StateProvider.Upsert(ctx, states.UpsertRequest{
 		Value: states.StateEntry{
@@ -389,7 +379,7 @@
 			},
 		},
 		Metadata: map[string]string{
-			"scope": scope,
+			"namespace": namespace,
 		},
 	})
 }
