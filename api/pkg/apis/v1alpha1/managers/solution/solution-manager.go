--- conflicted
+++ resolved
@@ -132,14 +132,10 @@
 			return err
 		}
 	}
-<<<<<<< HEAD
-
-=======
 	s.ApiClientHttp, err = api_utils.GetParentApiClient(s.Context.SiteInfo.ParentSite.BaseUrl)
 	if err != nil {
 		return err
 	}
->>>>>>> 6156e30c
 	return nil
 }
 
@@ -240,11 +236,7 @@
 	defer observ_utils.CloseSpanWithError(span, &err)
 
 	log.Infof(" M (Solution): reconciling deployment.InstanceName: %s, deployment.SolutionName: %s, remove: %t, namespace: %s, targetName: %s, traceId: %s",
-<<<<<<< HEAD
-		deployment.Instance.Spec.Name,
-=======
 		deployment.Instance.ObjectMeta.Name,
->>>>>>> 6156e30c
 		deployment.SolutionName,
 		remove,
 		namespace,
@@ -573,11 +565,7 @@
 	var err error = nil
 	defer observ_utils.CloseSpanWithError(span, &err)
 	log.Infof(" M (Solution): getting deployment.InstanceName: %s, deployment.SolutionName: %s, targetName: %s, traceId: %s",
-<<<<<<< HEAD
-		deployment.Instance.Spec.Name,
-=======
 		deployment.Instance.ObjectMeta.Name,
->>>>>>> 6156e30c
 		deployment.SolutionName,
 		targetName,
 		span.SpanContext().TraceID().String())
