--- conflicted
+++ resolved
@@ -240,27 +240,6 @@
 		return summary, err
 	}
 
-<<<<<<< HEAD
-// The deployment spec may have changed, so the previous target is not in the new deployment anymore
-func (s *SolutionManager) GetTargetProviderForStep(target string, role string, deployment model.DeploymentSpec, previousDesiredState *SolutionManagerDeploymentState) (providers.IProvider, error) {
-	var override tgt.ITargetProvider
-	if role == "container" {
-		role = "instance"
-	}
-	log.Info("get target providers %+v", s.TargetProviders)
-	if v, ok := s.TargetProviders[role]; ok {
-		return v, nil
-	}
-	targetSpec := s.GetTargetStateForStep(target, deployment, previousDesiredState)
-	provider, err := sp.CreateProviderForTargetRole(s.Context, role, targetSpec, override)
-	if err != nil {
-		return nil, err
-	}
-	return provider, nil
-}
-
-func (s *SolutionManager) GetPreviousState(ctx context.Context, instance string, namespace string) *SolutionManagerDeploymentState {
-=======
 	// remove no use steps
 	var stepList []model.DeploymentStep
 	for _, step := range initalPlan.Steps {
@@ -293,7 +272,6 @@
 	return summary, nil
 }
 func (s *SolutionManager) getPreviousState(ctx context.Context, instance string, namespace string) *model.SolutionManagerDeploymentState {
->>>>>>> e7e1e1e9
 	state, err := s.StateProvider.Get(ctx, states.GetRequest{
 		ID: instance,
 		Metadata: map[string]interface{}{
@@ -1144,12 +1122,11 @@
 			if deployment.IsDryRun {
 				summary.SuccessCount = 0
 			}
-			s.ConcludeSummary(ctx, deployment.Instance.ObjectMeta.Name, deployment.Generation, deployment.Hash, summary, namespace)
+			s.concludeSummary(ctx, deployment.Instance.ObjectMeta.Name, deployment.Generation, deployment.Hash, summary, namespace)
 		} else {
 			log.ErrorfCtx(ctx, " M (Solution): panic happens: %v", debug.Stack())
 			panic(r)
 		}
-		s.ConcludeSummary(ctx, deployment.Instance.ObjectMeta.Name, deployment.Generation, deployment.Hash, summary, namespace)
 	}()
 
 	defer func() {
@@ -1188,7 +1165,7 @@
 		}
 	}
 
-	previousDesiredState := s.GetPreviousState(ctx, deployment.Instance.ObjectMeta.Name, namespace)
+	previousDesiredState := s.getPreviousState(ctx, deployment.Instance.ObjectMeta.Name, namespace)
 
 	var currentDesiredState, currentState model.DeploymentState
 	currentDesiredState, err = NewDeploymentState(deployment)
@@ -1288,13 +1265,8 @@
 		}
 
 		if previousDesiredState != nil {
-<<<<<<< HEAD
-			testState := MergeDeploymentStates(&previousDesiredState.State, currentState)
-			if s.CanSkipStep(ctx, step, step.Target, provider.(tgt.ITargetProvider), previousDesiredState.State.Components, testState) {
-=======
 			testState := MergeDeploymentStates(previousDesiredState.State, currentState)
 			if s.canSkipStep(ctx, step, step.Target, provider.(tgt.ITargetProvider), previousDesiredState.State.Components, testState) {
->>>>>>> e7e1e1e9
 				log.InfofCtx(ctx, " M (Solution): skipping step with role %s on target %s", step.Role, step.Target)
 				targetResult[step.Target] = 1
 				planSuccessCount++
@@ -1449,19 +1421,6 @@
 	}
 	return targetSpec
 }
-<<<<<<< HEAD
-func (s *SolutionManager) GetTargetStateForStep(target string, deployment model.DeploymentSpec, previousDeploymentState *SolutionManagerDeploymentState) model.TargetState {
-	//first find the target spec in the deployment
-	targetSpec, ok := deployment.Targets[target]
-	if !ok {
-		if previousDeploymentState != nil {
-			targetSpec = previousDeploymentState.Spec.Targets[target]
-		}
-	}
-	return targetSpec
-}
-func (s *SolutionManager) SaveSummary(ctx context.Context, objectName string, generation string, hash string, summary model.SummarySpec, state model.SummaryState, namespace string) error {
-=======
 
 // The deployment spec may have changed, so the previous target is not in the new deployment anymore
 func (s *SolutionManager) GetTargetProviderForStep(target string, role string, deployment model.DeploymentSpec, previousDesiredState *model.SolutionManagerDeploymentState) (providers.IProvider, error) {
@@ -1516,7 +1475,6 @@
 }
 
 func (s *SolutionManager) saveSummary(ctx context.Context, objectName string, generation string, hash string, summary model.SummarySpec, state model.SummaryState, namespace string) error {
->>>>>>> e7e1e1e9
 	// TODO: delete this state when time expires. This should probably be invoked by the vendor (via GetSummary method, for instance)
 	log.DebugfCtx(ctx, " M (Solution): saving summary, objectName: %s, state: %s, namespace: %s, jobid: %s, hash %s, targetCount %d, successCount %d",
 		objectName, state, namespace, summary.JobID, hash, summary.TargetCount, summary.SuccessCount)
@@ -1564,16 +1522,13 @@
 }
 
 func (s *SolutionManager) saveSummaryProgress(ctx context.Context, objectName string, generation string, hash string, summary model.SummarySpec, namespace string) error {
-	return s.SaveSummary(ctx, objectName, generation, hash, summary, model.SummaryStateRunning, namespace)
-}
-
-func (s *SolutionManager) ConcludeSummary(ctx context.Context, objectName string, generation string, hash string, summary model.SummarySpec, namespace string) error {
-	return s.SaveSummary(ctx, objectName, generation, hash, summary, model.SummaryStateDone, namespace)
-}
-
-<<<<<<< HEAD
-func (s *SolutionManager) CanSkipStep(ctx context.Context, step model.DeploymentStep, target string, provider tgt.ITargetProvider, previousComponents []model.ComponentSpec, currentState model.DeploymentState) bool {
-=======
+	return s.saveSummary(ctx, objectName, generation, hash, summary, model.SummaryStateRunning, namespace)
+}
+
+func (s *SolutionManager) concludeSummary(ctx context.Context, objectName string, generation string, hash string, summary model.SummarySpec, namespace string) error {
+	return s.saveSummary(ctx, objectName, generation, hash, summary, model.SummaryStateDone, namespace)
+}
+
 // handleRemoteAgentExecuteResult handles the execution result from the remote agent.
 func (s *SolutionManager) HandleRemoteAgentExecuteResult(ctx context.Context, asyncResult model.AsyncResult) v1alpha2.COAResponse {
 	// Get operation ID
@@ -1652,7 +1607,6 @@
 }
 func (s *SolutionManager) canSkipStep(ctx context.Context, step model.DeploymentStep, target string, provider tgt.ITargetProvider, previousComponents []model.ComponentSpec, currentState model.DeploymentState) bool {
 
->>>>>>> e7e1e1e9
 	for _, newCom := range step.Components {
 		key := fmt.Sprintf("%s::%s", newCom.Component.Name, target)
 		if newCom.Action == model.ComponentDelete {
