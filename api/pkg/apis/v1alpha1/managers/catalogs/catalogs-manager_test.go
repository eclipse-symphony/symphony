--- conflicted
+++ resolved
@@ -158,13 +158,9 @@
 		assert.Equal(t, true, job.Action == v1alpha2.JobUpdate || job.Action == v1alpha2.JobDelete)
 		return nil
 	})
-<<<<<<< HEAD
-	val, err := manager.GetSpec(context.Background(), catalogSpec.Name, "default")
-=======
 	val, err := manager.GetState(context.Background(), catalogState.Spec.Name, catalogState.ObjectMeta.Namespace)
 	assert.Nil(t, err)
 	equal, err := catalogState.DeepEquals(val)
->>>>>>> 46930915
 	assert.Nil(t, err)
 	assert.True(t, equal)
 }
@@ -209,11 +205,7 @@
 		assert.Equal(t, true, job.Action == v1alpha2.JobUpdate || job.Action == v1alpha2.JobDelete)
 		return nil
 	})
-<<<<<<< HEAD
-	val, err := manager.GetSpec(context.Background(), catalogSpec.Name, "default")
-=======
 	val, err := manager.GetState(context.Background(), catalogState.Spec.Name, catalogState.ObjectMeta.Namespace)
->>>>>>> 46930915
 	assert.Nil(t, err)
 	equal, err := catalogState.DeepEquals(val)
 	assert.Nil(t, err)
@@ -222,11 +214,7 @@
 	err = manager.DeleteState(context.Background(), catalogState.Spec.Name, catalogState.ObjectMeta.Namespace)
 	assert.Nil(t, err)
 
-<<<<<<< HEAD
-	val, err = manager.GetSpec(context.Background(), catalogSpec.Name, "default")
-=======
 	val, err = manager.GetState(context.Background(), catalogState.Spec.Name, catalogState.ObjectMeta.Namespace)
->>>>>>> 46930915
 	assert.NotNil(t, err)
 	assert.Empty(t, val)
 }
