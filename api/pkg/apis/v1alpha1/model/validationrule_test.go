/*
 * Copyright (c) Microsoft Corporation.
 * Licensed under the MIT license.
 * SPDX-License-Identifier: MIT
 */

package model

import (
	"testing"

	"github.com/eclipse-symphony/symphony/coa/pkg/apis/v1alpha2"
	"github.com/stretchr/testify/assert"
)

func TestValidate(t *testing.T) {
	// Create a new instance of our test struct
	validationRule := ValidationRule{
		ComponentValidationRule: ComponentValidationRule{
			RequiredComponentType: "requiredComponentType",
			RequiredProperties: []string{
				"requiredProperties1",
			},
			RequiredMetadata: []string{
				"RequiredMetadata1",
			},
		},
	}
	components := []ComponentSpec{
		{
			Type: "requiredComponentType",
			Properties: map[string]interface{}{
				"requiredProperties1": "requiredProperties1",
			},
			Metadata: map[string]string{
				"RequiredMetadata1": "RequiredMetadata1",
			},
		},
	}
	equal := validationRule.Validate(components)
	assert.Nil(t, equal)
}

func TestIsChangedWildcard(t *testing.T) {
	// Create a new instance of our test struct
	validationRule := ValidationRule{
		ComponentValidationRule: ComponentValidationRule{
			ChangeDetectionProperties: []PropertyDesc{
				{
					Name: "*",
				},
			},
		},
	}
	old := ComponentSpec{
		Type: "requiredComponentType",
		Properties: map[string]interface{}{
			"a": "b",
		},
	}
	new := ComponentSpec{
		Type: "requiredComponentType",
		Properties: map[string]interface{}{
			"a": "c",
		},
	}

	changed := validationRule.IsComponentChanged(old, new)
	assert.True(t, changed)
}
func TestValidateNil(t *testing.T) {
	// Create a new instance of our test struct
	validationRule := ValidationRule{
		ComponentValidationRule: ComponentValidationRule{
			RequiredComponentType: "requiredComponentType",
			RequiredProperties: []string{
				"requiredProperties1",
				"requiredProperties2",
			},
			OptionalProperties: []string{
				"optionalProperties1",
				"optionalProperties2",
			},
			RequiredMetadata: []string{
				"RequiredMetadata1",
				"RequiredMetadata2",
			},
			OptionalMetadata: []string{
				"OptionalMetadata1",
				"OptionalMetadata2",
			},
		},
	}

	equal := validationRule.Validate(nil)
	assert.Nil(t, equal)
}

func TestValidateCOA(t *testing.T) {
	// Create a new instance of our test struct
	validationRule := ValidationRule{
		ComponentValidationRule: ComponentValidationRule{
			RequiredComponentType: "requiredComponentType",
			RequiredProperties: []string{
				"requiredProperties1",
				"requiredProperties2",
			},
			OptionalProperties: []string{
				"optionalProperties1",
				"optionalProperties2",
			},
			RequiredMetadata: []string{
				"RequiredMetadata1",
				"RequiredMetadata2",
			},
			OptionalMetadata: []string{
				"OptionalMetadata1",
				"OptionalMetadata2",
			},
		},
	}

	components := []ComponentSpec{
		{
			Type: "requiredComponentType",
			Metadata: map[string]string{
				"RequiredMetadata1": "RequiredMetadata1",
				"RequiredMetadata2": "RequiredMetadata2",
			},
		},
	}
	equal := validationRule.Validate(components)
<<<<<<< HEAD
	assert.EqualError(t, equal, "Bad Request: required property 'requiredProperties1' is missing")
=======
	err := equal.(v1alpha2.COAError)
	assert.Equal(t, v1alpha2.BadRequest, err.State)
>>>>>>> f2820b0b
}

func TestValidateMetadata(t *testing.T) {
	// Create a new instance of our test struct
	validationRule := ValidationRule{
		ComponentValidationRule: ComponentValidationRule{
			RequiredComponentType: "requiredComponentType",
			RequiredMetadata: []string{
				"RequiredMetadata1",
				"RequiredMetadata2",
			},
		},
	}

	components := []ComponentSpec{
		{
			Type: "requiredComponentType",
			Properties: map[string]interface{}{
				"requiredProperties1": "requiredProperties1",
				"requiredProperties2": "requiredProperties2",
			},
		},
	}
	equal := validationRule.Validate(components)
	assert.EqualError(t, equal, "Bad Request: required metadata 'RequiredMetadata1' is missing")
}

func TestValidateComponentType(t *testing.T) {
	// Create a new instance of our test struct
	validationRule := ValidationRule{
		RequiredComponentType: "requiredComponentType",
	}

	components := []ComponentSpec{
		{
			Type: "requiredComponentType1",
		},
	}
	equal := validationRule.Validate(components)
	assert.EqualError(t, equal, "Bad Request: provider requires component type 'requiredComponentType', but 'requiredComponentType1' is found instead")
}

func TestValidateInputs(t *testing.T) {
	// Create a new instance of our test struct
	validationRule := ValidationRule{
		AllowSidecar: false,
		ComponentValidationRule: ComponentValidationRule{
			RequiredComponentType: "requiredComponentType",
			RequiredProperties: []string{
				"requiredProperties1",
			},
			RequiredMetadata: []string{
				"RequiredMetadata1",
			},
		},
	}
	inputs := map[string]interface{}{
		"requiredProperties1": "requiredProperties1",
	}
	equal := validationRule.ValidateInputs(inputs)
	assert.Nil(t, equal)

	inputs2 := map[string]interface{}{
		"requiredProperties": "requiredProperties",
	}
	equal = validationRule.ValidateInputs(inputs2)
	assert.EqualError(t, equal, "Bad Request: required property 'requiredProperties1' is missing")
}

func TestIsComponentChangedNoWildcard(t *testing.T) {
	// Create a new instance of our test struct
	validationRule := ValidationRule{
		AllowSidecar: false,
		ComponentValidationRule: ComponentValidationRule{
			ChangeDetectionProperties: []PropertyDesc{
				{
					Name: "a",
				},
			},
		},
	}
	old := ComponentSpec{
		Type: "requiredComponentType",
		Properties: map[string]interface{}{
			"a": "b",
		},
	}
	new := ComponentSpec{
		Type: "requiredComponentType",
		Properties: map[string]interface{}{
			"a": "c",
		},
	}

	changed := validationRule.IsComponentChanged(old, new)
	assert.True(t, changed)
}

func TestIsComponentChanged_ChangeComponentNameIgnoreCase(t *testing.T) {
	// Create a new instance of our test struct
	validationRule := ValidationRule{
		AllowSidecar: false,
		ComponentValidationRule: ComponentValidationRule{
			ChangeDetectionProperties: []PropertyDesc{
				{
					Name:            "a",
					IsComponentName: true,
					IgnoreCase:      true,
				},
			},
		},
	}
	old := ComponentSpec{
		Name: "a",
	}
	new := ComponentSpec{
		Name: "A",
	}

	changed := validationRule.IsComponentChanged(old, new)
	assert.False(t, changed)
}

func TestIsComponentChanged_ChangeComponentNameNoIgnoreCase(t *testing.T) {
	// Create a new instance of our test struct
	validationRule := ValidationRule{
		AllowSidecar: false,
		ComponentValidationRule: ComponentValidationRule{
			ChangeDetectionProperties: []PropertyDesc{
				{
					Name:            "a",
					IsComponentName: true,
				},
			},
		},
	}
	old := ComponentSpec{
		Name: "a",
	}
	new := ComponentSpec{
		Name: "A",
	}

	changed := validationRule.IsComponentChanged(old, new)
	assert.True(t, changed)
}

func TestIsComponentChangedNoWildcard_Metadata(t *testing.T) {
	// Create a new instance of our test struct
	validationRule := ValidationRule{
		AllowSidecar: false,
		ComponentValidationRule: ComponentValidationRule{
			ChangeDetectionMetadata: []PropertyDesc{
				{
					Name: "a",
				},
			},
		},
	}
	old := ComponentSpec{
		Type: "requiredComponentType",
		Metadata: map[string]string{
			"a": "b",
		},
	}
	new := ComponentSpec{
		Type: "requiredComponentType",
		Metadata: map[string]string{
			"a": "c",
		},
	}

	changed := validationRule.IsComponentChanged(old, new)
	assert.True(t, changed)
}

func TestIsChangedWildcard_Metadata(t *testing.T) {
	// Create a new instance of our test struct
	validationRule := ValidationRule{
		AllowSidecar: false,
		ComponentValidationRule: ComponentValidationRule{
			ChangeDetectionMetadata: []PropertyDesc{
				{
					Name: "*",
				},
			},
		},
	}
	old := ComponentSpec{
		Type: "requiredComponentType",
		Metadata: map[string]string{
			"a": "b",
		},
	}
	new := ComponentSpec{
		Type: "requiredComponentType",
		Metadata: map[string]string{
			"a": "c",
		},
	}

	changed := validationRule.IsComponentChanged(old, new)
	assert.True(t, changed)
}

func TestComponentIsChanged_SkipMissingProperty(t *testing.T) {
	// Create a new instance of our test struct
	validationRule := ValidationRule{
		AllowSidecar: false,
		ComponentValidationRule: ComponentValidationRule{
			ChangeDetectionProperties: []PropertyDesc{
				{
					Name:          "a",
					SkipIfMissing: true,
				},
			},
		},
	}
	old := ComponentSpec{
		Type: "requiredComponentType",
		Properties: map[string]interface{}{
			"a": "b",
		},
	}
	new := ComponentSpec{
		Type: "requiredComponentType",
	}

	changed := validationRule.IsComponentChanged(old, new)
	assert.False(t, changed)
}

func TestComponentIsChanged_SkipMissingMetadata(t *testing.T) {
	// Create a new instance of our test struct
	validationRule := ValidationRule{
		AllowSidecar: false,
		ComponentValidationRule: ComponentValidationRule{
			ChangeDetectionMetadata: []PropertyDesc{
				{
					Name:          "a",
					SkipIfMissing: true,
				},
			},
		},
	}
	old := ComponentSpec{
		Type: "requiredComponentType",
		Metadata: map[string]string{
			"a": "b",
		},
	}
	new := ComponentSpec{
		Type: "requiredComponentType",
	}

	changed := validationRule.IsComponentChanged(old, new)
	assert.False(t, changed)
}

// FIX: validationrule.go#L132&134
func TestComponentIsChanged_MissingPropertyNotInOld(t *testing.T) {
	// Create a new instance of our test struct
	validationRule := ValidationRule{
		AllowSidecar: false,
		ComponentValidationRule: ComponentValidationRule{
			ChangeDetectionProperties: []PropertyDesc{
				{
					Name:          "a",
					SkipIfMissing: false,
				},
			},
		},
	}
	old := ComponentSpec{
		Type: "requiredComponentType",
	}
	new := ComponentSpec{
		Type: "requiredComponentType",
		Properties: map[string]interface{}{
			"a": "b",
		},
	}

	changed := validationRule.IsComponentChanged(old, new)
	assert.True(t, changed)
}

// FIX: validationrule.go#L149&151
func TestComponentIsChanged_MissingMetadataNotInOld(t *testing.T) {
	// Create a new instance of our test struct
	validationRule := ValidationRule{
		AllowSidecar: false,
		ComponentValidationRule: ComponentValidationRule{
			ChangeDetectionMetadata: []PropertyDesc{
				{
					Name:          "a",
					SkipIfMissing: false,
				},
			},
		},
	}
	old := ComponentSpec{
		Type: "requiredComponentType",
	}
	new := ComponentSpec{
		Type: "requiredComponentType",
		Metadata: map[string]string{
			"a": "b",
		},
	}

	changed := validationRule.IsComponentChanged(old, new)
	assert.True(t, changed)
}

// FIX: validationrule.go#L128&130
func TestComponentIsChanged_MissingProperty(t *testing.T) {
	// Create a new instance of our test struct
	validationRule := ValidationRule{
		AllowSidecar: false,
		ComponentValidationRule: ComponentValidationRule{
			ChangeDetectionProperties: []PropertyDesc{
				{
					Name:          "a",
					SkipIfMissing: false,
				},
			},
		},
	}
	old := ComponentSpec{
		Type: "requiredComponentType",
		Properties: map[string]interface{}{
			"a": "b",
		},
	}
	new := ComponentSpec{
		Type: "requiredComponentType",
	}

	changed := validationRule.IsComponentChanged(old, new)
	assert.True(t, changed)
}

// FIX: validationrule.go#L145&147
func TestComponentIsChanged_MissingMetadata(t *testing.T) {
	// Create a new instance of our test struct
	validationRule := ValidationRule{
		AllowSidecar: false,
		ComponentValidationRule: ComponentValidationRule{
			ChangeDetectionMetadata: []PropertyDesc{
				{
					Name:          "a",
					SkipIfMissing: false,
				},
			},
		},
	}
	old := ComponentSpec{
		Type: "requiredComponentType",
		Metadata: map[string]string{
			"a": "b",
		},
	}
	new := ComponentSpec{
		Type: "requiredComponentType",
	}

	changed := validationRule.IsComponentChanged(old, new)
	assert.True(t, changed)
}

// FIX: validationrule.go#L77
func TestComponentIsChanged_ComponentNameHasPrefix(t *testing.T) {
	// Create a new instance of our test struct
	validationRule := ValidationRule{
		AllowSidecar: false,
		ComponentValidationRule: ComponentValidationRule{
			ChangeDetectionProperties: []PropertyDesc{
				{
					Name:            "a",
					PrefixMatch:     true,
					IsComponentName: true,
				},
			},
		},
	}
	old := ComponentSpec{
		Name: "a",
	}
	new := ComponentSpec{
		Name: "a1",
	}

	changed := validationRule.IsComponentChanged(old, new)
	assert.False(t, changed)
}
func TestValidateSidecar(t *testing.T) {
	// Create a new instance of our test struct
	validationRule := ValidationRule{
		AllowSidecar: true,
		SidecarValidationRule: ComponentValidationRule{
			RequiredProperties: []string{
				"requiredProperties1",
			},
		},
	}
	components := []ComponentSpec{
		{
			Sidecars: []SidecarSpec{
				{
					Type: "sidecar",
					Properties: map[string]interface{}{
						"requiredProperties1": "requiredProperties1",
					},
				},
			},
		},
	}
	equal := validationRule.Validate(components)
	assert.Nil(t, equal)
}
func TestValidateSidecarOneMiss(t *testing.T) {
	// Create a new instance of our test struct
	validationRule := ValidationRule{
		AllowSidecar: true,
		SidecarValidationRule: ComponentValidationRule{
			RequiredProperties: []string{
				"requiredProperties1",
			},
		},
	}
	components := []ComponentSpec{
		{
			Sidecars: []SidecarSpec{
				{
					Type: "sidecar",
					Name: "sidecar1",
					Properties: map[string]interface{}{
						"requiredProperties1": "requiredProperties1",
					},
				},
				{
					Type: "sidecar",
					Name: "sidecar2",
					Properties: map[string]interface{}{
						"requiredProperties2": "requiredProperties2",
					},
				},
			},
		},
	}
	equal := validationRule.Validate(components)
	assert.Errorf(t, equal, "required sidecar property 'requiredProperties1' is missing in sidecar sidecar2")
}

func TestCheckSidecarEnvVarNoChange(t *testing.T) {
	// Create a new instance of our test struct
	validationRule := ValidationRule{
		AllowSidecar: true,
		SidecarValidationRule: ComponentValidationRule{
			ChangeDetectionProperties: []PropertyDesc{
				{
					Name: "env.*",
				},
			},
		},
	}
	components1 := ComponentSpec{
		Sidecars: []SidecarSpec{
			{
				Type: "sidecar",
				Name: "sidecar1",
				Properties: map[string]interface{}{
					"env.foo1": "bar1",
					"env.foo2": "bar2",
				},
			},
		},
	}
	components2 := ComponentSpec{
		Sidecars: []SidecarSpec{
			{
				Type: "sidecar",
				Name: "sidecar1",
				Properties: map[string]interface{}{
					"env.foo1": "bar1",
					"env.foo2": "bar2",
				},
			},
		},
	}

	equal := validationRule.IsComponentChanged(components1, components2)
	assert.False(t, equal)
}
func TestCheckSidecarEnvVarChange(t *testing.T) {
	// Create a new instance of our test struct
	validationRule := ValidationRule{
		AllowSidecar: true,
		SidecarValidationRule: ComponentValidationRule{
			ChangeDetectionProperties: []PropertyDesc{
				{
					Name: "env.*",
				},
			},
		},
	}
	components1 := ComponentSpec{
		Sidecars: []SidecarSpec{
			{
				Type: "sidecar",
				Name: "sidecar1",
				Properties: map[string]interface{}{
					"env.foo1": "bar1",
					"env.foo2": "bar2",
				},
			},
		},
	}
	components2 := ComponentSpec{
		Sidecars: []SidecarSpec{
			{
				Type: "sidecar",
				Name: "sidecar1",
				Properties: map[string]interface{}{
					"env.foo1": "bar1",
					"env.foo2": "bar3",
				},
			},
		},
	}

	equal := validationRule.IsComponentChanged(components1, components2)
	assert.True(t, equal)
}

func TestValidateChangeDetectionNoChange(t *testing.T) {
	rule := ValidationRule{
		ComponentValidationRule: ComponentValidationRule{
			ChangeDetectionProperties: []PropertyDesc{
				{Name: "prop", IgnoreCase: false, SkipIfMissing: true},
			},
		},
	}
	oldComponent := ComponentSpec{
		Properties: map[string]interface{}{
			"prop": map[string]interface{}{
				"propa": "valuea",
				"propb": "valueb",
			},
		},
		Name: "comp",
	}
	newComponent := ComponentSpec{
		Properties: map[string]interface{}{
			"prop": map[string]interface{}{
				"propa": "valuea",
				"propb": "valueb",
			},
		},
		Name: "comp",
	}
	assert.False(t, rule.IsComponentChanged(oldComponent, newComponent))
}

func TestValidateChangeDetectionWithChange(t *testing.T) {
	rule := ValidationRule{
		ComponentValidationRule: ComponentValidationRule{
			ChangeDetectionProperties: []PropertyDesc{
				{Name: "prop", IgnoreCase: false, SkipIfMissing: true},
			},
		},
	}
	oldComponent := ComponentSpec{
		Properties: map[string]interface{}{
			"prop": map[string]interface{}{
				"propa": "valuea",
				"propb": "valueb",
			},
		},
		Name: "comp",
	}
	newComponent := ComponentSpec{
		Properties: map[string]interface{}{
			"prop": map[string]interface{}{
				"propa": "valuea",
				"propb": "changed valueb",
			},
		},
		Name: "comp",
	}
	assert.True(t, rule.IsComponentChanged(oldComponent, newComponent))
}

func TestValidateChangeDetectionWithCustomComparator(t *testing.T) {
	rule := ValidationRule{
		ComponentValidationRule: ComponentValidationRule{
			ChangeDetectionProperties: []PropertyDesc{
				{Name: "prop", PropChanged: func(_, _ any) bool {
					// always return true
					return true
				}},
			},
		},
	}
	oldComponent := ComponentSpec{
		Properties: map[string]interface{}{
			"prop": map[string]interface{}{
				"propa": "valuea",
				"propb": "valueb",
			},
		},
		Name: "comp",
	}
	newComponent := ComponentSpec{
		Properties: map[string]interface{}{
			"prop": map[string]interface{}{
				"propa": "valuea",
				"propb": "valueb",
			},
		},
		Name: "comp",
	}
	assert.True(t, rule.IsComponentChanged(oldComponent, newComponent))
}<|MERGE_RESOLUTION|>--- conflicted
+++ resolved
@@ -130,12 +130,8 @@
 		},
 	}
 	equal := validationRule.Validate(components)
-<<<<<<< HEAD
-	assert.EqualError(t, equal, "Bad Request: required property 'requiredProperties1' is missing")
-=======
 	err := equal.(v1alpha2.COAError)
 	assert.Equal(t, v1alpha2.BadRequest, err.State)
->>>>>>> f2820b0b
 }
 
 func TestValidateMetadata(t *testing.T) {
