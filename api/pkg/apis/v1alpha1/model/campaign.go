/*
 * Copyright (c) Microsoft Corporation.
 * Licensed under the MIT license.
 * SPDX-License-Identifier: MIT
 */

package model

import (
	"encoding/json"
	"errors"
	"fmt"
	"reflect"
	"time"

	"github.com/eclipse-symphony/symphony/coa/pkg/apis/v1alpha2"
)

type CampaignState struct {
	ObjectMeta ObjectMeta    `json:"metadata,omitempty"`
	Spec       *CampaignSpec `json:"spec,omitempty"`
}

type ActivationState struct {
	ObjectMeta ObjectMeta        `json:"metadata,omitempty"`
	Spec       *ActivationSpec   `json:"spec,omitempty"`
	Status     *ActivationStatus `json:"status,omitempty"`
}

type StageSpec struct {
	Name          string                 `json:"name,omitempty"`
	Contexts      string                 `json:"contexts,omitempty"`
	Provider      string                 `json:"provider,omitempty"`
	Config        interface{}            `json:"config,omitempty"`
	StageSelector string                 `json:"stageSelector,omitempty"`
	Inputs        map[string]interface{} `json:"inputs,omitempty"`
	HandleErrors  bool                   `json:"handleErrors,omitempty"`
<<<<<<< HEAD
	Schedule      *v1alpha2.ScheduleSpec `json:"schedule,omitempty"`
	Proxy         *v1alpha2.ProxySpec    `json:"proxy,omitempty"`
=======
	Schedule      string                 `json:"schedule,omitempty"`
}

// UnmarshalJSON customizes the JSON unmarshalling for StageSpec
func (s *StageSpec) UnmarshalJSON(data []byte) error {
	type Alias StageSpec
	aux := &struct {
		*Alias
	}{
		Alias: (*Alias)(s),
	}
	if err := json.Unmarshal(data, &aux); err != nil {
		return err
	}
	// validate if Schedule meet RFC 3339
	if s.Schedule != "" {
		if _, err := time.Parse(time.RFC3339, s.Schedule); err != nil {
			return v1alpha2.NewCOAError(nil, fmt.Sprintf("invalid timestamp format: %v", err), v1alpha2.BadConfig)
		}
	}
	return nil
}

// MarshalJSON customizes the JSON marshalling for StageSpec
func (s StageSpec) MarshalJSON() ([]byte, error) {
	type Alias StageSpec
	if s.Schedule != "" {
		if _, err := time.Parse(time.RFC3339, s.Schedule); err != nil {
			return nil, v1alpha2.NewCOAError(nil, fmt.Sprintf("invalid timestamp format: %v", err), v1alpha2.BadConfig)
		}
	}
	return json.Marshal(&struct {
		*Alias
	}{
		Alias: (*Alias)(&s),
	})
>>>>>>> 7f457684
}

func (s StageSpec) DeepEquals(other IDeepEquals) (bool, error) {
	otherS, ok := other.(StageSpec)
	if !ok {
		return false, errors.New("parameter is not a StageSpec type")
	}

	if s.Name != otherS.Name {
		return false, nil
	}

	if s.Provider != otherS.Provider {
		return false, nil
	}

	if !reflect.DeepEqual(s.Config, otherS.Config) {
		return false, nil
	}

	if s.StageSelector != otherS.StageSelector {
		return false, nil
	}

	if !reflect.DeepEqual(s.Inputs, otherS.Inputs) {
		return false, nil
	}

	if !reflect.DeepEqual(s.Schedule, otherS.Schedule) {
		return false, nil
	}
	if s.Proxy == nil && otherS.Proxy != nil {
		return false, nil
	}
	if s.Proxy != nil && otherS.Proxy == nil {
		return false, nil
	}
	if s.Proxy != nil && otherS.Proxy != nil {
		if !reflect.DeepEqual(s.Proxy.Provider, otherS.Proxy.Provider) {
			return false, nil
		}
	}
	return true, nil
}

type ActivationStatus struct {
	ActivationGeneration string         `json:"activationGeneration,omitempty"`
	UpdateTime           string         `json:"updateTime,omitempty"`
	Status               v1alpha2.State `json:"status,omitempty"`
	StatusMessage        string         `json:"statusMessage,omitempty"`
	StageHistory         []StageStatus  `json:"stageHistory,omitempty"`
}
type StageStatus struct {
	Stage         string                 `json:"stage,omitempty"`
	NextStage     string                 `json:"nextStage,omitempty"`
	Inputs        map[string]interface{} `json:"inputs,omitempty"`
	Outputs       map[string]interface{} `json:"outputs,omitempty"`
	Status        v1alpha2.State         `json:"status,omitempty"`
	IsActive      bool                   `json:"isActive,omitempty"`
	StatusMessage string                 `json:"statusMessage,omitempty"`
	ErrorMessage  string                 `json:"errorMessage,omitempty"`
}

type ActivationSpec struct {
	Campaign string                 `json:"campaign,omitempty"`
	Stage    string                 `json:"stage,omitempty"`
	Inputs   map[string]interface{} `json:"inputs,omitempty"`
}

func (c ActivationSpec) DeepEquals(other IDeepEquals) (bool, error) {
	otherC, ok := other.(ActivationSpec)
	if !ok {
		return false, errors.New("parameter is not a ActivationSpec type")
	}

	if c.Campaign != otherC.Campaign {
		return false, errors.New("campaign doesn't match")
	}

	if c.Stage != otherC.Stage {
		return false, errors.New("stage doesn't match")
	}

	if !reflect.DeepEqual(c.Inputs, otherC.Inputs) {
		return false, errors.New("inputs doesn't match")
	}

	return true, nil
}
func (c ActivationState) DeepEquals(other IDeepEquals) (bool, error) {
	otherC, ok := other.(ActivationState)
	if !ok {
		return false, errors.New("parameter is not a ActivationState type")
	}

	equal, err := c.ObjectMeta.DeepEquals(otherC.ObjectMeta)
	if err != nil || !equal {
		return equal, err
	}

	equal, err = c.Spec.DeepEquals(*otherC.Spec)
	if err != nil || !equal {
		return equal, err
	}
	return true, nil
}

type CampaignSpec struct {
	FirstStage   string               `json:"firstStage,omitempty"`
	Stages       map[string]StageSpec `json:"stages,omitempty"`
	SelfDriving  bool                 `json:"selfDriving,omitempty"`
	Version      string               `json:"version,omitempty"`
	RootResource string               `json:"rootResource,omitempty"`
}

func (c CampaignSpec) DeepEquals(other IDeepEquals) (bool, error) {
	otherC, ok := other.(CampaignSpec)
	if !ok {
		return false, errors.New("parameter is not a CampaignSpec type")
	}

	if c.FirstStage != otherC.FirstStage {
		return false, nil
	}

	if c.SelfDriving != otherC.SelfDriving {
		return false, nil
	}

	if len(c.Stages) != len(otherC.Stages) {
		return false, nil
	}

	for i, stage := range c.Stages {
		otherStage := otherC.Stages[i]

		if eq, err := stage.DeepEquals(otherStage); err != nil || !eq {
			return eq, err
		}
	}

	return true, nil
}
func (c CampaignState) DeepEquals(other IDeepEquals) (bool, error) {
	otherC, ok := other.(CampaignState)
	if !ok {
		return false, errors.New("parameter is not a CampaignState type")
	}

	equal, err := c.ObjectMeta.DeepEquals(otherC.ObjectMeta)
	if err != nil || !equal {
		return equal, err
	}

	equal, err = c.Spec.DeepEquals(*otherC.Spec)
	if err != nil || !equal {
		return equal, err
	}

	return true, nil
}<|MERGE_RESOLUTION|>--- conflicted
+++ resolved
@@ -7,11 +7,8 @@
 package model
 
 import (
-	"encoding/json"
 	"errors"
-	"fmt"
 	"reflect"
-	"time"
 
 	"github.com/eclipse-symphony/symphony/coa/pkg/apis/v1alpha2"
 )
@@ -35,47 +32,8 @@
 	StageSelector string                 `json:"stageSelector,omitempty"`
 	Inputs        map[string]interface{} `json:"inputs,omitempty"`
 	HandleErrors  bool                   `json:"handleErrors,omitempty"`
-<<<<<<< HEAD
 	Schedule      *v1alpha2.ScheduleSpec `json:"schedule,omitempty"`
 	Proxy         *v1alpha2.ProxySpec    `json:"proxy,omitempty"`
-=======
-	Schedule      string                 `json:"schedule,omitempty"`
-}
-
-// UnmarshalJSON customizes the JSON unmarshalling for StageSpec
-func (s *StageSpec) UnmarshalJSON(data []byte) error {
-	type Alias StageSpec
-	aux := &struct {
-		*Alias
-	}{
-		Alias: (*Alias)(s),
-	}
-	if err := json.Unmarshal(data, &aux); err != nil {
-		return err
-	}
-	// validate if Schedule meet RFC 3339
-	if s.Schedule != "" {
-		if _, err := time.Parse(time.RFC3339, s.Schedule); err != nil {
-			return v1alpha2.NewCOAError(nil, fmt.Sprintf("invalid timestamp format: %v", err), v1alpha2.BadConfig)
-		}
-	}
-	return nil
-}
-
-// MarshalJSON customizes the JSON marshalling for StageSpec
-func (s StageSpec) MarshalJSON() ([]byte, error) {
-	type Alias StageSpec
-	if s.Schedule != "" {
-		if _, err := time.Parse(time.RFC3339, s.Schedule); err != nil {
-			return nil, v1alpha2.NewCOAError(nil, fmt.Sprintf("invalid timestamp format: %v", err), v1alpha2.BadConfig)
-		}
-	}
-	return json.Marshal(&struct {
-		*Alias
-	}{
-		Alias: (*Alias)(&s),
-	})
->>>>>>> 7f457684
 }
 
 func (s StageSpec) DeepEquals(other IDeepEquals) (bool, error) {
