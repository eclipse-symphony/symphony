/*
 * Copyright (c) Microsoft Corporation.
 * Licensed under the MIT license.
 * SPDX-License-Identifier: MIT
 */

package model

import (
	"errors"
	"reflect"

	"github.com/eclipse-symphony/symphony/coa/pkg/apis/v1alpha2"
)

type CampaignState struct {
	ObjectMeta ObjectMeta    `json:"metadata,omitempty"`
	Spec       *CampaignSpec `json:"spec,omitempty"`
}

type ActivationState struct {
	ObjectMeta ObjectMeta        `json:"metadata,omitempty"`
	Spec       *ActivationSpec   `json:"spec,omitempty"`
	Status     *ActivationStatus `json:"status,omitempty"`
}

type StageSpec struct {
	Name          string                 `json:"name,omitempty"`
	Contexts      string                 `json:"contexts,omitempty"`
	Provider      string                 `json:"provider,omitempty"`
	Config        interface{}            `json:"config,omitempty"`
	StageSelector string                 `json:"stageSelector,omitempty"`
	Inputs        map[string]interface{} `json:"inputs,omitempty"`
	HandleErrors  bool                   `json:"handleErrors,omitempty"`
	Schedule      string                 `json:"schedule,omitempty"`
<<<<<<< HEAD
	Proxy         *v1alpha2.ProxySpec    `json:"proxy,omitempty"`
=======
	Target        string                 `json:"target,omitempty"`
}

// UnmarshalJSON customizes the JSON unmarshalling for StageSpec
func (s *StageSpec) UnmarshalJSON(data []byte) error {
	type Alias StageSpec
	aux := &struct {
		*Alias
	}{
		Alias: (*Alias)(s),
	}
	if err := json.Unmarshal(data, &aux); err != nil {
		return err
	}
	// validate if Schedule meet RFC 3339
	if s.Schedule != "" {
		if _, err := time.Parse(time.RFC3339, s.Schedule); err != nil {
			return v1alpha2.NewCOAError(nil, fmt.Sprintf("invalid timestamp format: %v", err), v1alpha2.BadConfig)
		}
	}
	return nil
}

// MarshalJSON customizes the JSON marshalling for StageSpec
func (s StageSpec) MarshalJSON() ([]byte, error) {
	type Alias StageSpec
	if s.Schedule != "" {
		if _, err := time.Parse(time.RFC3339, s.Schedule); err != nil {
			return nil, v1alpha2.NewCOAError(nil, fmt.Sprintf("invalid timestamp format: %v", err), v1alpha2.BadConfig)
		}
	}
	return json.Marshal(&struct {
		*Alias
	}{
		Alias: (*Alias)(&s),
	})
>>>>>>> 3c07d94d
}

func (s StageSpec) DeepEquals(other IDeepEquals) (bool, error) {
	otherS, ok := other.(StageSpec)
	if !ok {
		return false, errors.New("parameter is not a StageSpec type")
	}

	if s.Name != otherS.Name {
		return false, nil
	}

	if s.Provider != otherS.Provider {
		return false, nil
	}

	if !reflect.DeepEqual(s.Config, otherS.Config) {
		return false, nil
	}

	if s.StageSelector != otherS.StageSelector {
		return false, nil
	}

	if !reflect.DeepEqual(s.Inputs, otherS.Inputs) {
		return false, nil
	}

	if !reflect.DeepEqual(s.Schedule, otherS.Schedule) {
		return false, nil
	}
	if s.Proxy == nil && otherS.Proxy != nil {
		return false, nil
	}
	if s.Proxy != nil && otherS.Proxy == nil {
		return false, nil
	}
	if s.Proxy != nil && otherS.Proxy != nil {
		if !reflect.DeepEqual(s.Proxy.Provider, otherS.Proxy.Provider) {
			return false, nil
		}
	}
	return true, nil
}

type ActivationStatus struct {
	ActivationGeneration string         `json:"activationGeneration,omitempty"`
	UpdateTime           string         `json:"updateTime,omitempty"`
	Status               v1alpha2.State `json:"status,omitempty"`
	StatusMessage        string         `json:"statusMessage,omitempty"`
	StageHistory         []StageStatus  `json:"stageHistory,omitempty"`
}
type StageStatus struct {
	Stage         string                 `json:"stage,omitempty"`
	NextStage     string                 `json:"nextStage,omitempty"`
	Inputs        map[string]interface{} `json:"inputs,omitempty"`
	Outputs       map[string]interface{} `json:"outputs,omitempty"`
	Status        v1alpha2.State         `json:"status,omitempty"`
	IsActive      bool                   `json:"isActive,omitempty"`
	StatusMessage string                 `json:"statusMessage,omitempty"`
	ErrorMessage  string                 `json:"errorMessage,omitempty"`
}

type ActivationSpec struct {
	Campaign string                 `json:"campaign,omitempty"`
	Stage    string                 `json:"stage,omitempty"`
	Inputs   map[string]interface{} `json:"inputs,omitempty"`
}

func (c ActivationSpec) DeepEquals(other IDeepEquals) (bool, error) {
	otherC, ok := other.(ActivationSpec)
	if !ok {
		return false, errors.New("parameter is not a ActivationSpec type")
	}

	if c.Campaign != otherC.Campaign {
		return false, errors.New("campaign doesn't match")
	}

	if c.Stage != otherC.Stage {
		return false, errors.New("stage doesn't match")
	}

	if !reflect.DeepEqual(c.Inputs, otherC.Inputs) {
		return false, errors.New("inputs doesn't match")
	}

	return true, nil
}
func (c ActivationState) DeepEquals(other IDeepEquals) (bool, error) {
	otherC, ok := other.(ActivationState)
	if !ok {
		return false, errors.New("parameter is not a ActivationState type")
	}

	equal, err := c.ObjectMeta.DeepEquals(otherC.ObjectMeta)
	if err != nil || !equal {
		return equal, err
	}

	equal, err = c.Spec.DeepEquals(*otherC.Spec)
	if err != nil || !equal {
		return equal, err
	}
	return true, nil
}

type CampaignSpec struct {
	FirstStage   string               `json:"firstStage,omitempty"`
	Stages       map[string]StageSpec `json:"stages,omitempty"`
	SelfDriving  bool                 `json:"selfDriving,omitempty"`
	Version      string               `json:"version,omitempty"`
	RootResource string               `json:"rootResource,omitempty"`
}

func (c CampaignSpec) DeepEquals(other IDeepEquals) (bool, error) {
	otherC, ok := other.(CampaignSpec)
	if !ok {
		return false, errors.New("parameter is not a CampaignSpec type")
	}

	if c.FirstStage != otherC.FirstStage {
		return false, nil
	}

	if c.SelfDriving != otherC.SelfDriving {
		return false, nil
	}

	if len(c.Stages) != len(otherC.Stages) {
		return false, nil
	}

	for i, stage := range c.Stages {
		otherStage := otherC.Stages[i]

		if eq, err := stage.DeepEquals(otherStage); err != nil || !eq {
			return eq, err
		}
	}

	return true, nil
}
func (c CampaignState) DeepEquals(other IDeepEquals) (bool, error) {
	otherC, ok := other.(CampaignState)
	if !ok {
		return false, errors.New("parameter is not a CampaignState type")
	}

	equal, err := c.ObjectMeta.DeepEquals(otherC.ObjectMeta)
	if err != nil || !equal {
		return equal, err
	}

	equal, err = c.Spec.DeepEquals(*otherC.Spec)
	if err != nil || !equal {
		return equal, err
	}

	return true, nil
}<|MERGE_RESOLUTION|>--- conflicted
+++ resolved
@@ -7,8 +7,11 @@
 package model
 
 import (
+	"encoding/json"
 	"errors"
+	"fmt"
 	"reflect"
+	"time"
 
 	"github.com/eclipse-symphony/symphony/coa/pkg/apis/v1alpha2"
 )
@@ -33,9 +36,7 @@
 	Inputs        map[string]interface{} `json:"inputs,omitempty"`
 	HandleErrors  bool                   `json:"handleErrors,omitempty"`
 	Schedule      string                 `json:"schedule,omitempty"`
-<<<<<<< HEAD
 	Proxy         *v1alpha2.ProxySpec    `json:"proxy,omitempty"`
-=======
 	Target        string                 `json:"target,omitempty"`
 }
 
@@ -72,7 +73,6 @@
 	}{
 		Alias: (*Alias)(&s),
 	})
->>>>>>> 3c07d94d
 }
 
 func (s StageSpec) DeepEquals(other IDeepEquals) (bool, error) {
