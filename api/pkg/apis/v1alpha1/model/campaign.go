--- conflicted
+++ resolved
@@ -28,8 +28,6 @@
 	Status     *ActivationStatus `json:"status,omitempty"`
 }
 
-<<<<<<< HEAD
-=======
 // +kubebuilder:validation:Enum=stopOnAnyFailure;stopOnNFailures;silentlyContinue;
 type ErrorActionMode string
 
@@ -75,7 +73,6 @@
 	Target   string                 `json:"target,omitempty"`
 }
 
->>>>>>> bf46d13f
 type StageSpec struct {
 	Name          string                 `json:"name,omitempty"`
 	Contexts      string                 `json:"contexts,omitempty"`
