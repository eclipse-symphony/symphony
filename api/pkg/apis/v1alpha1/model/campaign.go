/*
 * Copyright (c) Microsoft Corporation.
 * Licensed under the MIT license.
 * SPDX-License-Identifier: MIT
 */

package model

import (
	"encoding/json"
	"errors"
	"fmt"
	"reflect"
	"time"

	"github.com/eclipse-symphony/symphony/coa/pkg/apis/v1alpha2"
)

type CampaignState struct {
	ObjectMeta ObjectMeta    `json:"metadata,omitempty"`
	Spec       *CampaignSpec `json:"spec,omitempty"`
}

type ActivationState struct {
	ObjectMeta ObjectMeta        `json:"metadata,omitempty"`
	Spec       *ActivationSpec   `json:"spec,omitempty"`
	Status     *ActivationStatus `json:"status,omitempty"`
}

type StageSpec struct {
	Name          string                 `json:"name,omitempty"`
	Contexts      string                 `json:"contexts,omitempty"`
	Provider      string                 `json:"provider,omitempty"`
	Config        interface{}            `json:"config,omitempty"`
	StageSelector string                 `json:"stageSelector,omitempty"`
	Inputs        map[string]interface{} `json:"inputs,omitempty"`
	HandleErrors  bool                   `json:"handleErrors,omitempty"`
<<<<<<< HEAD
	Schedule      *v1alpha2.ScheduleSpec `json:"schedule,omitempty"`
	Proxy         *v1alpha2.ProxySpec    `json:"proxy,omitempty"`
=======
	Schedule      string                 `json:"schedule,omitempty"`
}

// UnmarshalJSON customizes the JSON unmarshalling for StageSpec
func (s *StageSpec) UnmarshalJSON(data []byte) error {
	type Alias StageSpec
	aux := &struct {
		*Alias
	}{
		Alias: (*Alias)(s),
	}
	if err := json.Unmarshal(data, &aux); err != nil {
		return err
	}
	// validate if Schedule meet RFC 3339
	if s.Schedule != "" {
		if _, err := time.Parse(time.RFC3339, s.Schedule); err != nil {
			return fmt.Errorf("invalid timestamp format: %v", err)
		}
	}
	return nil
}

// MarshalJSON customizes the JSON marshalling for StageSpec
func (s StageSpec) MarshalJSON() ([]byte, error) {
	type Alias StageSpec
	if s.Schedule != "" {
		if _, err := time.Parse(time.RFC3339, s.Schedule); err != nil {
			return nil, fmt.Errorf("invalid timestamp format: %v", err)
		}
	}
	return json.Marshal(&struct {
		*Alias
	}{
		Alias: (*Alias)(&s),
	})
>>>>>>> 6156e30c
}

func (s StageSpec) DeepEquals(other IDeepEquals) (bool, error) {
	otherS, ok := other.(StageSpec)
	if !ok {
		return false, errors.New("parameter is not a StageSpec type")
	}

	if s.Name != otherS.Name {
		return false, nil
	}

	if s.Provider != otherS.Provider {
		return false, nil
	}

	if !reflect.DeepEqual(s.Config, otherS.Config) {
		return false, nil
	}

	if s.StageSelector != otherS.StageSelector {
		return false, nil
	}

	if !reflect.DeepEqual(s.Inputs, otherS.Inputs) {
		return false, nil
	}

	if !reflect.DeepEqual(s.Schedule, otherS.Schedule) {
		return false, nil
	}
	if s.Proxy == nil && otherS.Proxy != nil {
		return false, nil
	}
	if s.Proxy != nil && otherS.Proxy == nil {
		return false, nil
	}
	if s.Proxy != nil && otherS.Proxy != nil {
		if !reflect.DeepEqual(s.Proxy.Provider, otherS.Proxy.Provider) {
			return false, nil
		}
	}
	return true, nil
}

type ActivationStatus struct {
	Stage                string                 `json:"stage"`
	NextStage            string                 `json:"nextStage,omitempty"`
	Inputs               map[string]interface{} `json:"inputs,omitempty"`
	Outputs              map[string]interface{} `json:"outputs,omitempty"`
	Status               v1alpha2.State         `json:"status,omitempty"`
	StatusMessage        string                 `json:"statusMessage,omitempty"`
	ErrorMessage         string                 `json:"errorMessage,omitempty"`
	IsActive             bool                   `json:"isActive,omitempty"`
	ActivationGeneration string                 `json:"activationGeneration,omitempty"`
	UpdateTime           string                 `json:"updateTime,omitempty"`
}

type ActivationSpec struct {
	Campaign   string                 `json:"campaign,omitempty"`
	Stage      string                 `json:"stage,omitempty"`
	Inputs     map[string]interface{} `json:"inputs,omitempty"`
	Generation string                 `json:"generation,omitempty"`
}

func (c ActivationSpec) DeepEquals(other IDeepEquals) (bool, error) {
	otherC, ok := other.(ActivationSpec)
	if !ok {
		return false, errors.New("parameter is not a ActivationSpec type")
	}

	if c.Campaign != otherC.Campaign {
		return false, nil
	}

	if c.Stage != otherC.Stage {
		return false, nil
	}

	if !reflect.DeepEqual(c.Inputs, otherC.Inputs) {
		return false, nil
	}

	return true, nil
}
func (c ActivationState) DeepEquals(other IDeepEquals) (bool, error) {
	otherC, ok := other.(ActivationState)
	if !ok {
		return false, errors.New("parameter is not a ActivationState type")
	}

	equal, err := c.ObjectMeta.DeepEquals(otherC.ObjectMeta)
	if err != nil || !equal {
		return equal, err
	}

	equal, err = c.Spec.DeepEquals(*otherC.Spec)
	if err != nil || !equal {
		return equal, err
	}
	return true, nil
}

type CampaignSpec struct {
	FirstStage   string               `json:"firstStage,omitempty"`
	Stages       map[string]StageSpec `json:"stages,omitempty"`
	SelfDriving  bool                 `json:"selfDriving,omitempty"`
	Version      string               `json:"version,omitempty"`
	RootResource string               `json:"rootResource,omitempty"`
}

func (c CampaignSpec) DeepEquals(other IDeepEquals) (bool, error) {
	otherC, ok := other.(CampaignSpec)
	if !ok {
		return false, errors.New("parameter is not a CampaignSpec type")
	}

	if c.FirstStage != otherC.FirstStage {
		return false, nil
	}

	if c.SelfDriving != otherC.SelfDriving {
		return false, nil
	}

	if len(c.Stages) != len(otherC.Stages) {
		return false, nil
	}

	for i, stage := range c.Stages {
		otherStage := otherC.Stages[i]

		if eq, err := stage.DeepEquals(otherStage); err != nil || !eq {
			return eq, err
		}
	}

	return true, nil
}
func (c CampaignState) DeepEquals(other IDeepEquals) (bool, error) {
	otherC, ok := other.(CampaignState)
	if !ok {
		return false, errors.New("parameter is not a CampaignState type")
	}

	equal, err := c.ObjectMeta.DeepEquals(otherC.ObjectMeta)
	if err != nil || !equal {
		return equal, err
	}

	equal, err = c.Spec.DeepEquals(*otherC.Spec)
	if err != nil || !equal {
		return equal, err
	}

	return true, nil
}<|MERGE_RESOLUTION|>--- conflicted
+++ resolved
@@ -35,10 +35,7 @@
 	StageSelector string                 `json:"stageSelector,omitempty"`
 	Inputs        map[string]interface{} `json:"inputs,omitempty"`
 	HandleErrors  bool                   `json:"handleErrors,omitempty"`
-<<<<<<< HEAD
-	Schedule      *v1alpha2.ScheduleSpec `json:"schedule,omitempty"`
 	Proxy         *v1alpha2.ProxySpec    `json:"proxy,omitempty"`
-=======
 	Schedule      string                 `json:"schedule,omitempty"`
 }
 
@@ -75,7 +72,6 @@
 	}{
 		Alias: (*Alias)(&s),
 	})
->>>>>>> 6156e30c
 }
 
 func (s StageSpec) DeepEquals(other IDeepEquals) (bool, error) {
