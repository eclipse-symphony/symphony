--- conflicted
+++ resolved
@@ -88,13 +88,8 @@
 				}
 			}
 		} else {
-<<<<<<< HEAD
 			if p.IsComponentName {
 				if !compareStrings(oldName, newName, p.IgnoreCase, p.SkipIfMissing) {
-=======
-			if c.IsComponentName {
-				if !compareStrings(old.Name, new.Name, c.IgnoreCase, c.PrefixMatch) {
->>>>>>> 835fa2e6
 					return true
 				}
 			} else {
@@ -161,32 +156,9 @@
 		return strings.HasPrefix(tb, ta)
 	}
 }
-<<<<<<< HEAD
 func compareProperties(c PropertyDesc, old map[string]interface{}, new map[string]interface{}, key string) bool {
 	if v, ok := old[key]; ok {
 		if nv, nok := new[key]; nok {
-=======
-func compareProperties(c PropertyDesc, old ComponentSpec, new ComponentSpec, key string) bool {
-	if v, ok := old.Properties[key]; ok {
-		if nv, nok := new.Properties[key]; nok {
-			if !compareStrings(fmt.Sprintf("%v", v), fmt.Sprintf("%v", nv), c.IgnoreCase, c.PrefixMatch) {
-				return true
-			}
-		} else if !c.SkipIfMissing {
-			return true
-		}
-	} else {
-		if !c.SkipIfMissing {
-			return true
-		}
-	}
-	return false
-}
-
-func compareMetadata(c PropertyDesc, old ComponentSpec, new ComponentSpec, key string) bool {
-	if v, ok := old.Metadata[key]; ok {
-		if nv, nok := new.Metadata[key]; nok {
->>>>>>> 835fa2e6
 			if !compareStrings(fmt.Sprintf("%v", v), fmt.Sprintf("%v", nv), c.IgnoreCase, c.PrefixMatch) {
 				return true
 			}
