/*
 * Copyright (c) Microsoft Corporation.
 * Licensed under the MIT license.
 * SPDX-License-Identifier: MIT
 */

package catalog

import (
	"context"
	"encoding/json"
	"fmt"
	"sync"

	"github.com/eclipse-symphony/symphony/api/pkg/apis/v1alpha1/model"
	"github.com/eclipse-symphony/symphony/api/pkg/apis/v1alpha1/utils"
	"github.com/eclipse-symphony/symphony/coa/pkg/apis/v1alpha2"
	"github.com/eclipse-symphony/symphony/coa/pkg/apis/v1alpha2/contexts"
	"github.com/eclipse-symphony/symphony/coa/pkg/apis/v1alpha2/providers"
	coa_utils "github.com/eclipse-symphony/symphony/coa/pkg/apis/v1alpha2/utils"
	"github.com/eclipse-symphony/symphony/coa/pkg/logger"
)

var msLock sync.Mutex
var clog = logger.NewLogger("coa.runtime")

type CatalogConfigProviderConfig struct {
	User     string `json:"user"`
	Password string `json:"password"`
}

type CatalogConfigProvider struct {
	Config    CatalogConfigProviderConfig
	Context   *contexts.ManagerContext
	ApiClient utils.ApiClient
}

func (s *CatalogConfigProvider) Init(config providers.IProviderConfig) error {
	msLock.Lock()
	defer msLock.Unlock()
	mockConfig, err := toCatalogConfigProviderConfig(config)
	if err != nil {
		return err
	}
	s.Config = mockConfig
	s.ApiClient, err = utils.GetApiClient()
	if err != nil {
		return err
	}
	return nil
}
func (s *CatalogConfigProvider) SetContext(ctx *contexts.ManagerContext) {
	s.Context = ctx
}

func toCatalogConfigProviderConfig(config providers.IProviderConfig) (CatalogConfigProviderConfig, error) {
	ret := CatalogConfigProviderConfig{}
	data, err := json.Marshal(config)
	if err != nil {
		return ret, err
	}
	err = json.Unmarshal(data, &ret)
	return ret, err
}
func (i *CatalogConfigProvider) InitWithMap(properties map[string]string) error {
	config, err := CatalogConfigProviderConfigFromMap(properties)
	if err != nil {
		return err
	}
	return i.Init(config)
}
func CatalogConfigProviderConfigFromMap(properties map[string]string) (CatalogConfigProviderConfig, error) {
	ret := CatalogConfigProviderConfig{}
	if utils.ShouldUseUserCreds() {
		user, err := utils.GetString(properties, "user")
		if err != nil {
			return ret, err
		}
		ret.User = user
		if ret.User == "" {
			return ret, v1alpha2.NewCOAError(nil, "user is required", v1alpha2.BadConfig)
		}
		password, err := utils.GetString(properties, "password")
		if err != nil {
			return ret, err
		}
		ret.Password = password
	}
	return ret, nil
}
func (m *CatalogConfigProvider) unwindOverrides(override string, field string, namespace string) (string, error) {
	override = utils.ReplaceSeperator(override)
	catalog, err := m.ApiClient.GetCatalog(context.TODO(), override, namespace, m.Config.User, m.Config.Password)
	if err != nil {
		return "", err
	}
	if v, ok := catalog.Spec.Properties[field]; ok {
		if vstring, ok := v.(string); ok {
			return vstring, nil
		} else {
			return "", v1alpha2.NewCOAError(nil, fmt.Sprintf("field '%s' doesn't has a valid value in configuration'%s'", field, override), v1alpha2.BadConfig)
		}
	}
	if catalog.Spec.ParentName != "" {
		return m.unwindOverrides(catalog.Spec.ParentName, field, namespace)
	}
	return "", v1alpha2.NewCOAError(nil, fmt.Sprintf("field '%s' is not found in configuration '%s'", field, override), v1alpha2.NotFound)
}
func (m *CatalogConfigProvider) Read(object string, field string, localcontext interface{}) (interface{}, error) {
	clog.Debug(" M (Catalog): Read, object: %s, field: %s", object, field)
<<<<<<< HEAD
	namespace := m.getNamespaceFromContext(localcontext)
	object = utils.ReplaceSeperator(object)
=======
	namespace := utils.GetNamespaceFromContext(localcontext)
	object = api_utils.ReplaceSeperator(object)
>>>>>>> 7d357aba
	catalog, err := m.ApiClient.GetCatalog(context.TODO(), object, namespace, m.Config.User, m.Config.Password)
	if err != nil {
		return "", err
	}

	if v, ok := utils.JsonParseProperty(catalog.Spec.Properties, field); ok {
		return m.traceValue(v, localcontext)
	}

	if catalog.Spec.ParentName != "" {
		overrid, err := m.unwindOverrides(catalog.Spec.ParentName, field, namespace)
		if err != nil {
			return "", err
		} else {
			return overrid, nil
		}
	}

	return "", v1alpha2.NewCOAError(nil, fmt.Sprintf("field '%s' is not found in configuration '%s'", field, object), v1alpha2.NotFound)
}

func (m *CatalogConfigProvider) ReadObject(object string, localcontext interface{}) (map[string]interface{}, error) {
	clog.Debug(" M (Catalog): ReadObject, object: %s", object)
<<<<<<< HEAD
	namespace := m.getNamespaceFromContext(localcontext)
	object = utils.ReplaceSeperator(object)
=======
	namespace := utils.GetNamespaceFromContext(localcontext)
	object = api_utils.ReplaceSeperator(object)
>>>>>>> 7d357aba

	catalog, err := m.ApiClient.GetCatalog(context.TODO(), object, namespace, m.Config.User, m.Config.Password)
	if err != nil {
		return nil, err
	}
	ret := map[string]interface{}{}
	for k, v := range catalog.Spec.Properties {
		tv, err := m.traceValue(v, localcontext)
		if err != nil {
			return nil, err
		}
		// line 189-196 extracts the returned map and merge the keys with the parent
		// this allows a referenced configuration to be overriden by local values
		if tmap, ok := tv.(map[string]interface{}); ok {
			for tk, tv := range tmap {
				if _, ok := ret[tk]; !ok {
					ret[tk] = tv
				}
			}
			continue
		}
		ret[k] = tv
	}
	return ret, nil
}

func (m *CatalogConfigProvider) traceValue(v interface{}, localcontext interface{}) (interface{}, error) {
	switch val := v.(type) {
	case string:
		parser := utils.NewParser(val)
		context := m.Context.VencorContext.EvaluationContext.Clone()
		context.DeploymentSpec = m.Context.VencorContext.EvaluationContext.DeploymentSpec
		if localcontext != nil {
			if ltx, ok := localcontext.(coa_utils.EvaluationContext); ok {
				context.Inputs = ltx.Inputs
				context.Outputs = ltx.Outputs
				context.Value = ltx.Value
				context.Properties = ltx.Properties
				context.Component = ltx.Component
				context.Namespace = ltx.Namespace
				if ltx.DeploymentSpec != nil {
					context.DeploymentSpec = ltx.DeploymentSpec
				}
			}
		}
		v, err := parser.Eval(*context)
		if err != nil {
			return "", err
		}
		switch vt := v.(type) {
		case string:
			return vt, nil
		default:
			return m.traceValue(v, localcontext)
		}
	case []interface{}:
		ret := []interface{}{}
		for _, v := range val {
			tv, err := m.traceValue(v, localcontext)
			if err != nil {
				return "", err
			}
			ret = append(ret, tv)
		}
		return ret, nil
	case map[string]interface{}:
		ret := map[string]interface{}{}
		for k, v := range val {
			tv, err := m.traceValue(v, localcontext)
			if err != nil {
				return "", err
			}
			ret[k] = tv
		}
		return ret, nil
	default:
		return val, nil
	}
}

// TODO: IConfigProvider interface methods should be enhanced to accept namespace as a parameter
// so we can get rid of getCatalogInDefaultNamespace.
func (m *CatalogConfigProvider) Set(object string, field string, value interface{}) error {
	clog.Debug(" M (Catalog): Set, object: %s, field: %s", object, field)
	catalog, err := m.getCatalogInDefaultNamespace(context.TODO(), object)
	if err != nil {
		return err
	}
	catalog.Spec.Properties[field] = value
	data, _ := json.Marshal(catalog)
	return m.ApiClient.UpsertCatalog(context.TODO(), object, data, m.Config.User, m.Config.Password)
}
func (m *CatalogConfigProvider) SetObject(object string, value map[string]interface{}) error {
	clog.Debug(" M (Catalog): SetObject, object: %s", object)
	catalog, err := m.getCatalogInDefaultNamespace(context.TODO(), object)
	if err != nil {
		return err
	}
	catalog.Spec.Properties = map[string]interface{}{}
	for k, v := range value {
		catalog.Spec.Properties[k] = v
	}
	data, _ := json.Marshal(catalog)
	return m.ApiClient.UpsertCatalog(context.TODO(), object, data, m.Config.User, m.Config.Password)
}
func (m *CatalogConfigProvider) Remove(object string, field string) error {
	clog.Debug(" M (Catalog): Remove, object: %s, field: %s", object, field)
	catlog, err := m.getCatalogInDefaultNamespace(context.TODO(), object)
	if err != nil {
		return err
	}
	if _, ok := catlog.Spec.Properties[field]; !ok {
		return v1alpha2.NewCOAError(nil, "field not found", v1alpha2.NotFound)
	}
	delete(catlog.Spec.Properties, field)
	data, _ := json.Marshal(catlog)
	return m.ApiClient.UpsertCatalog(context.TODO(), object, data, m.Config.User, m.Config.Password)
}
func (m *CatalogConfigProvider) RemoveObject(object string) error {
	clog.Debug(" M (Catalog): RemoveObject, object: %s", object)
	object = utils.ReplaceSeperator(object)
	return m.ApiClient.DeleteCatalog(context.TODO(), object, m.Config.User, m.Config.Password)
}

func (m *CatalogConfigProvider) getCatalogInDefaultNamespace(context context.Context, catalog string) (model.CatalogState, error) {
	catalog = utils.ReplaceSeperator(catalog)
	return m.ApiClient.GetCatalog(context, catalog, "", m.Config.User, m.Config.Password)
}<|MERGE_RESOLUTION|>--- conflicted
+++ resolved
@@ -108,13 +108,8 @@
 }
 func (m *CatalogConfigProvider) Read(object string, field string, localcontext interface{}) (interface{}, error) {
 	clog.Debug(" M (Catalog): Read, object: %s, field: %s", object, field)
-<<<<<<< HEAD
-	namespace := m.getNamespaceFromContext(localcontext)
+	namespace := utils.GetNamespaceFromContext(localcontext)
 	object = utils.ReplaceSeperator(object)
-=======
-	namespace := utils.GetNamespaceFromContext(localcontext)
-	object = api_utils.ReplaceSeperator(object)
->>>>>>> 7d357aba
 	catalog, err := m.ApiClient.GetCatalog(context.TODO(), object, namespace, m.Config.User, m.Config.Password)
 	if err != nil {
 		return "", err
@@ -138,13 +133,8 @@
 
 func (m *CatalogConfigProvider) ReadObject(object string, localcontext interface{}) (map[string]interface{}, error) {
 	clog.Debug(" M (Catalog): ReadObject, object: %s", object)
-<<<<<<< HEAD
-	namespace := m.getNamespaceFromContext(localcontext)
+	namespace := utils.GetNamespaceFromContext(localcontext)
 	object = utils.ReplaceSeperator(object)
-=======
-	namespace := utils.GetNamespaceFromContext(localcontext)
-	object = api_utils.ReplaceSeperator(object)
->>>>>>> 7d357aba
 
 	catalog, err := m.ApiClient.GetCatalog(context.TODO(), object, namespace, m.Config.User, m.Config.Password)
 	if err != nil {
