--- conflicted
+++ resolved
@@ -89,11 +89,7 @@
 	return ret, nil
 }
 func (m *CatalogConfigProvider) unwindOverrides(override string, field string, namespace string) (string, error) {
-<<<<<<< HEAD
-	override = utils.ReplaceSeperator(override)
-=======
 	override = utils.ConvertReferenceToObjectName(override)
->>>>>>> 2251dce4
 	catalog, err := m.ApiClient.GetCatalog(context.TODO(), override, namespace, m.Config.User, m.Config.Password)
 	if err != nil {
 		return "", err
@@ -113,11 +109,7 @@
 func (m *CatalogConfigProvider) Read(object string, field string, localcontext interface{}) (interface{}, error) {
 	clog.Debug(" M (Catalog): Read, object: %s, field: %s", object, field)
 	namespace := utils.GetNamespaceFromContext(localcontext)
-<<<<<<< HEAD
-	object = utils.ReplaceSeperator(object)
-=======
 	object = utils.ConvertReferenceToObjectName(object)
->>>>>>> 2251dce4
 	catalog, err := m.ApiClient.GetCatalog(context.TODO(), object, namespace, m.Config.User, m.Config.Password)
 	if err != nil {
 		return "", err
@@ -142,11 +134,7 @@
 func (m *CatalogConfigProvider) ReadObject(object string, localcontext interface{}) (map[string]interface{}, error) {
 	clog.Debug(" M (Catalog): ReadObject, object: %s", object)
 	namespace := utils.GetNamespaceFromContext(localcontext)
-<<<<<<< HEAD
-	object = utils.ReplaceSeperator(object)
-=======
 	object = utils.ConvertReferenceToObjectName(object)
->>>>>>> 2251dce4
 
 	catalog, err := m.ApiClient.GetCatalog(context.TODO(), object, namespace, m.Config.User, m.Config.Password)
 	if err != nil {
@@ -267,19 +255,11 @@
 }
 func (m *CatalogConfigProvider) RemoveObject(object string) error {
 	clog.Debug(" M (Catalog): RemoveObject, object: %s", object)
-<<<<<<< HEAD
-	object = utils.ReplaceSeperator(object)
-=======
 	object = utils.ConvertReferenceToObjectName(object)
->>>>>>> 2251dce4
 	return m.ApiClient.DeleteCatalog(context.TODO(), object, m.Config.User, m.Config.Password)
 }
 
 func (m *CatalogConfigProvider) getCatalogInDefaultNamespace(context context.Context, catalog string) (model.CatalogState, error) {
-<<<<<<< HEAD
-	catalog = utils.ReplaceSeperator(catalog)
-=======
 	catalog = utils.ConvertReferenceToObjectName(catalog)
->>>>>>> 2251dce4
 	return m.ApiClient.GetCatalog(context, catalog, "", m.Config.User, m.Config.Password)
 }