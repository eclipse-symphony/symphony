/*
 * Copyright (c) Microsoft Corporation.
 * Licensed under the MIT license.
 * SPDX-License-Identifier: MIT
 */

package catalog

import (
	"context"
	"encoding/json"
	"fmt"
	"sync"

	"github.com/eclipse-symphony/symphony/api/pkg/apis/v1alpha1/model"
	"github.com/eclipse-symphony/symphony/api/pkg/apis/v1alpha1/utils"
	"github.com/eclipse-symphony/symphony/coa/pkg/apis/v1alpha2"
	"github.com/eclipse-symphony/symphony/coa/pkg/apis/v1alpha2/contexts"
	observability "github.com/eclipse-symphony/symphony/coa/pkg/apis/v1alpha2/observability"
	observ_utils "github.com/eclipse-symphony/symphony/coa/pkg/apis/v1alpha2/observability/utils"
	"github.com/eclipse-symphony/symphony/coa/pkg/apis/v1alpha2/providers"
	coa_utils "github.com/eclipse-symphony/symphony/coa/pkg/apis/v1alpha2/utils"
	"github.com/eclipse-symphony/symphony/coa/pkg/logger"
)

var msLock sync.Mutex
var clog = logger.NewLogger("coa.runtime")

type CatalogConfigProviderConfig struct {
	User     string `json:"user"`
	Password string `json:"password"`
}

type CatalogConfigProvider struct {
	Config    CatalogConfigProviderConfig
	Context   *contexts.ManagerContext
	ApiClient utils.ApiClient
}

func (s *CatalogConfigProvider) Init(config providers.IProviderConfig) error {
	msLock.Lock()
	defer msLock.Unlock()
	mockConfig, err := toCatalogConfigProviderConfig(config)
	if err != nil {
		return err
	}
	s.Config = mockConfig
	s.ApiClient, err = utils.GetApiClient()
	if err != nil {
		return err
	}
	return nil
}
func (s *CatalogConfigProvider) SetContext(ctx *contexts.ManagerContext) {
	s.Context = ctx
}

func toCatalogConfigProviderConfig(config providers.IProviderConfig) (CatalogConfigProviderConfig, error) {
	ret := CatalogConfigProviderConfig{}
	data, err := json.Marshal(config)
	if err != nil {
		return ret, err
	}
	err = json.Unmarshal(data, &ret)
	return ret, err
}
func (i *CatalogConfigProvider) InitWithMap(properties map[string]string) error {
	config, err := CatalogConfigProviderConfigFromMap(properties)
	if err != nil {
		return err
	}
	return i.Init(config)
}
func CatalogConfigProviderConfigFromMap(properties map[string]string) (CatalogConfigProviderConfig, error) {
	ret := CatalogConfigProviderConfig{}
	if utils.ShouldUseUserCreds() {
		user, err := utils.GetString(properties, "user")
		if err != nil {
			return ret, err
		}
		ret.User = user
		if ret.User == "" {
			return ret, v1alpha2.NewCOAError(nil, "user is required", v1alpha2.BadConfig)
		}
		password, err := utils.GetString(properties, "password")
		if err != nil {
			return ret, err
		}
		ret.Password = password
	}
	return ret, nil
}
<<<<<<< HEAD

func (m *CatalogConfigProvider) unwindOverrides(override string, field string, namespace string, localcontext interface{}) (string, error) {
=======
func (m *CatalogConfigProvider) unwindOverrides(ctx context.Context, override string, field string, namespace string) (string, error) {
>>>>>>> e2537908
	override = utils.ConvertReferenceToObjectName(override)
	catalog, err := m.ApiClient.GetCatalog(ctx, override, namespace, m.Config.User, m.Config.Password)
	if err != nil {
		return "", err
	}

	// if the acuqired parent catalog is valid, need to check if parent involves circular dependency
	if localcontext != nil {
		if ctx, ok := localcontext.(coa_utils.EvaluationContext); ok {
			if coa_utils.HasCircularDependency(override, field, ctx) {
				clog.Errorf(" M (Catalog): unwind overrides detect circular dependency. Override: %v, field: %v, ", override, field)
				return "", v1alpha2.NewCOAError(nil, fmt.Sprintf("Detect circular dependency, override: %s, field: %s", override, field), v1alpha2.BadConfig)
			}
			localcontext = coa_utils.AddConfigToDependencyList(override, field, ctx)
		}
	}

	if v, ok := catalog.Spec.Properties[field]; ok {
		if vstring, ok := v.(string); ok {
			return vstring, nil
		} else {
			return "", v1alpha2.NewCOAError(nil, fmt.Sprintf("field '%s' doesn't has a valid value in configuration'%s'", field, override), v1alpha2.BadConfig)
		}
	}
	if catalog.Spec.ParentName != "" {
<<<<<<< HEAD
		return m.unwindOverrides(catalog.Spec.ParentName, field, namespace, localcontext)
	}
	return "", v1alpha2.NewCOAError(nil, fmt.Sprintf("field '%s' is not found in configuration '%s'", field, override), v1alpha2.NotFound)
}
func (m *CatalogConfigProvider) Read(object string, field string, localcontext interface{}) (interface{}, error) {
	clog.Debugf(" M (Catalog): Read, object: %v, field: %v", object, field)
=======
		return m.unwindOverrides(ctx, catalog.Spec.ParentName, field, namespace)
	}
	return "", v1alpha2.NewCOAError(nil, fmt.Sprintf("field '%s' is not found in configuration '%s'", field, override), v1alpha2.NotFound)
}
func (m *CatalogConfigProvider) Read(ctx context.Context, object string, field string, localcontext interface{}) (interface{}, error) {
	ctx, span := observability.StartSpan("Catalog Provider", ctx, &map[string]string{
		"method": "Read",
	})
	var err error = nil
	defer observ_utils.CloseSpanWithError(span, &err)
	defer observ_utils.EmitUserDiagnosticsLogs(ctx, &err)
	clog.DebugfCtx(ctx, " M (Catalog): Read, object: %s, field: %s", object, field)
>>>>>>> e2537908
	namespace := utils.GetNamespaceFromContext(localcontext)
	object = utils.ConvertReferenceToObjectName(object)
	catalog, err := m.ApiClient.GetCatalog(ctx, object, namespace, m.Config.User, m.Config.Password)
	if err != nil {
		return "", err
	}

	if v, ok := catalog.Spec.Properties[field]; ok {
		// check circular dependency
		if localcontext != nil {
			if ctx, ok := localcontext.(coa_utils.EvaluationContext); ok {
				if coa_utils.HasCircularDependency(object, field, ctx) {
					clog.Errorf(" M (Catalog): Read detect circular dependency. Object: %v, field: %v, ", object, field)
					return "", v1alpha2.NewCOAError(nil, fmt.Sprintf("Detect circular dependency, object: %s, field: %s", object, field), v1alpha2.BadConfig)
				}
				localcontext = coa_utils.AddConfigToDependencyList(object, field, ctx)
			}
		}

		return m.traceValue(v, localcontext)
	}

	if catalog.Spec.ParentName != "" {
<<<<<<< HEAD
		overrid, err := m.unwindOverrides(catalog.Spec.ParentName, field, namespace, localcontext)
=======
		overrid, err := m.unwindOverrides(ctx, catalog.Spec.ParentName, field, namespace)
>>>>>>> e2537908
		if err != nil {
			return "", err
		} else {
			return overrid, nil
		}
	}

	err = v1alpha2.NewCOAError(nil, fmt.Sprintf("field '%s' is not found in configuration '%s'", field, object), v1alpha2.NotFound)
	return "", err
}

<<<<<<< HEAD
func (m *CatalogConfigProvider) ReadObject(object string, localcontext interface{}) (map[string]interface{}, error) {
	clog.Debugf(" M (Catalog): ReadObject, object: %v", object)
=======
func (m *CatalogConfigProvider) ReadObject(ctx context.Context, object string, localcontext interface{}) (map[string]interface{}, error) {
	ctx, span := observability.StartSpan("Catalog Provider", ctx, &map[string]string{
		"method": "ReadObject",
	})
	var err error = nil
	defer observ_utils.CloseSpanWithError(span, &err)
	defer observ_utils.EmitUserDiagnosticsLogs(ctx, &err)
	clog.DebugfCtx(ctx, " M (Catalog): ReadObject, object: %s", object)
>>>>>>> e2537908
	namespace := utils.GetNamespaceFromContext(localcontext)
	object = utils.ConvertReferenceToObjectName(object)

	catalog, err := m.ApiClient.GetCatalog(ctx, object, namespace, m.Config.User, m.Config.Password)
	if err != nil {
		return nil, err
	}
	ret := map[string]interface{}{}
	for k, v := range catalog.Spec.Properties {
		tv, err := m.traceValue(v, localcontext)
		if err != nil {
			return nil, err
		}
		// line 189-196 extracts the returned map and merge the keys with the parent
		// this allows a referenced configuration to be overriden by local values
		if tmap, ok := tv.(map[string]interface{}); ok {
			for tk, tv := range tmap {
				if _, ok := ret[tk]; !ok {
					ret[tk] = tv
				}
			}
			continue
		}
		ret[k] = tv
	}
	return ret, nil
}

func (m *CatalogConfigProvider) traceValue(v interface{}, localcontext interface{}) (interface{}, error) {
	switch val := v.(type) {
	case string:
		parser := utils.NewParser(val)
		context := m.Context.VencorContext.EvaluationContext.Clone()
		context.DeploymentSpec = m.Context.VencorContext.EvaluationContext.DeploymentSpec
		if localcontext != nil {
			if ltx, ok := localcontext.(coa_utils.EvaluationContext); ok {
				context.Inputs = ltx.Inputs
				context.Outputs = ltx.Outputs
				context.Value = ltx.Value
				context.Properties = ltx.Properties
				context.Component = ltx.Component
				context.Namespace = ltx.Namespace
				if ltx.DeploymentSpec != nil {
					context.DeploymentSpec = ltx.DeploymentSpec
				}
				if ltx.ParentConfigs != nil {
					context.ParentConfigs = ltx.ParentConfigs
				}
			}
		}
		v, err := parser.Eval(*context)
		if err != nil {
			return "", err
		}
		switch vt := v.(type) {
		case string:
			return vt, nil
		default:
			return m.traceValue(v, localcontext)
		}
	case []interface{}:
		ret := []interface{}{}
		for _, v := range val {
			tv, err := m.traceValue(v, localcontext)
			if err != nil {
				return "", err
			}
			ret = append(ret, tv)
		}
		return ret, nil
	case map[string]interface{}:
		ret := map[string]interface{}{}
		for k, v := range val {
			tv, err := m.traceValue(v, localcontext)
			if err != nil {
				return "", err
			}
			ret[k] = tv
		}
		return ret, nil
	default:
		return val, nil
	}
}

// TODO: IConfigProvider interface methods should be enhanced to accept namespace as a parameter
// so we can get rid of getCatalogInDefaultNamespace.
<<<<<<< HEAD
func (m *CatalogConfigProvider) Set(object string, field string, value interface{}) error {
	clog.Debugf(" M (Catalog): Set, object: %v, field: %v", object, field)
	catalog, err := m.getCatalogInDefaultNamespace(context.TODO(), object)
=======
func (m *CatalogConfigProvider) Set(ctx context.Context, object string, field string, value interface{}) error {
	ctx, span := observability.StartSpan("Catalog Provider", ctx, &map[string]string{
		"method": "Set",
	})
	var err error = nil
	defer observ_utils.CloseSpanWithError(span, &err)
	defer observ_utils.EmitUserDiagnosticsLogs(ctx, &err)
	clog.DebugfCtx(ctx, " M (Catalog): Set, object: %s, field: %s", object, field)
	catalog, err := m.getCatalogInDefaultNamespace(ctx, object)
>>>>>>> e2537908
	if err != nil {
		return err
	}
	catalog.Spec.Properties[field] = value
	data, _ := json.Marshal(catalog)
	return m.ApiClient.UpsertCatalog(ctx, object, data, m.Config.User, m.Config.Password)
}
<<<<<<< HEAD
func (m *CatalogConfigProvider) SetObject(object string, value map[string]interface{}) error {
	clog.Debugf(" M (Catalog): SetObject, object: %v", object)
	catalog, err := m.getCatalogInDefaultNamespace(context.TODO(), object)
=======
func (m *CatalogConfigProvider) SetObject(ctx context.Context, object string, value map[string]interface{}) error {
	ctx, span := observability.StartSpan("Catalog Provider", ctx, &map[string]string{
		"method": "SetObject",
	})
	var err error = nil
	defer observ_utils.CloseSpanWithError(span, &err)
	defer observ_utils.EmitUserDiagnosticsLogs(ctx, &err)

	clog.DebugfCtx(ctx, " M (Catalog): SetObject, object: %s", object)
	catalog, err := m.getCatalogInDefaultNamespace(ctx, object)
>>>>>>> e2537908
	if err != nil {
		return err
	}
	catalog.Spec.Properties = map[string]interface{}{}
	for k, v := range value {
		catalog.Spec.Properties[k] = v
	}
	data, _ := json.Marshal(catalog)
	return m.ApiClient.UpsertCatalog(ctx, object, data, m.Config.User, m.Config.Password)
}
<<<<<<< HEAD
func (m *CatalogConfigProvider) Remove(object string, field string) error {
	clog.Debugf(" M (Catalog): Remove, object: %v, field: %v", object, field)
	catlog, err := m.getCatalogInDefaultNamespace(context.TODO(), object)
=======
func (m *CatalogConfigProvider) Remove(ctx context.Context, object string, field string) error {
	ctx, span := observability.StartSpan("Catalog Provider", ctx, &map[string]string{
		"method": "Remove",
	})
	var err error = nil
	defer observ_utils.CloseSpanWithError(span, &err)
	defer observ_utils.EmitUserDiagnosticsLogs(ctx, &err)

	clog.DebugfCtx(ctx, " M (Catalog): Remove, object: %s, field: %s", object, field)
	catlog, err := m.getCatalogInDefaultNamespace(ctx, object)
>>>>>>> e2537908
	if err != nil {
		return err
	}
	if _, ok := catlog.Spec.Properties[field]; !ok {
		return v1alpha2.NewCOAError(nil, "field not found", v1alpha2.NotFound)
	}
	delete(catlog.Spec.Properties, field)
	data, _ := json.Marshal(catlog)
	return m.ApiClient.UpsertCatalog(ctx, object, data, m.Config.User, m.Config.Password)
}

func (m *CatalogConfigProvider) RemoveObject(ctx context.Context, object string) error {
	ctx, span := observability.StartSpan("Catalog Provider", ctx, &map[string]string{
		"method": "RemoveObject",
	})
	var err error = nil
	defer observ_utils.CloseSpanWithError(span, &err)
	defer observ_utils.EmitUserDiagnosticsLogs(ctx, &err)

	clog.DebugfCtx(ctx, " M (Catalog): RemoveObject, object: %s", object)
	object = utils.ConvertReferenceToObjectName(object)
	return m.ApiClient.DeleteCatalog(ctx, object, m.Config.User, m.Config.Password)
}

func (m *CatalogConfigProvider) getCatalogInDefaultNamespace(ctx context.Context, catalog string) (model.CatalogState, error) {
	catalog = utils.ConvertReferenceToObjectName(catalog)
	return m.ApiClient.GetCatalog(ctx, catalog, "", m.Config.User, m.Config.Password)
}<|MERGE_RESOLUTION|>--- conflicted
+++ resolved
@@ -90,12 +90,8 @@
 	}
 	return ret, nil
 }
-<<<<<<< HEAD
-
-func (m *CatalogConfigProvider) unwindOverrides(override string, field string, namespace string, localcontext interface{}) (string, error) {
-=======
-func (m *CatalogConfigProvider) unwindOverrides(ctx context.Context, override string, field string, namespace string) (string, error) {
->>>>>>> e2537908
+
+func (m *CatalogConfigProvider) unwindOverrides(ctx context.Context, override string, field string, namespace string, localcontext interface{}) (string, error) {
 	override = utils.ConvertReferenceToObjectName(override)
 	catalog, err := m.ApiClient.GetCatalog(ctx, override, namespace, m.Config.User, m.Config.Password)
 	if err != nil {
@@ -121,18 +117,10 @@
 		}
 	}
 	if catalog.Spec.ParentName != "" {
-<<<<<<< HEAD
-		return m.unwindOverrides(catalog.Spec.ParentName, field, namespace, localcontext)
+		return m.unwindOverrides(ctx, catalog.Spec.ParentName, field, namespace, localcontext)
 	}
 	return "", v1alpha2.NewCOAError(nil, fmt.Sprintf("field '%s' is not found in configuration '%s'", field, override), v1alpha2.NotFound)
 }
-func (m *CatalogConfigProvider) Read(object string, field string, localcontext interface{}) (interface{}, error) {
-	clog.Debugf(" M (Catalog): Read, object: %v, field: %v", object, field)
-=======
-		return m.unwindOverrides(ctx, catalog.Spec.ParentName, field, namespace)
-	}
-	return "", v1alpha2.NewCOAError(nil, fmt.Sprintf("field '%s' is not found in configuration '%s'", field, override), v1alpha2.NotFound)
-}
 func (m *CatalogConfigProvider) Read(ctx context.Context, object string, field string, localcontext interface{}) (interface{}, error) {
 	ctx, span := observability.StartSpan("Catalog Provider", ctx, &map[string]string{
 		"method": "Read",
@@ -141,7 +129,6 @@
 	defer observ_utils.CloseSpanWithError(span, &err)
 	defer observ_utils.EmitUserDiagnosticsLogs(ctx, &err)
 	clog.DebugfCtx(ctx, " M (Catalog): Read, object: %s, field: %s", object, field)
->>>>>>> e2537908
 	namespace := utils.GetNamespaceFromContext(localcontext)
 	object = utils.ConvertReferenceToObjectName(object)
 	catalog, err := m.ApiClient.GetCatalog(ctx, object, namespace, m.Config.User, m.Config.Password)
@@ -165,11 +152,7 @@
 	}
 
 	if catalog.Spec.ParentName != "" {
-<<<<<<< HEAD
-		overrid, err := m.unwindOverrides(catalog.Spec.ParentName, field, namespace, localcontext)
-=======
-		overrid, err := m.unwindOverrides(ctx, catalog.Spec.ParentName, field, namespace)
->>>>>>> e2537908
+		overrid, err := m.unwindOverrides(ctx, catalog.Spec.ParentName, field, namespace, localcontext)
 		if err != nil {
 			return "", err
 		} else {
@@ -181,10 +164,6 @@
 	return "", err
 }
 
-<<<<<<< HEAD
-func (m *CatalogConfigProvider) ReadObject(object string, localcontext interface{}) (map[string]interface{}, error) {
-	clog.Debugf(" M (Catalog): ReadObject, object: %v", object)
-=======
 func (m *CatalogConfigProvider) ReadObject(ctx context.Context, object string, localcontext interface{}) (map[string]interface{}, error) {
 	ctx, span := observability.StartSpan("Catalog Provider", ctx, &map[string]string{
 		"method": "ReadObject",
@@ -193,7 +172,6 @@
 	defer observ_utils.CloseSpanWithError(span, &err)
 	defer observ_utils.EmitUserDiagnosticsLogs(ctx, &err)
 	clog.DebugfCtx(ctx, " M (Catalog): ReadObject, object: %s", object)
->>>>>>> e2537908
 	namespace := utils.GetNamespaceFromContext(localcontext)
 	object = utils.ConvertReferenceToObjectName(object)
 
@@ -281,11 +259,6 @@
 
 // TODO: IConfigProvider interface methods should be enhanced to accept namespace as a parameter
 // so we can get rid of getCatalogInDefaultNamespace.
-<<<<<<< HEAD
-func (m *CatalogConfigProvider) Set(object string, field string, value interface{}) error {
-	clog.Debugf(" M (Catalog): Set, object: %v, field: %v", object, field)
-	catalog, err := m.getCatalogInDefaultNamespace(context.TODO(), object)
-=======
 func (m *CatalogConfigProvider) Set(ctx context.Context, object string, field string, value interface{}) error {
 	ctx, span := observability.StartSpan("Catalog Provider", ctx, &map[string]string{
 		"method": "Set",
@@ -295,7 +268,6 @@
 	defer observ_utils.EmitUserDiagnosticsLogs(ctx, &err)
 	clog.DebugfCtx(ctx, " M (Catalog): Set, object: %s, field: %s", object, field)
 	catalog, err := m.getCatalogInDefaultNamespace(ctx, object)
->>>>>>> e2537908
 	if err != nil {
 		return err
 	}
@@ -303,11 +275,6 @@
 	data, _ := json.Marshal(catalog)
 	return m.ApiClient.UpsertCatalog(ctx, object, data, m.Config.User, m.Config.Password)
 }
-<<<<<<< HEAD
-func (m *CatalogConfigProvider) SetObject(object string, value map[string]interface{}) error {
-	clog.Debugf(" M (Catalog): SetObject, object: %v", object)
-	catalog, err := m.getCatalogInDefaultNamespace(context.TODO(), object)
-=======
 func (m *CatalogConfigProvider) SetObject(ctx context.Context, object string, value map[string]interface{}) error {
 	ctx, span := observability.StartSpan("Catalog Provider", ctx, &map[string]string{
 		"method": "SetObject",
@@ -318,7 +285,6 @@
 
 	clog.DebugfCtx(ctx, " M (Catalog): SetObject, object: %s", object)
 	catalog, err := m.getCatalogInDefaultNamespace(ctx, object)
->>>>>>> e2537908
 	if err != nil {
 		return err
 	}
@@ -329,11 +295,6 @@
 	data, _ := json.Marshal(catalog)
 	return m.ApiClient.UpsertCatalog(ctx, object, data, m.Config.User, m.Config.Password)
 }
-<<<<<<< HEAD
-func (m *CatalogConfigProvider) Remove(object string, field string) error {
-	clog.Debugf(" M (Catalog): Remove, object: %v, field: %v", object, field)
-	catlog, err := m.getCatalogInDefaultNamespace(context.TODO(), object)
-=======
 func (m *CatalogConfigProvider) Remove(ctx context.Context, object string, field string) error {
 	ctx, span := observability.StartSpan("Catalog Provider", ctx, &map[string]string{
 		"method": "Remove",
@@ -344,7 +305,6 @@
 
 	clog.DebugfCtx(ctx, " M (Catalog): Remove, object: %s, field: %s", object, field)
 	catlog, err := m.getCatalogInDefaultNamespace(ctx, object)
->>>>>>> e2537908
 	if err != nil {
 		return err
 	}
