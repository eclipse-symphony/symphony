--- conflicted
+++ resolved
@@ -97,17 +97,8 @@
 	if err != nil {
 		return "", err
 	}
-<<<<<<< HEAD
 	if v, ok := utils.JsonParseProperty(catalog.Spec.Properties, field); ok {
-		if vstring, ok := v.(string); ok {
-			return vstring, nil
-		} else {
-			return "", v1alpha2.NewCOAError(nil, fmt.Sprintf("field '%s' doesn't has a valid value in configuration'%s'", field, override), v1alpha2.BadConfig)
-		}
-=======
-	if v, ok := catalog.Spec.Properties[field]; ok {
 		return m.traceValue(v, localcontext, dependencyList)
->>>>>>> e82ec70c
 	}
 	if catalog.Spec.ParentName != "" {
 		return m.unwindOverrides(ctx, catalog.Spec.ParentName, field, namespace, localcontext, dependencyList)
@@ -130,34 +121,20 @@
 		return "", err
 	}
 
-<<<<<<< HEAD
-	if v, ok := utils.JsonParseProperty(catalog.Spec.Properties, field); ok {
-		// check circular dependency
-		var dependencyList map[string]map[string]bool = nil
-		if localcontext != nil {
-			if evalContext, ok := localcontext.(coa_utils.EvaluationContext); ok {
-				if coa_utils.HasCircularDependency(object, field, evalContext) {
-					clog.ErrorfCtx(ctx, " M (Catalog): Read detect circular dependency. Object: %s, field: %s, ", object, field)
-					return "", v1alpha2.NewCOAError(nil, fmt.Sprintf("Detect circular dependency, object: %s, field: %s", object, field), v1alpha2.BadConfig)
-				}
-				dependencyList = coa_utils.DeepCopyDependencyList(evalContext.ParentConfigs)
-				dependencyList = coa_utils.UpdateDependencyList(object, field, dependencyList)
-=======
 	// check circular dependency
 	var dependencyList map[string]map[string]bool = nil
 	if localcontext != nil {
 		if evalContext, ok := localcontext.(coa_utils.EvaluationContext); ok {
 			if coa_utils.HasCircularDependency(object, field, evalContext) {
-				clog.Errorf(" M (Catalog): Read detect circular dependency. Object: %v, field: %v, ", object, field)
+				clog.ErrorfCtx(ctx, " M (Catalog): Read detect circular dependency. Object: %s, field: %s, ", object, field)
 				return "", v1alpha2.NewCOAError(nil, fmt.Sprintf("Detect circular dependency, object: %s, field: %s", object, field), v1alpha2.BadConfig)
->>>>>>> e82ec70c
 			}
 			dependencyList = coa_utils.DeepCopyDependencyList(evalContext.ParentConfigs)
 			dependencyList = coa_utils.UpdateDependencyList(object, field, dependencyList)
 		}
 	}
 
-	if v, ok := catalog.Spec.Properties[field]; ok {
+	if v, ok := utils.JsonParseProperty(catalog.Spec.Properties, field); ok {
 		return m.traceValue(v, localcontext, dependencyList)
 	}
 
