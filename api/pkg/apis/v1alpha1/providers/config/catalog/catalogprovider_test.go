--- conflicted
+++ resolved
@@ -104,11 +104,7 @@
 	}
 	assert.Nil(t, err)
 
-<<<<<<< HEAD
-	res, err := provider.Read("catalog1:v1", ".components", nil)
-=======
-	res, err := provider.Read(ctx, "catalog1:v1", "components", nil)
->>>>>>> db8d7d6a
+	res, err := provider.Read(ctx, "catalog1:v1", ".components", nil)
 	assert.Nil(t, err)
 	data, err := json.Marshal(res)
 	assert.Nil(t, err)
@@ -117,8 +113,7 @@
 	assert.Nil(t, err)
 	assert.Equal(t, "name", summary[0].Name)
 
-<<<<<<< HEAD
-	res, err = provider.Read("catalog1:v1", ".a.b.c", nil)
+	res, err = provider.Read(ctx, "catalog1:v1", ".a.b.c", nil)
 	assert.Nil(t, err)
 	data, err = json.Marshal(res)
 	assert.Nil(t, err)
@@ -136,9 +131,6 @@
 	assert.Equal(t, "dot", val)
 
 	res, err = provider.Read("catalog1:v1", ".parentAttribute", nil)
-=======
-	res, err = provider.Read(ctx, "catalog1:v1", "parentAttribute", nil)
->>>>>>> db8d7d6a
 	assert.Nil(t, err)
 	v, ok := res.(string)
 	assert.True(t, ok)
