--- conflicted
+++ resolved
@@ -153,13 +153,8 @@
 							},
 						},
 						{
-<<<<<<< HEAD
 							Name:            "mysql",
 							Image:           "mysql:latest",
-=======
-							Name:            "rocket",
-							Image:           "prom/prometheus",
->>>>>>> 5d286376
 							ImagePullPolicy: "Always",
 							Args:            []string{"MYSQL_ROOT_PASSWORD=root", "MYSQL_DATABASE=testdb"},
 							Ports: []apiv1.ContainerPort{
@@ -193,11 +188,7 @@
 	assert.Equal(t, "prom", components[0].Name)
 	assert.Equal(t, "mysql", components[1].Name)
 	assert.Equal(t, "prom/prometheus", components[0].Properties[model.ContainerImage])
-<<<<<<< HEAD
 	assert.Equal(t, "mysql:latest", components[1].Properties[model.ContainerImage])
-=======
-	assert.Equal(t, "prom/prometheus", components[1].Properties[model.ContainerImage])
->>>>>>> 5d286376
 	assert.Equal(t, "Always", components[0].Properties["container.imagePullPolicy"])
 	assert.Equal(t, "Always", components[1].Properties["container.imagePullPolicy"])
 	assert.Equal(t, "[\"evaluation_interval=2m\",\"rule_query_offset=2s\"]", components[0].Properties["container.args"])
@@ -227,11 +218,7 @@
 		{
 			Name: "mysql",
 			Properties: map[string]interface{}{
-<<<<<<< HEAD
 				"container.image":           "mysql:latest",
-=======
-				"container.image":           "prom/prometheus",
->>>>>>> 5d286376
 				"container.ports":           "[{\"containerPort\":7788}]",
 				"container.args":            "[\"MYSQL_ROOT_PASSWORD=root\", \"MYSQL_DATABASE=testdb\",\"MYSQL_USER=myuser\"]",
 				"container.imagePullPolicy": "Always",
@@ -246,15 +233,9 @@
 	assert.Equal(t, "prom", d.Spec.Template.Spec.Containers[0].Name)
 	assert.Equal(t, "mysql", d.Spec.Template.Spec.Containers[1].Name)
 	assert.Equal(t, "prom/prometheus", d.Spec.Template.Spec.Containers[0].Image)
-<<<<<<< HEAD
 	assert.Equal(t, "mysql:latest", d.Spec.Template.Spec.Containers[1].Image)
 	assert.Equal(t, "rule_query_offset=2s", d.Spec.Template.Spec.Containers[0].Args[1])
 	assert.Equal(t, "MYSQL_USER=myuser", d.Spec.Template.Spec.Containers[1].Args[2])
-=======
-	assert.Equal(t, "prom/prometheus", d.Spec.Template.Spec.Containers[1].Image)
-	assert.Equal(t, "line=https://aka.ms/linesample", d.Spec.Template.Spec.Containers[0].Args[1])
-	assert.Equal(t, "cat=car person", d.Spec.Template.Spec.Containers[1].Args[2])
->>>>>>> 5d286376
 	assert.Equal(t, apiv1.PullPolicy("Always"), d.Spec.Template.Spec.Containers[0].ImagePullPolicy)
 	cores := resource.MustParse("1")
 	actualCores := d.Spec.Template.Spec.Containers[0].Resources.Requests["cpu"]
@@ -305,13 +286,8 @@
 							},
 						},
 						{
-<<<<<<< HEAD
 							Name:            "mysql",
 							Image:           "mysql:latest",
-=======
-							Name:            "rocket",
-							Image:           "prom/prometheus",
->>>>>>> 5d286376
 							ImagePullPolicy: "Always",
 							Args:            []string{"MYSQL_ROOT_PASSWORD=root", "MYSQL_DATABASE=testdb"},
 							Ports: []apiv1.ContainerPort{
@@ -382,9 +358,9 @@
 		{
 			Name: "evs",
 			Properties: map[string]interface{}{
-				"container.image":           "mysql",
+				"container.image":           "nginx",
 				"container.ports":           "[{\"containerPort\":80}]",
-				"container.args":            "[\"MYSQL_ROOT_PASSWORD=root\", \"MYSQL_DATABASE=testdb\"]",
+				"container.args":            "[\"endpointLocal=http://localhost:7788/api/ImageItems\", \"line=https://aka.ms/linesample\"]",
 				"container.imagePullPolicy": "Always",
 				"container.resources":       "{\"requests\": {\"cpu\":1}, \"limits\": {\"cpu\": 1}}",
 			},
