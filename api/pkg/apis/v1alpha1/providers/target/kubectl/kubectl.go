--- conflicted
+++ resolved
@@ -414,11 +414,7 @@
 							}
 
 							i.ensureNamespace(ctx, deployment.Instance.Spec.Scope)
-<<<<<<< HEAD
-							err = i.applyCustomResource(ctx, dataBytes, deployment.Instance.Spec.Scope, *deployment.Instance.Spec)
-=======
 							err = i.applyCustomResource(ctx, dataBytes, deployment.Instance.Spec.Scope, deployment.Instance)
->>>>>>> 6156e30c
 							if err != nil {
 								sLog.Errorf("  P (Kubectl Target):  failed to apply Yaml: %+v, traceId: %s", err, span.SpanContext().TraceID().String())
 								err = v1alpha2.NewCOAError(err, fmt.Sprintf("%s: failed to apply Yaml", providerName), v1alpha2.ApplyYamlFailed)
@@ -504,11 +500,7 @@
 					}
 
 					i.ensureNamespace(ctx, deployment.Instance.Spec.Scope)
-<<<<<<< HEAD
-					err = i.applyCustomResource(ctx, dataBytes, deployment.Instance.Spec.Scope, *deployment.Instance.Spec)
-=======
 					err = i.applyCustomResource(ctx, dataBytes, deployment.Instance.Spec.Scope, deployment.Instance)
->>>>>>> 6156e30c
 					if err != nil {
 						sLog.Errorf("  P (Kubectl Target):  failed to apply custom resource: %+v, traceId: %s", err, err, span.SpanContext().TraceID().String())
 						err = v1alpha2.NewCOAError(err, fmt.Sprintf("%s: failed to apply custom resource", providerName), v1alpha2.ApplyResourceFailed)
@@ -1046,11 +1038,7 @@
 }
 
 // applyCustomResource applies a custom resource from a byte array
-<<<<<<< HEAD
-func (i *KubectlTargetProvider) applyCustomResource(ctx context.Context, dataBytes []byte, namespace string, instance model.InstanceSpec) error {
-=======
 func (i *KubectlTargetProvider) applyCustomResource(ctx context.Context, dataBytes []byte, namespace string, instance model.InstanceState) error {
->>>>>>> 6156e30c
 	obj, dr, err := i.buildDynamicResourceClient(dataBytes, namespace)
 	if err != nil {
 		sLog.Errorf("  P (Kubectl Target): failed to build a new dynamic client: %+v", err)
