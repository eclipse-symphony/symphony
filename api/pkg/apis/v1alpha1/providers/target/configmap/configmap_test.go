--- conflicted
+++ resolved
@@ -165,10 +165,6 @@
 				Name:      "config-test",
 			},
 			Spec: &model.InstanceSpec{
-<<<<<<< HEAD
-				Name:  "config-test",
-=======
->>>>>>> 6156e30c
 				Scope: "configs",
 			},
 		},
@@ -216,10 +212,6 @@
 				Name:      "config-test",
 			},
 			Spec: &model.InstanceSpec{
-<<<<<<< HEAD
-				Name:  "config-test",
-=======
->>>>>>> 6156e30c
 				Scope: "configs",
 			},
 		},
@@ -279,10 +271,6 @@
 				Name:      "config-test",
 			},
 			Spec: &model.InstanceSpec{
-<<<<<<< HEAD
-				Name:  "config-test",
-=======
->>>>>>> 6156e30c
 				Scope: "configs",
 			},
 		},
@@ -334,10 +322,6 @@
 				Name:      "config-test",
 			},
 			Spec: &model.InstanceSpec{
-<<<<<<< HEAD
-				Name:  "config-test",
-=======
->>>>>>> 6156e30c
 				Scope: "configs",
 			},
 		},
