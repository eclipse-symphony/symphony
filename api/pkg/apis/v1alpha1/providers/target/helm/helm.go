--- conflicted
+++ resolved
@@ -283,11 +283,7 @@
 	var err error
 	var actionConfig *action.Configuration
 	defer utils.CloseSpanWithError(span, &err)
-<<<<<<< HEAD
-	sLog.Infof("  P (Helm Target): getting artifacts: %s - %s, traceId: %s", deployment.Instance.Spec.Scope, deployment.Instance.Spec.Name, span.SpanContext().TraceID().String())
-=======
 	sLog.Infof("  P (Helm Target): getting artifacts: %s - %s, traceId: %s", deployment.Instance.Spec.Scope, deployment.Instance.ObjectMeta.Name, span.SpanContext().TraceID().String())
->>>>>>> 6156e30c
 	actionConfig, err = i.createActionConfig(ctx, deployment.Instance.Spec.Scope)
 	if err != nil {
 		sLog.Error(err)
@@ -503,11 +499,7 @@
 			chart.Metadata.Tags = "SYM:" + helmProp.Chart.Repo //this is not used by Helm SDK, we use this to carry repo info
 
 			postRender := &PostRenderer{
-<<<<<<< HEAD
-				instance:  *deployment.Instance.Spec,
-=======
 				instance:  deployment.Instance,
->>>>>>> 6156e30c
 				populator: i.MetaPopulator,
 			}
 			installClient := configureInstallClient(component.Component.Name, &helmProp.Chart, &deployment, actionConfig, postRender)
