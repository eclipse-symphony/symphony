/*
* Copyright (c) Microsoft Corporation.
* Licensed under the MIT license.
* SPDX-License-Identifier: MIT
 */

package helm

import (
	"context"
	"fmt"
	"net/http"
	"net/http/httptest"
	"os"
	"testing"
	"time"

	"github.com/eclipse-symphony/symphony/api/pkg/apis/v1alpha1/model"
	"github.com/eclipse-symphony/symphony/api/pkg/apis/v1alpha1/providers/target/conformance"
	"github.com/stretchr/testify/assert"
	"k8s.io/client-go/rest"
)

const (
	bluefinRepo      = "azbluefin.azurecr.io/helm/bluefin-arc-extension"
	bluefinVersion   = "0.2.0-20230717.3-develop"
	defaultTestScope = "alice-springs"
)

// TestHelmTargetProviderConfigFromMapNil tests the HelmTargetProviderConfigFromMap function with nil input
func TestHelmTargetProviderConfigFromMapNil(t *testing.T) {
	_, err := HelmTargetProviderConfigFromMap(nil)
	assert.Nil(t, err)
}

// TestHelmTargetProviderConfigFromMapEmpty tests the HelmTargetProviderConfigFromMap function with empty input
func TestHelmTargetProviderConfigFromMapEmpty(t *testing.T) {
	_, err := HelmTargetProviderConfigFromMap(map[string]string{})
	assert.Nil(t, err)
}

// TestHelmTargetProviderInitEmptyConfig tests the Init function of HelmTargetProvider with empty config
func TestHelmTargetProviderInitEmptyConfig(t *testing.T) {
	config := HelmTargetProviderConfig{}
	provider := HelmTargetProvider{}
	err := provider.Init(config)
	assert.NotNil(t, err)
}

func TestInitWithMap(t *testing.T) {
	configMap := map[string]string{
		"name":       "test",
		"configType": "bytes",
		"inCluster":  "false",
		"configData": "data",
		"context":    "context",
	}
	provider := HelmTargetProvider{}
	err := provider.InitWithMap(configMap)
	assert.NotNil(t, err)

	configMap = map[string]string{
		"name":       "test",
		"configType": "bytes",
		"inCluster":  "false",
		"context":    "context",
	}
	err = provider.InitWithMap(configMap)
	assert.NotNil(t, err)

	configMap = map[string]string{
		"name":       "test",
		"configType": "wrongtype",
		"inCluster":  "false",
		"context":    "context",
	}
	err = provider.InitWithMap(configMap)
	assert.NotNil(t, err)
}

// TestHelmTargetProviderGetHelmProperty tests the getHelmValuesFromComponent function with valid input
func TestHelmTargetProviderGetHelmPropertyMissingRepo(t *testing.T) {
	_, err := getHelmPropertyFromComponent(model.ComponentSpec{
		Name: "bluefin-arc-extensions",
		Type: "helm.v3",
		Properties: map[string]interface{}{
			"chart": map[string]string{
				"repo":    "", // blank repo
				"name":    "bluefin-arc-extension",
				"version": "0.1.1",
			},
			"values": map[string]interface{}{
				"CUSTOM_VISION_KEY": "BBB",
				"CLUSTER_SECRET":    "test",
				"CERTIFICATES":      []string{"a", "b"},
			},
		},
	})
	assert.NotNil(t, err)
}

func TestHelmTargetProviderGetHelmProperty(t *testing.T) {
	_, err := getHelmPropertyFromComponent(model.ComponentSpec{
		Name: "bluefin-arc-extensions",
		Type: "helm.v3",
		Properties: map[string]interface{}{
			"chart": map[string]string{
				"repo":    bluefinRepo,
				"version": bluefinVersion,
			},
			"values": map[string]interface{}{
				"CUSTOM_VISION_KEY": "BBB",
				"CLUSTER_SECRET":    "test",
				"CERTIFICATES":      []string{"a", "b"},
			},
		},
	})
	assert.Nil(t, err)
}

// TestHelmTargetProviderInstall tests the Apply function of HelmTargetProvider
func TestHelmTargetProviderInstall(t *testing.T) {
	// To run this test case successfully, you shouldn't have a symphony Helm chart already deployed to your current Kubernetes context
	testSymphonyHelmVersion := os.Getenv("TEST_SYMPHONY_HELM_VERSION")
	if testSymphonyHelmVersion == "" {
		t.Skip("Skipping because TEST_SYMPHONY_HELM_VERSION environment variable is not set")
	}
	testCases := []struct {
		Name          string
		ChartRepo     string
		ExpectedError bool
	}{
		{Name: "install with wrong protocol", ChartRepo: fmt.Sprintf("wrongproto://%s", bluefinRepo), ExpectedError: true},
		{Name: "install with oci prefix", ChartRepo: fmt.Sprintf("oci://%s", bluefinRepo), ExpectedError: false},
		{Name: "install without oci prefix", ChartRepo: bluefinRepo, ExpectedError: false},
		// cleanup step is in TestHelmTargetProviderRemove
	}

	for _, tc := range testCases {
		t.Run(tc.Name, func(t *testing.T) {
			config := HelmTargetProviderConfig{InCluster: true}
			provider := HelmTargetProvider{}
			err := provider.Init(config)
			assert.Nil(t, err)
			component := model.ComponentSpec{
				Name: "bluefin-arc-extensions",
				Type: "helm.v3",
				Properties: map[string]interface{}{
					"chart": map[string]string{
						"repo":    tc.ChartRepo,
						"version": bluefinVersion,
					},
					"values": map[string]interface{}{
						"CUSTOM_VISION_KEY": "BBB",
						"CLUSTER_SECRET":    "test",
						"CERTIFICATES":      []string{"a", "b"},
					},
				},
			}
			deployment := model.DeploymentSpec{
				Solution: model.SolutionState{
					Spec: &model.SolutionSpec{
						Components: []model.ComponentSpec{component},
					},
				},
				Instance: model.InstanceState{
<<<<<<< HEAD
					Spec: &model.InstanceSpec{
						Scope: defaultTestScope,
						Name:  "test-instance",
=======
					ObjectMeta: model.ObjectMeta{
						Name: "test-instance",
					},
					Spec: &model.InstanceSpec{
						Scope: defaultTestScope,
>>>>>>> 6156e30c
					},
				},
			}
			step := model.DeploymentStep{
				Components: []model.ComponentStep{
					{
						Action:    model.ComponentUpdate,
						Component: component,
					},
				},
			}
			_, err = provider.Apply(context.Background(), deployment, step, false)
			assert.Equal(t, tc.ExpectedError, err != nil, "[TestCase: %s] failed. ExpectedError: %s", tc.Name, tc.ExpectedError)
		})
	}
}

// TestHelmTargetProviderGet tests the Get function of HelmTargetProvider
func TestHelmTargetProviderGet(t *testing.T) {
	// To run this test case successfully, you need to have a symphony Helm chart deployed to your current Kubernetes context
	testHelmChart := os.Getenv("TEST_HELM_CHART")
	if testHelmChart == "" {
		t.Skip("Skipping because TEST_HELM_CHART environment variable is not set")
	}

	config := HelmTargetProviderConfig{InCluster: true}
	provider := HelmTargetProvider{}
	err := provider.Init(config)
	assert.Nil(t, err)
	components, err := provider.Get(context.Background(), model.DeploymentSpec{
		Instance: model.InstanceState{
<<<<<<< HEAD
			Spec: &model.InstanceSpec{
				Scope: defaultTestScope,
				Name:  "test-instance",
=======
			ObjectMeta: model.ObjectMeta{
				Name: "test-instance",
			},
			Spec: &model.InstanceSpec{
				Scope: defaultTestScope,
>>>>>>> 6156e30c
			},
		},
		Solution: model.SolutionState{
			Spec: &model.SolutionSpec{
				Components: []model.ComponentSpec{
					{
						Name: "bluefin-arc-extensions",
					},
				},
			},
		},
	}, []model.ComponentStep{
		{
			Action: model.ComponentUpdate,
			Component: model.ComponentSpec{
				Name: "bluefin-arc-extensions",
			},
		},
	})
	assert.Nil(t, err)
	assert.Equal(t, 1, len(components))
}

// TestHelmTargetProvider_NonOciChart tests the Apply function of HelmTargetProvider with no OCI registry
func TestHelmTargetProvider_NonOciChart(t *testing.T) {
	// To run this test case successfully, you shouldn't have a symphony Helm chart already deployed to your current Kubernetes context
	testSymphonyHelmVersion := os.Getenv("TEST_SYMPHONY_HELM_VERSION")
	if testSymphonyHelmVersion == "" {
		t.Skip("Skipping because TEST_SYMPHONY_HELM_VERSION environment variable is not set")
	}

	testCases := []struct {
		Name          string
		Chart         map[string]string
		Action        model.ComponentAction
		ExpectedError bool
	}{
		{
			Name: "repo URL not found ",
			Chart: map[string]string{
				"repo":    "https://not-found",
				"name":    "",
				"version": "",
			},
			Action:        model.ComponentUpdate,
			ExpectedError: true,
		},
		{
			Name: "chart not found in repo",
			Chart: map[string]string{
				"repo":    "https://project-akri.github.io/akri",
				"name":    "akri-not-found",
				"version": "",
			},
			Action:        model.ComponentUpdate,
			ExpectedError: true,
		},
		{
			Name: "version not found in repo",
			Chart: map[string]string{
				"repo":    "https://project-akri.github.io/akri",
				"name":    "akri",
				"version": "0.0.0",
			},
			Action:        model.ComponentUpdate,
			ExpectedError: true,
		},
		{
			Name: "update valid configuration without version",
			Chart: map[string]string{
				"repo":    "https://project-akri.github.io/akri",
				"name":    "akri",
				"version": "",
			},
			Action:        model.ComponentUpdate,
			ExpectedError: false,
		},
		{
			Name: "update valid configuration with version",
			Chart: map[string]string{
				"repo":    "https://project-akri.github.io/akri",
				"name":    "akri",
				"version": "0.12.9",
			},
			Action:        model.ComponentUpdate,
			ExpectedError: false,
		},
		{
			Name: "delete non-oci chart",
			Chart: map[string]string{
				"repo":    "https://project-akri.github.io/akri",
				"name":    "akri",
				"version": "0.12.9",
			},
			Action:        model.ComponentDelete,
			ExpectedError: false,
		},
	}
	for _, tc := range testCases {
		t.Run(tc.Name, func(t *testing.T) {
			config := HelmTargetProviderConfig{InCluster: true}
			provider := HelmTargetProvider{}
			err := provider.Init(config)
			assert.Nil(t, err)
			component := model.ComponentSpec{
				Name: "akri",
				Type: "helm.v3",
				Properties: map[string]interface{}{
					"chart": tc.Chart,
				},
			}
			deployment := model.DeploymentSpec{
				Solution: model.SolutionState{
					Spec: &model.SolutionSpec{
						Components: []model.ComponentSpec{component},
					},
				},
				Instance: model.InstanceState{
<<<<<<< HEAD
					Spec: &model.InstanceSpec{
						Scope: defaultTestScope,
						Name:  "test-instance-no-oci",
=======
					ObjectMeta: model.ObjectMeta{
						Name: "test-instance-no-oci",
					},
					Spec: &model.InstanceSpec{
						Scope: defaultTestScope,
>>>>>>> 6156e30c
					},
				},
			}
			step := model.DeploymentStep{
				Components: []model.ComponentStep{
					{
						Action:    tc.Action,
						Component: component,
					},
				},
			}
			_, err = provider.Apply(context.Background(), deployment, step, false)
			assert.Equal(t, tc.ExpectedError, err != nil, "[chart %s]: %s failed. ExpectedError: %s", tc.Action, tc.Name, tc.ExpectedError)
		})
	}
}

func TestHelmTargetProviderInstallNginxIngress(t *testing.T) {
	// To run this test case successfully, you shouldn't have a symphony Helm chart already deployed to your current Kubernetes context
	testSymphonyHelmVersion := os.Getenv("TEST_SYMPHONY_HELM_VERSION")
	if testSymphonyHelmVersion == "" {
		t.Skip("Skipping because TEST_SYMPHONY_HELM_VERSION environment variable is not set")
	}

	config := HelmTargetProviderConfig{InCluster: true}
	provider := HelmTargetProvider{}
	err := provider.Init(config)
	assert.Nil(t, err)
	component := model.ComponentSpec{
		Name: "ingress-nginx",
		Type: "helm.v3",
		Properties: map[string]interface{}{
			"chart": map[string]string{
				"repo":    "https://github.com/kubernetes/ingress-nginx/releases/download/helm-chart-4.7.1/ingress-nginx-4.7.1.tgz",
				"name":    "ingress-nginx",
				"version": "4.7.1",
			},
			"values": map[string]interface{}{
				"controller": map[string]interface{}{
					"replicaCount": 1,
					"nodeSelector": map[string]interface{}{
						"kubernetes.io/os": "linux",
					},
					"admissionWebhooks": map[string]interface{}{
						"patch": map[string]interface{}{
							"nodeSelector": map[string]interface{}{
								"kubernetes.io/os": "linux",
							},
						},
					},
					"service": map[string]interface{}{
						"annotations": map[string]interface{}{
							"service.beta.kubernetes.io/azure-load-balancer-health-probe-request-path": "/healthz",
						},
					},
				},
				"defaultBackend": map[string]interface{}{
					"nodeSelector": map[string]interface{}{
						"kubernetes.io/os": "linux",
					},
				},
			},
		},
	}
	deployment := model.DeploymentSpec{
		Instance: model.InstanceState{
			Spec: &model.InstanceSpec{},
		},
		Solution: model.SolutionState{
			Spec: &model.SolutionSpec{
				Components: []model.ComponentSpec{component},
			},
		},
	}
	step := model.DeploymentStep{
		Components: []model.ComponentStep{
			{
				Action:    model.ComponentUpdate,
				Component: component,
			},
		},
	}
	_, err = provider.Apply(context.Background(), deployment, step, false)
	assert.Nil(t, err)

	time.Sleep(3 * time.Second)
	// cleanup
	step = model.DeploymentStep{
		Components: []model.ComponentStep{
			{
				Action:    model.ComponentDelete,
				Component: component,
			},
		},
	}
	_, err = provider.Apply(context.Background(), deployment, step, false)
	assert.Nil(t, err)
}

// TestHelmTargetProviderInstallDirectDownload tests the Apply function of HelmTargetProvider with direct download
func TestHelmTargetProviderInstallDirectDownload(t *testing.T) {
	testGatekeeper := os.Getenv("TEST_HELM_GATEKEEPER")
	if testGatekeeper == "" {
		t.Skip("Skipping because TEST_HELM_GATEKEEPER environment variable is not set")
	}

	config := HelmTargetProviderConfig{InCluster: true}
	provider := HelmTargetProvider{}
	err := provider.Init(config)
	assert.Nil(t, err)
	component := model.ComponentSpec{
		Name: "hello-world",
		Type: "helm.v3",
		Properties: map[string]interface{}{
			"chart": map[string]string{
				"repo": "https://github.com/helm/examples/releases/download/hello-world-0.1.0/hello-world-0.1.0.tgz",
				"name": "hello-world",
			},
		},
	}
	deployment := model.DeploymentSpec{
		Instance: model.InstanceState{
<<<<<<< HEAD
			Spec: &model.InstanceSpec{
				Scope: defaultTestScope,
				Name:  "test-instance",
=======
			ObjectMeta: model.ObjectMeta{
				Name: "test-instance",
			},
			Spec: &model.InstanceSpec{
				Scope: defaultTestScope,
>>>>>>> 6156e30c
			},
		},
		Solution: model.SolutionState{
			Spec: &model.SolutionSpec{
				Components: []model.ComponentSpec{component},
			},
		},
	}
	step := model.DeploymentStep{
		Components: []model.ComponentStep{
			{
				Action:    model.ComponentUpdate,
				Component: component,
			},
		},
	}
	_, err = provider.Apply(context.Background(), deployment, step, false)
	assert.Nil(t, err)
}

// TestHelmTargetProviderRemove tests the Remove function of HelmTargetProvider
func TestHelmTargetProviderRemove(t *testing.T) {
	testSymphonyHelmVersion := os.Getenv("TEST_SYMPHONY_HELM_VERSION")
	if testSymphonyHelmVersion == "" {
		t.Skip("Skipping because TEST_SYMPHONY_HELM_VERSION environment variable is not set")
	}

	config := HelmTargetProviderConfig{InCluster: true}
	provider := HelmTargetProvider{}
	err := provider.Init(config)
	assert.Nil(t, err)
	component := model.ComponentSpec{
		Name: "bluefin-arc-extensions",
		Type: "helm.v3",
		Properties: map[string]interface{}{
			"chart": map[string]string{
				"repo":    bluefinRepo,
				"version": bluefinVersion,
			},
		},
	}
	deployment := model.DeploymentSpec{
		Instance: model.InstanceState{
			ObjectMeta: model.ObjectMeta{
				Name: "test-instance",
			},
			Spec: &model.InstanceSpec{
				Scope: defaultTestScope,
<<<<<<< HEAD
				Name:  "test-instance",
=======
>>>>>>> 6156e30c
			},
		},
		Solution: model.SolutionState{
			Spec: &model.SolutionSpec{
				Components: []model.ComponentSpec{component},
			},
		},
	}
	step := model.DeploymentStep{
		Components: []model.ComponentStep{
			{
				Action:    model.ComponentDelete,
				Component: component,
			},
		},
	}
	_, err = provider.Apply(context.Background(), deployment, step, false)
	assert.Nil(t, err)
}

// TestHelmTargetProviderGetAnotherCluster tests the Get function of HelmTargetProvider with another cluster
func TestHelmTargetProviderGetAnotherCluster(t *testing.T) {
	//to run this test successfully, you need to fix the cluster config below, and the target cluster shouldn't have symphony Helm chart installed
	//THIS CASE IS BROKERN
	testotherK8s := os.Getenv("TEST_HELM_OTHER_K8S")
	if testotherK8s == "" {
		t.Skip("Skipping because TEST_HELM_OTHER_K8S environment variable is not set")
	}
	config := HelmTargetProviderConfig{
		InCluster:  false,
		ConfigType: "bytes",
		ConfigData: `apiVersion: v1
 clusters:
 - cluster:
	 certificate-authority-data: ...
	 server: https://k12s-dns-6b5afdc5.hcp.westus3.azmk8s.io:443
 name: k12s
 contexts:
 - context:
	 cluster: k12s
	 user: clusterUser_symphony_k12s
 name: k12s
 current-context: k12s
 kind: Config
 preferences: {}
 users:
 - name: clusterUser_symphony_k12s
 user:
	 client-certificate-data: ...
	 client-key-data: ...
	 token: ...`,
	}
	provider := HelmTargetProvider{}
	err := provider.Init(config)
	assert.Nil(t, err)
	components, err := provider.Get(context.Background(), model.DeploymentSpec{}, nil)
	assert.Nil(t, err)
	assert.Equal(t, 1, len(components))
}

func TestHelmTargetProviderUpdateDelete(t *testing.T) {
	testEnabled := os.Getenv("TEST_MINIKUBE_ENABLED")
	if testEnabled == "" {
		t.Skip("Skipping because TEST_MINIKUBE_ENABLED enviornment variable is not set")
	}
	config := HelmTargetProviderConfig{InCluster: true}
	provider := HelmTargetProvider{}
	err := provider.Init(config)
	assert.Nil(t, err)
	component := model.ComponentSpec{
		Name: "bluefin-arc-extensions",
		Type: "helm.v3",
		Properties: map[string]interface{}{
			"chart": map[string]string{
				"repo":    "azbluefin.azurecr.io/helmcharts/bluefin-arc-extension/bluefin-arc-extension",
				"name":    "bluefin-arc-extension",
				"version": "0.1.1",
			},
			"values": map[string]interface{}{
				"CUSTOM_VISION_KEY": "BBB",
				"CLUSTER_SECRET":    "test",
				"CERTIFICATES":      []string{"a", "b"},
			},
		},
	}
	deployment := model.DeploymentSpec{
		Instance: model.InstanceState{
			Spec: &model.InstanceSpec{},
		},
		Solution: model.SolutionState{
			Spec: &model.SolutionSpec{
				Components: []model.ComponentSpec{component},
			},
		},
	}
	step := model.DeploymentStep{
		Components: []model.ComponentStep{
			{
				Action:    model.ComponentUpdate,
				Component: component,
			},
		},
	}
	_, err = provider.Apply(context.Background(), deployment, step, false)
	assert.Nil(t, err)

	step = model.DeploymentStep{
		Components: []model.ComponentStep{
			{
				Action:    model.ComponentDelete,
				Component: component,
			},
		},
	}
	_, err = provider.Apply(context.Background(), deployment, step, false)
	assert.Nil(t, err)
}

func TestHelmTargetProviderUpdateFailed(t *testing.T) {
	testEnabled := os.Getenv("TEST_MINIKUBE_ENABLED")
	if testEnabled == "" {
		t.Skip("Skipping because TEST_MINIKUBE_ENABLED enviornment variable is not set")
	}
	config := HelmTargetProviderConfig{InCluster: true}
	provider := HelmTargetProvider{}
	err := provider.Init(config)
	assert.Nil(t, err)
	component := model.ComponentSpec{
		Name: "bluefin-arc-extensions",
		Type: "helm.v3",
		Properties: map[string]interface{}{
			"chart": map[string]string{
				"repo":    "abc/def",
				"name":    "bluefin-arc-extension",
				"version": "0.1.1",
			},
			"values": map[string]interface{}{
				"CUSTOM_VISION_KEY": "BBB",
				"CLUSTER_SECRET":    "test",
				"CERTIFICATES":      []string{"a", "b"},
			},
		},
	}
	deployment := model.DeploymentSpec{
		Instance: model.InstanceState{
			Spec: &model.InstanceSpec{},
		},
		Solution: model.SolutionState{
			Spec: &model.SolutionSpec{
				Components: []model.ComponentSpec{component},
			},
		},
	}
	step := model.DeploymentStep{
		Components: []model.ComponentStep{
			{
				Action:    model.ComponentUpdate,
				Component: component,
			},
		},
	}
	_, err = provider.Apply(context.Background(), deployment, step, false)
	assert.NotNil(t, err)
}

func TestHelmTargetProviderGetEmpty(t *testing.T) {
	testEnabled := os.Getenv("TEST_MINIKUBE_ENABLED")
	if testEnabled == "" {
		t.Skip("Skipping because TEST_MINIKUBE_ENABLED enviornment variable is not set")
	}
	config := HelmTargetProviderConfig{InCluster: true}
	provider := HelmTargetProvider{}
	err := provider.Init(config)
	assert.Nil(t, err)
	_, err = provider.Get(context.Background(), model.DeploymentSpec{
		Instance: model.InstanceState{
			Spec: &model.InstanceSpec{},
		},
		Solution: model.SolutionState{
			Spec: &model.SolutionSpec{
				Components: []model.ComponentSpec{
					{
						Name: "bluefin-arc-extensions",
					},
				},
			},
		},
	}, []model.ComponentStep{
		{
			Action: model.ComponentUpdate,
			Component: model.ComponentSpec{
				Name: "bluefin-arc-extensions",
			},
		},
	})
	assert.Nil(t, err)
}

func TestDownloadFile(t *testing.T) {
	ts := httptest.NewServer(http.HandlerFunc(func(w http.ResponseWriter, r *http.Request) {
		w.Write([]byte("OK"))
	}))
	defer ts.Close()

	err := downloadFile(ts.URL, "test")
	assert.Nil(t, err)
	_ = os.Remove("test")
}

func TestGetActionConfig(t *testing.T) {
	config := &rest.Config{
		Host:        "host",
		BearerToken: "token",
	}
	_, err := getActionConfig(context.Background(), "default", config)
	assert.Nil(t, err)
}

// TestConformanceSuite tests the HelmTargetProvider for conformance
func TestConformanceSuite(t *testing.T) {
	provider := &HelmTargetProvider{}
	err := provider.Init(HelmTargetProviderConfig{InCluster: true})
	assert.Nil(t, err)
	conformance.ConformanceSuite(t, provider)
}

func TestPropChange(t *testing.T) {
	type PropertyChangeCase struct {
		Name    string
		OldProp map[string]interface{}
		NewProp map[string]interface{}
		Changed bool
	}
	var cases = []PropertyChangeCase{
		{"Both nil", nil, nil, false},
		{"Old empty New nil", map[string]interface{}{}, nil, false},
		{"Old nil New empty", nil, map[string]interface{}{}, false},
		{"No change", map[string]interface{}{"a": "b"}, map[string]interface{}{"a": "b"}, false},
		{"Balue changed", map[string]interface{}{"a": "b"}, map[string]interface{}{"a": "c"}, true},
		{"New property added", map[string]interface{}{"a": "b"}, map[string]interface{}{"a": "b", "c": "d"}, true},
		{"Property removed", map[string]interface{}{"a": "b", "c": "d"}, map[string]interface{}{"a": "b"}, true},
		{"Property order changed", map[string]interface{}{"a": "b", "c": "d"}, map[string]interface{}{"c": "d", "a": "b"}, false},
	}

	for _, c := range cases {
		assert.Equal(t, c.Changed, propChange(c.OldProp, c.NewProp), c.Name)
	}
}<|MERGE_RESOLUTION|>--- conflicted
+++ resolved
@@ -164,17 +164,11 @@
 					},
 				},
 				Instance: model.InstanceState{
-<<<<<<< HEAD
+					ObjectMeta: model.ObjectMeta{
+						Name: "test-instance",
+					},
 					Spec: &model.InstanceSpec{
 						Scope: defaultTestScope,
-						Name:  "test-instance",
-=======
-					ObjectMeta: model.ObjectMeta{
-						Name: "test-instance",
-					},
-					Spec: &model.InstanceSpec{
-						Scope: defaultTestScope,
->>>>>>> 6156e30c
 					},
 				},
 			}
@@ -206,17 +200,11 @@
 	assert.Nil(t, err)
 	components, err := provider.Get(context.Background(), model.DeploymentSpec{
 		Instance: model.InstanceState{
-<<<<<<< HEAD
+			ObjectMeta: model.ObjectMeta{
+				Name: "test-instance",
+			},
 			Spec: &model.InstanceSpec{
 				Scope: defaultTestScope,
-				Name:  "test-instance",
-=======
-			ObjectMeta: model.ObjectMeta{
-				Name: "test-instance",
-			},
-			Spec: &model.InstanceSpec{
-				Scope: defaultTestScope,
->>>>>>> 6156e30c
 			},
 		},
 		Solution: model.SolutionState{
@@ -335,17 +323,11 @@
 					},
 				},
 				Instance: model.InstanceState{
-<<<<<<< HEAD
+					ObjectMeta: model.ObjectMeta{
+						Name: "test-instance-no-oci",
+					},
 					Spec: &model.InstanceSpec{
 						Scope: defaultTestScope,
-						Name:  "test-instance-no-oci",
-=======
-					ObjectMeta: model.ObjectMeta{
-						Name: "test-instance-no-oci",
-					},
-					Spec: &model.InstanceSpec{
-						Scope: defaultTestScope,
->>>>>>> 6156e30c
 					},
 				},
 			}
@@ -468,17 +450,11 @@
 	}
 	deployment := model.DeploymentSpec{
 		Instance: model.InstanceState{
-<<<<<<< HEAD
+			ObjectMeta: model.ObjectMeta{
+				Name: "test-instance",
+			},
 			Spec: &model.InstanceSpec{
 				Scope: defaultTestScope,
-				Name:  "test-instance",
-=======
-			ObjectMeta: model.ObjectMeta{
-				Name: "test-instance",
-			},
-			Spec: &model.InstanceSpec{
-				Scope: defaultTestScope,
->>>>>>> 6156e30c
 			},
 		},
 		Solution: model.SolutionState{
@@ -527,10 +503,6 @@
 			},
 			Spec: &model.InstanceSpec{
 				Scope: defaultTestScope,
-<<<<<<< HEAD
-				Name:  "test-instance",
-=======
->>>>>>> 6156e30c
 			},
 		},
 		Solution: model.SolutionState{
