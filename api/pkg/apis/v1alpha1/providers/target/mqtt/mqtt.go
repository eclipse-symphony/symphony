--- conflicted
+++ resolved
@@ -382,14 +382,11 @@
 		data, _ = json.Marshal(request)
 
 		utils.EmitUserAuditsLogs(ctx, "  P (MQTT Target): Start to send Apply()-Update request over MQTT on topic %s", i.Config.RequestTopic)
-<<<<<<< HEAD
 
 		responseChan := make(chan ProxyResponse)
 		i.ResponseChans.Store(requestId, responseChan)
 
-=======
 		sLog.InfofCtx(ctx, "  P (MQTT Target): start to publish on topic %s", i.Config.RequestTopic)
->>>>>>> 0a317edb
 		if token := i.MQTTClient.Publish(i.Config.RequestTopic, 0, false, data); token.Wait() && token.Error() != nil {
 			err = token.Error()
 			providerOperationMetrics.ProviderOperationErrors(
