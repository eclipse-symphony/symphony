--- conflicted
+++ resolved
@@ -49,13 +49,8 @@
 	testClean := "go clean -testcache"
 	testCmd := fmt.Sprintf("go test %s -timeout 5m -cover -coverprofile=coverage.out ./...", raceOpt())
 	if err := shellcmd.RunAll(
-<<<<<<< HEAD
-		"go clean -testcache",
-		"go test -race -timeout 5m -cover -coverprofile=coverage.out ./...",
-=======
 		shellcmd.Command(testClean),
 		shellcmd.Command(testCmd),
->>>>>>> 6156e30c
 	); err != nil {
 		return err
 	}
