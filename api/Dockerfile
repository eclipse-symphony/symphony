--- conflicted
+++ resolved
@@ -109,12 +109,6 @@
 RUN \
     set -x \
     && apt-get update \
-<<<<<<< HEAD
-    && apt-get install -y openssl libssl-dev ca-certificates curl jq wget android-tools-adb \
-    && curl -fsSL -o get_helm.sh https://raw.githubusercontent.com/helm/helm/master/scripts/get-helm-3 \
-    && chmod +x get_helm.sh \
-    && ./get_helm.sh \
-=======
     && apt-get install -y gcc g++ openssl libc6 libc6-dev libssl-dev ca-certificates curl wget jq android-tools-adb binutils \
     && if [ "${TARGETARCH}" = "arm64" ]; then \
         wget -O helm-v3.16.2-linux-arm64.tar.gz https://get.helm.sh/helm-v3.16.2-linux-arm64.tar.gz && \
@@ -126,7 +120,6 @@
         chmod +x get_helm.sh && \
         ./get_helm.sh; \
     fi \
->>>>>>> fb1ba41f
     && apt upgrade -y
 ADD https://github.com/golang/go/raw/master/lib/time/zoneinfo.zip /zoneinfo.zip
 ENV ZONEINFO=/zoneinfo.zip
@@ -137,9 +130,6 @@
 EXPOSE 8080
 EXPOSE 8081
 ENV LOG_LEVEL=Debug
-<<<<<<< HEAD
-=======
 ENV GOFAIL_HTTP="127.0.0.1:22381"
->>>>>>> fb1ba41f
 # ENV CONFIG /symphony-api.json
 CMD sh -c 'if [ -f /etc/pki/ca-trust/source/anchors/proxy-cert.crt ]; then update-ca-trust; fi && exec /symphony-api -c $CONFIG -l $LOG_LEVEL'