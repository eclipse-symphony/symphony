--- conflicted
+++ resolved
@@ -21,11 +21,7 @@
 	"github.com/spf13/cobra"
 )
 
-<<<<<<< HEAD
 const SymphonyAPIVersion = "{VERSION}"
-=======
-const SymphonyAPIVersion = "0.47.1"
->>>>>>> d27ad410
 const KANPortalVersion = "0.39.0-main-603f4b9-amd64"
 const GITHUB_PAT = "CR_PAT"
 
