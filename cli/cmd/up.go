--- conflicted
+++ resolved
@@ -22,11 +22,7 @@
 )
 
 // The version is auto updated by the release pipeline, do not change it manually
-<<<<<<< HEAD
 const SymphonyAPIVersion = "0.48-exp.24"
-=======
-const SymphonyAPIVersion = "0.48.23"
->>>>>>> 6156e30c
 const KANPortalVersion = "0.39.0-main-603f4b9-amd64"
 
 var (
