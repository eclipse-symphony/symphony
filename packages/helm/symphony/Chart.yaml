apiVersion: v2
name: symphony
description: A Helm chart for Symphony control plane
type: application
# The version is auto updated by the release pipeline, do not change it manually
<<<<<<< HEAD
version: "0.48.29"
# The version is auto updated by the release pipeline, do not change it manually
appVersion: "0.48.29"
=======
version: "0.48.34"
# The version is auto updated by the release pipeline, do not change it manually
appVersion: "0.48.34"
>>>>>>> fb1ba41f
dependencies:
  - name: cert-manager
    version: "1.13.1"
    repository: "https://charts.jetstack.io"
    condition: cert-manager.enabled
  - name: zipkin
    version: "0.7.0"
    repository: "https://openzipkin.github.io/zipkin"
    condition: observability.tracing.exporter.zipkin<|MERGE_RESOLUTION|>--- conflicted
+++ resolved
@@ -3,15 +3,9 @@
 description: A Helm chart for Symphony control plane
 type: application
 # The version is auto updated by the release pipeline, do not change it manually
-<<<<<<< HEAD
-version: "0.48.29"
-# The version is auto updated by the release pipeline, do not change it manually
-appVersion: "0.48.29"
-=======
 version: "0.48.34"
 # The version is auto updated by the release pipeline, do not change it manually
 appVersion: "0.48.34"
->>>>>>> fb1ba41f
 dependencies:
   - name: cert-manager
     version: "1.13.1"
