{
  "siteInfo": {
    "siteId": "{{ .Values.siteId }}",
    "properties": {
      "address": "1 Microsoft Way",
      "city": "Redmond",
      "state": "WA",
      "zip": "98052",
      "country": "USA",
      "phone": "425-882-8080",
      "version": "0.45.1",
      "lat": "43.67961",
      "lng": "-122.12826"
    },
    "currentSite": {
      "baseUrl": {{ include "symphony.httpsUrl" . | quote }},
      "username": "admin",
      "password": ""
    }
    {{- if .Values.parent.url }}
    ,
    "parentSite": {
      "baseUrl": "{{ .Values.parent.url }}",
      "username": "{{ .Values.parent.username }}",
      "password": "{{ .Values.parent.password }}"
    }
    {{- end }}  
  },
  "api": {
    "pubsub": {
      "shared": true,
      {{- if .Values.redis.enabled }}
      "provider": {
        "type": "providers.pubsub.redis",
        "config": {
          "name": "redis",
          "host": "{{ include "symphony.redisHost" . }}",
          "requireTLS": false,
          "password": "",
          "numberOfWorkers": 20
        }
      }
      {{- else }}
      "provider": {
        "type": "providers.pubsub.memory",
        "config": {}
      }
      {{- end }}
    },
    "keylock": {
      "shared": true,
      "provider": {      
        "type": "providers.keylock.memory",
        "config": {
          "mode": "Global",
          "cleanInterval" : 30,
          "purgeDuration" : 43200
        }
      }
    },
    "vendors": [
      {
        "type": "vendors.settings",
        "managers": [
          {
            "name": "config-manager",
            "type": "managers.symphony.configs",
            "properties": {
              "singleton": "true"
            },
            "providers": {
              "catalog": {
                "type": "providers.config.catalog",
                "config": {
                  "user": "admin",
                  "password": ""
                }
              }
            }
          },
          {
            "name": "secret-manager",
            "type": "managers.symphony.secrets",
            "properties": {
              "singleton": "true"
            },
            "providers": {
              "secret": {
                "type": "providers.secret.k8s",
                "config": {
                  "inCluster": true
                }
              }
            }
          }
        ]        
      },
      {
        "type": "vendors.stage",
        "route": "stage",
        "managers": [
          {
            "name": "stage-manager",
            "type": "managers.symphony.stage",
            "properties": { 
              "user": "admin",
              "password": "",  
              "providers.volatilestate": "memory"          
            },
            "providers": {
              "memory": {
                "type": "providers.state.memory",
                "config": {}
              }
            }
          },
          {
            "name": "campaigns-manager",
            "type": "managers.symphony.campaigns",
            "properties": {
              "providers.persistentstate": "k8s-state",
              "singleton": "true"
            },
            "providers": {
              "k8s-state": {
                "type": "providers.state.k8s",
                "config": {
                  "inCluster": true
                }
              }
            }
          },
          {
            "name": "activations-manager",
            "type": "managers.symphony.activations",
            "properties": {
              "providers.persistentstate": "k8s-state",
              "singleton": "true"
            },
            "providers": {
              "k8s-state": {
                "type": "providers.state.k8s",
                "config": {
                  "inCluster": true
                }
              }
            }
          },
          {
            "name": "solution-manager",
            "type": "managers.symphony.solution",
            "properties": {
              "providers.persistentstate": "redis-state",
              "providers.config": "mock-config",  
<<<<<<< HEAD
              "providers.secret": "mock-secret"
=======
              "providers.secret": "mock-secret",
              "providers.keylock": "mem-keylock"
>>>>>>> aa1a3910
            },
            
            "providers": {
              "redis-state": {
                {{- if .Values.redis.enabled }}
                "type": "providers.state.redis",
                "config": {
                  "host": "{{ include "symphony.redisHost" . }}",
                  "requireTLS": false,
                  "password": ""
                }
                {{- else }}
                "type": "providers.state.memory",
                "config": {}
                {{- end }}
<<<<<<< HEAD
=======
              }, 
              "mem-keylock": {
                "type": "providers.keylock.memory",
                "config": {
                  "mode" : "Shared"
                }
>>>>>>> aa1a3910
              },
                "mem-state": {
                  "type": "providers.state.memory",
                  "config": {}
                },              
                "helm.v3": {
                  "type": "providers.target.helm",
                  "config": {
                    "inCluster": true                  
                  }
                },
                "yaml.k8s": {
                  "type": "providers.target.kubectl",
                  "config": {
                    "inCluster": true                  
                  }
                },
                "instance": {
                  "type": "providers.target.k8s",
                  "config": {
                    "inCluster": true,
                    "deploymentStrategy": "services"       
                  }
                },
                "configmap": {
                  "type": "providers.target.configmap",
                  "config": {
                    "inCluster": true                  
                  }
                },
                "ingress": {
                  "type": "providers.target.ingress",
                  "config": {
                    "inCluster": true                  
                  }
                },
                "mock-config": {
                  "type": "providers.config.mock",
                  "config": {}
                },
                "mock-secret": {
                  "type": "providers.secret.mock",
                  "config": {}
                }
            }     
          }
        ],
        "properties": {
          "wait.user": "admin",
          "wait.password": "",
          "wait.wait.interval": "15",
          "wait.wait.count": "10"
        }
      },
      {
        "type": "vendors.activations",
        "route": "activations",
        "managers": [
          {
            "name": "activations-manager",
            "type": "managers.symphony.activations",
            "properties": {
              "providers.persistentstate": "k8s-state"
            },
            "providers": {
              "k8s-state": {
                "type": "providers.state.k8s",
                "config": {
                  "inCluster": true
                }
              }
            }
          }
        ]
      },
      {
        "type": "vendors.backgroundjob",
        "route": "backgroundjob",
        "loopInterval": 3600,
        "managers": [
          {{- if .Values.ActivationCleanup.enabled }}
          {
            "name": "activations-cleanup-manager",
            "type": "managers.symphony.activationscleanup",
            "properties": {
              "providers.persistentstate": "k8s-state",
              "singleton": "true",
              "RetentionDuration": "{{ .Values.ActivationCleanup.retentionDuration }}"
            },
            "providers": {
              "k8s-state": {
                "type": "providers.state.k8s",
                "config": {
                  "inCluster": true
                }
              }
            }
          },
          {{- end }}
          {
            "name": "remoteagent-scheduler-manager",
            "type": "managers.symphony.remoteagentscheduler",
            "properties": {
              "providers.persistentstate": "k8s-state",
              "singleton": "true",
              "RetentionDuration": "30m"
            },
            "providers": {
              "k8s-state": {
                "type": "providers.state.k8s",
                "config": {
                  "inCluster": true
                }
              },
              "secret": {
                "type": "providers.secret.k8s",
                "config": {
                  "inCluster": true
                }
              }
            }
          }

        ]
      },
      {
        "type": "vendors.campaigns",
        "route": "campaigns",
        "managers": [
          {
            "name": "campaigns-manager",
            "type": "managers.symphony.campaigns",
            "properties": {
              "providers.persistentstate": "k8s-state"
            },
            "providers": {
              "k8s-state": {
                "type": "providers.state.k8s",
                "config": {
                  "inCluster": true
                }
              }
            }
          }
        ]
      },
      {
        "type": "vendors.campaigncontainers",
        "route": "campaigncontainers",
        "managers": [
          {
            "name": "campaign-container-manager",
            "type": "managers.symphony.campaigncontainers",
            "properties": {
              "providers.persistentstate": "k8s-state"
            },
            "providers": {
              "k8s-state": {
                "type": "providers.state.k8s",
                "config": {
                  "inCluster": true
                }
              }
            }
          }
        ]
      },
      {
        "type": "vendors.echo",
        "route": "greetings",
        "managers": []
      },
      {
        "type": "vendors.jobs",
        "route": "jobs",
        "loopInterval": 15,
        "managers": [
          {
            "name": "jobs-manager",
            "type": "managers.symphony.jobs",
            "properties": {
              "providers.volatilestate": "mem-state",
              "providers.persistentstate": "redis-state",
              "user": "admin",
              "password": "",
              "interval": "#15",
              "poll.enabled": "false",
              "schedule.enabled": "true"                            
            },
            "providers": {
              "mem-state": {
                "type": "providers.state.memory",
                "config": {}
              },
              "redis-state": {
                {{- if .Values.redis.enabled }}
                "type": "providers.state.redis",
                "config": {
                  "host": "{{ include "symphony.redisHost" . }}",
                  "requireTLS": false,
                  "password": ""
                }
                {{- else }}
                "type": "providers.state.memory",
                "config": {}
                {{- end }}
              }
            }
          }
        ]
      },
      {
        "type": "vendors.targets",
        "route": "targets",
        "managers": [
          {
            "name": "targets-manager",
            "type": "managers.symphony.targets",
            "properties": {
              "providers.persistentstate": "k8s-state"
            },
            "providers": {
              "k8s-state": {
                "type": "providers.state.k8s",
                "config": {
                  "inCluster": true
                }
              },
              "secret": {
                "type": "providers.secret.k8s",
                "config": {
                  "inCluster": true
                }
              }
            }
          }
        ]
      },
      {
        "type": "vendors.solutions",
        "route": "solutions",
        "managers": [
          {
            "name": "solutions-manager",
            "type": "managers.symphony.solutions",                     
            "properties": {
              "providers.persistentstate": "k8s-state"              
            },
            "providers": {
              "k8s-state": {
                "type": "providers.state.k8s",
                "config": {
                  "inCluster": true
                }
              }
            }
          }
        ]
      },
      {
        "type": "vendors.solutioncontainers",
        "route": "solutioncontainers",
        "managers": [
          {
            "name": "solution-container-manager",
            "type": "managers.symphony.solutioncontainers",
            "properties": {
              "providers.persistentstate": "k8s-state"
            },
            "providers": {
              "k8s-state": {
                "type": "providers.state.k8s",
                "config": {
                  "inCluster": true
                }
              }
            }
          }
        ]
      },
      {
        "type": "vendors.instances",
        "route": "instances",
        "managers": [
          {
            "name": "instances-manager",
            "type": "managers.symphony.instances",
            "properties": {
              "providers.persistentstate": "k8s-state"              
            },
            "providers": {
              "k8s-state": {
                "type": "providers.state.k8s",
                "config": {
                  "inCluster": true
                }
              }
            }
          }
        ]
      },
      {
        "type": "vendors.devices",
        "route": "devices",
        "managers": [
          {
            "name": "devices-manager",
            "type": "managers.symphony.devices",
            "properties": {
              "providers.persistentstate": "k8s-state"              
            },
            "providers": {
              "k8s-state": {
                "type": "providers.state.k8s",
                "config": {
                  "inCluster": true
                }
              }
            }
          }
        ]
      },
      {
        "type": "vendors.models",
        "loopInterval": 15,
        "route": "models",
        "managers": [
          {
            "name": "models-manager",
            "type": "managers.symphony.models",
            "properties": {
              "providers.persistentstate": "k8s-state"
            },
            "providers": {
              "k8s-state": {
                "type": "providers.state.k8s",
                "config": {
                  "inCluster": true
                }
              }
            }
          }
        ]
      },
      {
        "type": "vendors.skills",
        "loopInterval": 15,
        "route": "skills",
        "managers": [
          {
            "name": "skills-manager",
            "type": "managers.symphony.skills",
            "properties": {
              "providers.persistentstate": "k8s-state"
            },
            "providers": {
              "k8s-state": {
                "type": "providers.state.k8s",
                "config": {
                  "inCluster": true
                }
              }
            }
          }
        ]
      },
      {
        "type": "vendors.users",
        "route": "users",
        "properties": {
          "test-users": "true"
        },
        "managers": [
          {
            "name": "users-manager",
            "type": "managers.symphony.users",
            "properties": {
              "providers.volatilestate": "mem-state"              
            },
            "providers": {
              "mem-state": {
                "type": "providers.state.memory",
                "config": {}
              }
            }
          }
        ]
      },
      {
        "type": "vendors.solution",
        "loopInterval": 15,
        "route": "solution",
        "managers": [
          {
            "name": "solution-manager",
            "type": "managers.symphony.solution",
            "properties": {
              "providers.persistentstate": "redis-state",
              "providers.config": "mock-config",  
              "providers.secret": "mock-secret",
              "providers.keylock": "mem-keylock"
            },
            "providers": {
              "redis-state": {
                {{- if .Values.redis.enabled }}
                "type": "providers.state.redis",
                "config": {
                  "host": "{{ include "symphony.redisHost" . }}",
                  "requireTLS": false,
                  "password": ""
                }
                {{- else }}
                "type": "providers.state.memory",
                "config": {}
                {{- end }}
              },
              "mem-keylock": {
                "type": "providers.keylock.memory",
                "config": {
                  "mode" : "Shared"
                }
              },
              "mock-config": {
                "type": "providers.config.mock",
                "config": {}
              },
              "mock-secret": {
                "type": "providers.secret.mock",
                "config": {}
              }
            }     
          }
        ]
      },
      {
        "type": "vendors.agent",
        "loopInterval": 15,
        "route": "agent",
        "managers": [
          {
            "name": "reference-manager",
            "type": "managers.symphony.reference",
            "properties": {              
              "providers.volatilestate": "memory",
              "providers.reporter": "k8s-reporter"
            },
            "providers": {
              "memory": {
                "type": "providers.state.memory",
                "config": {}
              },
              "k8s-reference": {
                "type": "providers.reference.k8s",
                "config": {
                  "inCluster": true
                }
              },
              "cv-reference": {
                "type": "providers.reference.customvision",
                "config": {
                  "key": "$env:CUSTOM_VISION_KEY"
                }
              },
              "k8s-reporter": {
                "type": "providers.reporter.k8s",
                "config": {
                  "inCluster": true
                }
              }
            }
          }
        ]
      },
      {
        "type": "vendors.federation",
        "route": "federation",
        "loopInterval": 15,
        "managers": [
          {
            "name": "trails-manager",
            "type": "managers.symphony.trails",
            "providers": {
              "mock": {
                "type": "providers.ledger.mock",
                "config": {}
              }
            }
          },
          {
            "name": "solution-manager",
            "type": "managers.symphony.solution",
            "properties": {
              "providers.persistentstate": "redis-state",
              "providers.config": "mock-config",  
<<<<<<< HEAD
              "providers.secret": "mock-secret"
=======
              "providers.secret": "mock-secret",
              "providers.keylock": "mem-keylock"
>>>>>>> aa1a3910
            },
            
            "providers": {
              "redis-state": {
                {{- if .Values.redis.enabled }}
                "type": "providers.state.redis",
                "config": {
                  "host": "{{ include "symphony.redisHost" . }}",
                  "requireTLS": false,
                  "password": ""
                }
                {{- else }}
                "type": "providers.state.memory",
                "config": {}
                {{- end }}
              },
<<<<<<< HEAD
=======
              "mem-keylock": {
                "type": "providers.keylock.memory",
                "config": {
                  "mode" : "Shared"
                }
              },
>>>>>>> aa1a3910
                "mem-state": {
                  "type": "providers.state.memory",
                  "config": {}
                },              
                "helm.v3": {
                  "type": "providers.target.helm",
                  "config": {
                    "inCluster": true                  
                  }
                },
                "yaml.k8s": {
                  "type": "providers.target.kubectl",
                  "config": {
                    "inCluster": true                  
                  }
                },
                "instance": {
                  "type": "providers.target.k8s",
                  "config": {
                    "inCluster": true,
                    "deploymentStrategy": "services"       
                  }
                },
                "configmap": {
                  "type": "providers.target.configmap",
                  "config": {
                    "inCluster": true                  
                  }
                },
                "ingress": {
                  "type": "providers.target.ingress",
                  "config": {
                    "inCluster": true                  
                  }
                },
                "mock-config": {
                  "type": "providers.config.mock",
                  "config": {}
                },
                "mock-secret": {
                  "type": "providers.secret.mock",
                  "config": {}
                }
            }     
          },
          {
            "name": "sites-manager",
            "type": "managers.symphony.sites",
            "properties": {
              "providers.persistentstate": "k8s-state"              
            },
            "providers": {
              "k8s-state": {
                "type": "providers.state.k8s",
                "config": {
                  "inCluster": true
                }
              }
            }
          },
          {
            "name": "catalogs-manager",
            "type": "managers.symphony.catalogs",
            "properties": {
              "providers.persistentstate": "k8s-state",
              "singleton": "true"              
            },
            "providers": {
              "k8s-state": {
                "type": "providers.state.k8s",
                "config": {
                  "inCluster": true
                }
              }
            }
          },
          {
            "name": "staging-manager",
            "type": "managers.symphony.staging",
            "properties": {
              "poll.enabled": "true",
              "interval": "#15",
              "providers.queue": "memory-queue",
              "providers.volatilestate": "memory-state"              
            },
            "providers": {
              "memory-queue": {
                "type": "providers.queue.memory",
                "config": {}
              },
              "memory-state": {
                "type": "providers.state.memory",
                "config": {}
              }
            }
          },
          {
            "name": "sync-manager",
            "type": "managers.symphony.sync",
            "properties": {
              "interval": "#15",
              "sync.enabled": "true"  ,
              "user": "admin",
              "password": ""         
            }
          }
        ]
      },
      {
        "type": "vendors.catalogs",
        "route": "catalogs",
        "managers": [
          {
            "name": "catalogs-manager",
            "type": "managers.symphony.catalogs",
            "properties": {
              "providers.persistentstate": "k8s-state",
              "singleton": "true"
            },
            "providers": {
              "k8s-state": {
                "type": "providers.state.k8s",
                "config": {
                  "inCluster": true
                }
              },
              "graph": {
                "type": "providers.graph.memory",
                "config": {}
              }
            }
          }
        ]
      },
      {
        "type": "vendors.catalogcontainers",
        "route": "catalogcontainers",
        "managers": [
          {
            "name": "catalog-container-manager",
            "type": "managers.symphony.catalogcontainers",
            "properties": {
              "providers.persistentstate": "k8s-state",
              "singleton": "true"
            },
            "providers": {
              "k8s-state": {
                "type": "providers.state.k8s",
                "config": {
                  "inCluster": true
                }
              }
            }
          }
        ]
      },
      {
        "type": "vendors.visualization",
        "route": "visualization",
        "managers": [
          {
            "name": "catalogs-manager",
            "type": "managers.symphony.catalogs",
            "properties": {
              "providers.persistentstate": "k8s-state",
              "singleton": "true"
            },
            "providers": {
              "k8s-state": {
                "type": "providers.state.k8s",
                "config": {
                  "inCluster": true
                }
              },
              "graph": {
                "type": "providers.graph.memory",
                "config": {}
              }
            }
          }
        ]
      }
    ]
  },
  "bindings": [
    {
      "type": "bindings.http",
      "config": {
        "port": {{ include "symphony.apiContainerPortHttp" . }},
        "pipeline": [
          {{- include "symphony.metricMiddleware" . | indent 10 }}
          {{- include "symphony.logMiddleware" . | indent 10 }}
          {{- include "symphony.traceMiddleware" . | indent 10 }}
          {{- include "symphony.zipkinMiddleware" . | indent 10 }}
          {
            "type": "middleware.http.cors",
            "properties": {
              "Access-Control-Allow-Headers": "authorization,Content-Type",
              "Access-Control-Allow-Credentials": "true",
              "Access-Control-Allow-Methods": "HEAD,GET,POST,PUT,DELETE,OPTIONS",
              "Access-Control-Allow-Origin": "*"
            }
          },
          {
            "type": "middleware.http.jwt",                   
            "properties": {
              "ignorePaths": ["/v1alpha2/users/auth", "/v1alpha2/solution/instances", "/v1alpha2/agent/references", "/v1alpha2/greetings", "/v1alpha2/agent/config"],
              "verifyKey": "SymphonyKey",              
              "enableRBAC": true,
              "roles": [
                {
                  "role": "administrator",
                  "claim": "user",
                  "value": "admin"
                },
                {
                  "role": "reader",
                  "claim": "user",
                  "value": "*"
                },
                {
                  "role": "solution-creator",
                  "claim": "user",
                  "value": "developer"
                },
                {
                  "role": "target-manager",
                  "claim": "user",
                  "value": "device-manager"
                },
                {
                  "role": "operator",
                  "claim": "user",
                  "value": "solution-operator"
                }
              ],
              "policy": {                
                "administrator": {
                  "items": {
                    "*": "*"                    
                  }
                },
                "reader": {
                  "items": {
                    "*": "GET"
                  }
                },
                "solution-creator": {
                  "items": {
                    "/v1alpha2/solutions": "*"
                  }
                },
                "target-manager": {
                  "items": {
                    "/v1alpha2/targets": "*"
                  }
                },
                "solution-operator": {
                  "items": {
                    "/v1alpha2/instances": "*"
                  }
                }                
              }
            }
          },
          {
            "type": "middleware.http.telemetry",
            "properties": {
              "enabled": true,
              "maxBatchSize": 8192,
              "maxBatchIntervalSeconds": 2,
              "client": "my-dev-machine"
            }
          }
        ]
      }
    },
    {
      "type": "bindings.http",
      "config": {
          "port": {{ include "symphony.apiContainerPortHttps" . }},
          "tls": true,
          "certProvider": {
            "type": "certs.localfile",
            "config": {
              "name": "symphony-serving-cert",
              "cert": "{{- include "symphony.apiServingCert" . -}}",
              "key": "{{- include "symphony.apiServingKey" . -}}"
            }
          },
          "pipeline": [
            {{- include "symphony.metricMiddleware" . | indent 10 }}
            {{- include "symphony.logMiddleware" . | indent 10 }}
            {{- include "symphony.traceMiddleware" . | indent 10 }}
            {{- include "symphony.zipkinMiddleware" . | indent 10 }}
            {
              "type": "middleware.http.cors",
              "properties": {
                "Access-Control-Allow-Headers": "authorization,Content-Type",
                "Access-Control-Allow-Credentials": "true",
                "Access-Control-Allow-Methods": "HEAD,GET,POST,PUT,DELETE,OPTIONS",
                "Access-Control-Allow-Origin": "*"
              }
            },
            {
              "type": "middleware.http.jwt",
              "properties": {
                "ignorePaths": [
                  "/v1alpha2/users/auth",
                  "/v1alpha2/solution/instances",
                  "/v1alpha2/agent/references",
                  "/v1alpha2/greetings",
                  "/v1alpha2/agent/config"
                ],
                "verifyKey": "SymphonyKey",
                "authServer": "kubernetes",
                "enableRBAC": false
              }
            },
            {
              "type": "middleware.http.telemetry",
              "properties": {
                "enabled": true,
                "maxBatchSize": 8192,
                "maxBatchIntervalSeconds": 2,
                "client": "my-dev-machine"
              }
            }
          ]
      }
    }
  ]
}<|MERGE_RESOLUTION|>--- conflicted
+++ resolved
@@ -152,12 +152,8 @@
             "properties": {
               "providers.persistentstate": "redis-state",
               "providers.config": "mock-config",  
-<<<<<<< HEAD
-              "providers.secret": "mock-secret"
-=======
               "providers.secret": "mock-secret",
               "providers.keylock": "mem-keylock"
->>>>>>> aa1a3910
             },
             
             "providers": {
@@ -173,15 +169,12 @@
                 "type": "providers.state.memory",
                 "config": {}
                 {{- end }}
-<<<<<<< HEAD
-=======
               }, 
               "mem-keylock": {
                 "type": "providers.keylock.memory",
                 "config": {
                   "mode" : "Shared"
                 }
->>>>>>> aa1a3910
               },
                 "mem-state": {
                   "type": "providers.state.memory",
@@ -676,12 +669,8 @@
             "properties": {
               "providers.persistentstate": "redis-state",
               "providers.config": "mock-config",  
-<<<<<<< HEAD
-              "providers.secret": "mock-secret"
-=======
               "providers.secret": "mock-secret",
               "providers.keylock": "mem-keylock"
->>>>>>> aa1a3910
             },
             
             "providers": {
@@ -698,15 +687,12 @@
                 "config": {}
                 {{- end }}
               },
-<<<<<<< HEAD
-=======
               "mem-keylock": {
                 "type": "providers.keylock.memory",
                 "config": {
                   "mode" : "Shared"
                 }
               },
->>>>>>> aa1a3910
                 "mem-state": {
                   "type": "providers.state.memory",
                   "config": {}
