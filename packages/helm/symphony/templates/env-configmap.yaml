apiVersion: v1
kind: ConfigMap
metadata:
  name: {{ include "symphony.envConfigName" . }}
  namespace: {{ .Release.Namespace }}
data:
  APP_VERSION: {{ .Chart.AppVersion }}
  CHART_VERSION: {{ .Chart.Version }}
  API_SERVING_CA: {{ include "symphony.apiServingCA" . }}
  SYMPHONY_API_URL: {{ include "symphony.httpsUrl" . }}
  SYMPHONY_SERVICE_NAME: {{ include "symphony.serviceName" . }}
  USE_SERVICE_ACCOUNT_TOKENS: "true"
  DEPLOYMENT_FINALIZER: symphony.deploymentFinalizer
{{- if and .Values.api.labelKey .Values.api.labelValue }}
  LABEL_KEY: {{ .Values.api.labelKey }}
  LABEL_VALUE: {{ .Values.api.labelValue }}
{{- end }}
{{- if .Values.api.annotationKey }}
  ANNOTATION_KEY: {{ .Values.api.annotationKey }}
{{- end }}
<<<<<<< HEAD
{{- if .Values.RemoteCert.Subjects }}
  CLIENT_SUBJECTS: {{ .Values.RemoteCert.Subjects }}
=======
{{- if .Values.remoteAgent.remoteCert.subjects }}
  CLIENT_SUBJECTS: {{ .Values.remoteAgent.remoteCert.subjects }}
>>>>>>> ab2a59ef
{{- end }}
  EXTENSION_RESOURCEID: {{ .Values.Azure.Extension.ResourceId }}
  EMIT_TIME_FIELD_IN_USER_LOGS: {{ include "symphony.emitTimeFieldInUserLogs" . }}
  LABEL_LENGTH_UPPER_LIMIT: "64"
  ISSUER_NAME: {{ include "symphony.apiCAIssuerName" . }}
{{- if .Values.remoteAgent.remoteCert.used }}
  AGENT_PATH: "/remote-agent"
  AGENT_VERSION: {{ .Values.remoteAgent.version }}
  CLIENT_CA_FILE: {{ include "symphony.apiClientCAPem" . }}
{{- end }}<|MERGE_RESOLUTION|>--- conflicted
+++ resolved
@@ -18,13 +18,8 @@
 {{- if .Values.api.annotationKey }}
   ANNOTATION_KEY: {{ .Values.api.annotationKey }}
 {{- end }}
-<<<<<<< HEAD
-{{- if .Values.RemoteCert.Subjects }}
-  CLIENT_SUBJECTS: {{ .Values.RemoteCert.Subjects }}
-=======
 {{- if .Values.remoteAgent.remoteCert.subjects }}
   CLIENT_SUBJECTS: {{ .Values.remoteAgent.remoteCert.subjects }}
->>>>>>> ab2a59ef
 {{- end }}
   EXTENSION_RESOURCEID: {{ .Values.Azure.Extension.ResourceId }}
   EMIT_TIME_FIELD_IN_USER_LOGS: {{ include "symphony.emitTimeFieldInUserLogs" . }}
