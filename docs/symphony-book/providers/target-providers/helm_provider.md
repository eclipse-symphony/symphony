--- conflicted
+++ resolved
@@ -21,10 +21,8 @@
 
 2: The chart version is ignored when full chart URL is used in the `helm.repo` property.
 
-<<<<<<< HEAD
-3：The chart name will not be use only when prefix is `http` and suffix is not `.tgz`
-=======
 3: Username and password are only available using oci container registry.
->>>>>>> 739a9590
+
+4：The chart name will not be use only when prefix is `http` and suffix is not `.tgz`
 
 Find full scenarios at [this location](../../../samples/canary/solution.yaml)