name: Release

on:
  workflow_dispatch:
permissions:
  contents: write
  packages: write
env:
  ContainerRegistry: "ghcr.io"
  ContainerRegistryRepo: "ghcr.io/eclipse-symphony"
  BOT_USER_NAME: eclipse-symphoy-bot
  BOT_EMAIL_ID: symphony-bot@eclipse.org
  IMAGE_NAME: ${{ github.repository }}

# Two users are used in this pipeline
# BOT_USER_NAME (eclipse-symphoy-bot) / secrets.BOT_GITHUB_TOKEN is used to checkout/commit/push the changes to the repository
# github.repository_owner / secrets.GITHUB_TOKEN is used to login to the docker registry and helm registry and to create the release
jobs:
  build:
    if: github.repository == 'eclipse-symphony/symphony' && github.event_name != 'pull_request' && (github.actor == 'chgennar' || github.actor == 'juancooldude' || github.actor == 'Haishi2016' || github.actor == 'nonsocode' || github.actor == 'msftcoderdjw' || github.actor == 'TonyXiaofeng' || github.actor == 'iwangjintian') 
    runs-on: ubuntu-latest
    steps:
      - name: Checkout code
        uses: actions/checkout@v3
        with:
          token: ${{ secrets.BOT_GITHUB_TOKEN }}

      - name: Extract branch name
        shell: bash
        run: echo "branch=${GITHUB_HEAD_REF:-${GITHUB_REF#refs/heads/}}" >> $GITHUB_OUTPUT
        id: extract_branch
      
      - name: Print branch name
        run: echo ${{ steps.extract_branch.outputs.branch }}

      - name: Install dependencies
        run: |
          sudo apt-get update && sudo apt-get install -y make gcc
          sudo snap install yq

      - name: Install Helm
        run: |
          curl -fsSL -o get_helm.sh https://raw.githubusercontent.com/helm/helm/main/scripts/get-helm-3
          chmod 700 get_helm.sh
          ./get_helm.sh

      - name: Login to Docker Hub
        uses: docker/login-action@v3
        with:
          registry: ${{ env.ContainerRegistry }}
          username: ${{ github.repository_owner }}
          password: ${{ secrets.GITHUB_TOKEN }}

      - name: Login to Helm Registry
        run: helm registry login ${{ env.ContainerRegistry }} -u ${{ github.repository_owner }} --password ${{ secrets.GITHUB_TOKEN }}
      
      - name: Set up Docker Buildx
        uses: docker/setup-buildx-action@v3

      - name: Set up Go
        uses: actions/setup-go@v3
        with:
          go-version: 1.22.3  # Replace with your desired Go version

      - name: Install Kubebuilder
        run: |
          curl -L -o kubebuilder https://go.kubebuilder.io/dl/latest/$(go env GOOS)/$(go env GOARCH)
          chmod +x kubebuilder 
          sudo mv kubebuilder /usr/local/bin/

      - name: Install Mage
        run: |
          cd ..
          git clone https://github.com/magefile/mage
          cd mage
          go run bootstrap.go
          cd ..


      - name: Increment Version
        id: increment_version
        run: |
          version=$(cat .github/version/versions.txt)
          IFS='.' read -ra VERSION_PARTS <<< "$version"
          VERSION_PARTS[2]=$((VERSION_PARTS[2] + 1))
          new_version="${VERSION_PARTS[0]}.${VERSION_PARTS[1]}.${VERSION_PARTS[2]}"
          echo $new_version > .github/version/versions.txt
          echo "version=$new_version" >> $GITHUB_OUTPUT

      - name: Build Symphony Api
        run: |
          cd api
          mage dockerBuildAPIMultiPlatform
          mage dockerBuildTargetAgentMultiPlatform
          mage dockerBuildPollAgentMultiPlatform
      
      - name: Build Symphony k8s
        run: | 
          cd k8s
          mage dockerBuildK8sMultiPlatform

      - name: Replace version in cli/cmd/up.go
        run: |
          version=$(cat .github/version/versions.txt)
          sed -i "s/const SymphonyAPIVersion = .*/const SymphonyAPIVersion = \"$version\"/" cli/cmd/up.go

      - name: Build maestro
        run: |
          cd cli
          mage generatePackages /home/runner/maestro
          cd ..

      - name: Replace version in packages/helm/values.yaml
        run: |
          version=$(cat .github/version/versions.txt)
          yq eval -i ".version = \"$version\"" packages/helm/symphony/Chart.yaml
          yq eval -i ".appVersion = \"$version\"" packages/helm/symphony/Chart.yaml
          yq eval -i ".version = \"$version\"" packages/helm/symphony-poll-agent/Chart.yaml
          yq eval -i ".appVersion = \"$version\"" packages/helm/symphony-poll-agent/Chart.yaml
          sed -i "s/{VERSION}/${{ steps.increment_version.outputs.version }}/g" packages/helm/symphony/values.yaml
          sed -i "s/{VERSION}/${{ steps.increment_version.outputs.version }}/g" packages/helm/symphony-poll-agent/values.yaml
          
      - name: Build Helm
        run: |
          cd k8s
          mage helmTemplate
          cd ../packages/helm
          helm package symphony
          helm package symphony-poll-agent
      
      - name: Push symphony api images
        run: |
          docker buildx imagetools create -t ${{ env.ContainerRegistryRepo }}/symphony-api:latest ${{ env.ContainerRegistryRepo }}/symphony-api-multi:latest
          docker buildx imagetools create -t ${{ env.ContainerRegistryRepo }}/symphony-api:${{ steps.increment_version.outputs.version }} ${{ env.ContainerRegistryRepo }}/symphony-api-multi:latest
          docker buildx imagetools create -t ${{ env.ContainerRegistryRepo }}/symphony-target-agent:latest ${{ env.ContainerRegistryRepo }}/symphony-target-agent-multi:latest
          docker buildx imagetools create -t ${{ env.ContainerRegistryRepo }}/symphony-target-agent:${{ steps.increment_version.outputs.version }} ${{ env.ContainerRegistryRepo }}/symphony-target-agent-multi:latest
          docker buildx imagetools create -t ${{ env.ContainerRegistryRepo }}/symphony-poll-agent:latest ${{ env.ContainerRegistryRepo }}/symphony-poll-agent-multi:latest
          docker buildx imagetools create -t ${{ env.ContainerRegistryRepo }}/symphony-poll-agent:${{ steps.increment_version.outputs.version }} ${{ env.ContainerRegistryRepo }}/symphony-poll-agent-multi:latest

      - name: Push symphony k8s images
        run: |
          docker buildx imagetools create -t ${{ env.ContainerRegistryRepo }}/symphony-k8s:latest ${{ env.ContainerRegistryRepo }}/symphony-k8s-multi:latest
          docker buildx imagetools create -t ${{ env.ContainerRegistryRepo }}/symphony-k8s:${{ steps.increment_version.outputs.version }} ${{ env.ContainerRegistryRepo }}/symphony-k8s-multi:latest
          
      - name: Push symphony helm package
        run: |
          cd packages/helm
          helm push symphony-${{ steps.increment_version.outputs.version }}.tgz oci://${{ env.ContainerRegistryRepo }}/helm
          helm push symphony-poll-agent-${{ steps.increment_version.outputs.version }}.tgz oci://${{ env.ContainerRegistryRepo }}/helm

      - name: Commit changes
        run: |
          git config --local user.name ${{ env.BOT_USER_NAME }}
          git config --local user.email ${{ env.BOT_EMAIL_ID }}
          git add .github/version/versions.txt
          git add packages/helm/symphony/Chart.yaml
          git add cli/cmd/up.go
          git commit -m "Bump version to ${{ steps.increment_version.outputs.version }}"  

      - name: Push changes
        uses: ad-m/github-push-action@master
        with:
          github_token: ${{ secrets.BOT_GITHUB_TOKEN }}
<<<<<<< HEAD
          branch: experimental
=======
          branch: ${{ steps.extract_branch.outputs.branch }}
>>>>>>> abb040ef

      - name: Create Release
        id: create_release
        uses: actions/create-release@v1
        env:
          GITHUB_TOKEN: ${{ secrets.GITHUB_TOKEN }} 
        with:
          tag_name: ${{ steps.increment_version.outputs.version }}
          release_name: Release ${{ steps.increment_version.outputs.version }}
          draft: false
          prerelease: false
      - name: Upload windows mastro packages
        id: upload_mastro_windows_package
        uses: actions/upload-release-asset@v1
        env:
          GITHUB_TOKEN: ${{ secrets.GITHUB_TOKEN }}
        with:
          upload_url: ${{ steps.create_release.outputs.upload_url }} 
          asset_path: /home/runner/maestro/maestro_windows_amd64.zip
          asset_name: maestro_windows_amd64.zip
          asset_content_type: application/gzip
      - name: Upload linux mastro packages
        id: upload_mastro_linux_package
        uses: actions/upload-release-asset@v1
        env:
          GITHUB_TOKEN: ${{ secrets.GITHUB_TOKEN }}
        with:
          upload_url: ${{ steps.create_release.outputs.upload_url }}
          asset_path: /home/runner/maestro/maestro_linux_amd64.tar.gz
          asset_name: maestro_linux_amd64.tar.gz
          asset_content_type: application/gzip
      - name: Upload linux mastro ARM64 packages
        id: upload_mastro_linux_arm64_package
        uses: actions/upload-release-asset@v1
        env:
          GITHUB_TOKEN: ${{ secrets.GITHUB_TOKEN }}
        with:
          upload_url: ${{ steps.create_release.outputs.upload_url }}
          asset_path: /home/runner/maestro/maestro_linux_arm64.tar.gz
          asset_name: maestro_linux_arm64.tar.gz
          asset_content_type: application/gzip
      - name: Upload linux mastro ARM7 packages
        id: upload_mastro_linux_arm_package
        uses: actions/upload-release-asset@v1
        env:
          GITHUB_TOKEN: ${{ secrets.GITHUB_TOKEN }}
        with:
          upload_url: ${{ steps.create_release.outputs.upload_url }}
          asset_path: /home/runner/maestro/maestro_linux_arm.tar.gz
          asset_name: maestro_linux_arm.tar.gz
          asset_content_type: application/gzip
      - name: Upload mac mastro packages
        id: upload_mastro_mac_package
        uses: actions/upload-release-asset@v1
        env:
          GITHUB_TOKEN: ${{ secrets.GITHUB_TOKEN }}
        with:
          upload_url: ${{ steps.create_release.outputs.upload_url }} 
          asset_path: /home/runner/maestro/maestro_darwin_amd64.tar.gz
          asset_name: maestro_darwin_amd64.tar.gz
          asset_content_type: application/gzip<|MERGE_RESOLUTION|>--- conflicted
+++ resolved
@@ -161,11 +161,7 @@
         uses: ad-m/github-push-action@master
         with:
           github_token: ${{ secrets.BOT_GITHUB_TOKEN }}
-<<<<<<< HEAD
           branch: experimental
-=======
-          branch: ${{ steps.extract_branch.outputs.branch }}
->>>>>>> abb040ef
 
       - name: Create Release
         id: create_release
