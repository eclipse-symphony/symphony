--- conflicted
+++ resolved
@@ -60,11 +60,7 @@
       - name: Set up Go
         uses: actions/setup-go@v5
         with:
-<<<<<<< HEAD
-          go-version: 1.21  # Replace with your desired Go version
-=======
           go-version: 1.22.4  # Replace with your desired Go version
->>>>>>> bf128513
 
       - name: Install Kubebuilder
         run: |
