name: Release

on:
  workflow_dispatch:
permissions: write-all
env:
  ContainerRegistry: "ghcr.io"
  ContainerRegistryRepo: "ghcr.io/eclipse-symphony"

jobs:
  build:
    if: github.repository == 'eclipse-symphony/symphony' && (github.actor == 'chgennar' || github.actor == 'juancooldude' || github.actor == 'Haishi2016' || github.actor == 'nonsocode' || github.actor == 'msftcoderdjw' || github.actor == 'TonyXiaofeng' || github.actor == 'iwangjintian') 
    runs-on: ubuntu-latest
    steps:
      - name: Checkout code
        uses: actions/checkout@v3

      - name: Install dependencies
        run: |
          sudo apt-get update && sudo apt-get install -y make gcc
          sudo snap install yq

      - name: Install Helm
        run: |
          curl -fsSL -o get_helm.sh https://raw.githubusercontent.com/helm/helm/main/scripts/get-helm-3
          chmod 700 get_helm.sh
          ./get_helm.sh

      - name: Login to Docker Hub
        uses: docker/login-action@v3
        with:
          registry: ${{ env.ContainerRegistry }}
          username: ${{ github.repository_owner }}
          password: ${{ secrets.GITHUB_TOKEN }}

      - name: Login to Helm Registry
        run: helm registry login ${{ env.ContainerRegistry }} -u ${{ github.repository_owner }} --password ${{ secrets.GITHUB_TOKEN }}
      
      - name: Set up Docker Buildx
        uses: docker/setup-buildx-action@v3

      - name: Set up Go
        uses: actions/setup-go@v3
        with:
          go-version: 1.21  # Replace with your desired Go version

      - name: Install Kubebuilder
        run: |
          curl -L -o kubebuilder https://go.kubebuilder.io/dl/latest/$(go env GOOS)/$(go env GOARCH)
          chmod +x kubebuilder 
          sudo mv kubebuilder /usr/local/bin/

      - name: Install Mage
        run: |
          cd ..
          git clone https://github.com/magefile/mage
          cd mage
          go run bootstrap.go
          cd ..


      - name: Increment Version
        id: increment_version
        run: |
          version=$(cat .github/version/versions.txt)
          IFS='.' read -ra VERSION_PARTS <<< "$version"
          VERSION_PARTS[2]=$((VERSION_PARTS[2] + 1))
          new_version="${VERSION_PARTS[0]}.${VERSION_PARTS[1]}.${VERSION_PARTS[2]}"
          echo $new_version > .github/version/versions.txt
          echo "version=$new_version" >> $GITHUB_OUTPUT

      - name: Build Symphony Api
        run: |
          cd api
          mage dockerBuild
          mage dockerBuildTargetAgent
          mage dockerBuildPollAgent
      
      - name: Build Symphony k8s
        run: | 
          cd k8s
          mage dockerBuild

      - name: Replace version in cli/cmd/up.go
        run: |
          version=$(cat .github/version/versions.txt)
          sed -i "s/const SymphonyAPIVersion = .*/const SymphonyAPIVersion = \"$version\"/" cli/cmd/up.go

      - name: Build maestro
        run: |
          cd cli
          mage generatePackages /home/runner/maestro
          cd ..

      - name: Replace version in packages/helm/values.yaml
        run: |
          version=$(cat .github/version/versions.txt)
          yq eval -i ".version = \"$version\"" packages/helm/symphony/Chart.yaml
          yq eval -i ".appVersion = \"$version\"" packages/helm/symphony/Chart.yaml
          yq eval -i ".version = \"$version\"" packages/helm/symphony-poll-agent/Chart.yaml
          yq eval -i ".appVersion = \"$version\"" packages/helm/symphony-poll-agent/Chart.yaml
          sed -i "s/{VERSION}/${{ steps.increment_version.outputs.version }}/g" packages/helm/symphony/values.yaml
          sed -i "s/{VERSION}/${{ steps.increment_version.outputs.version }}/g" packages/helm/symphony-poll-agent/values.yaml
          
      - name: Build Helm
        run: |
          cd k8s
          mage helmTemplate
          cd ../packages/helm
<<<<<<< HEAD
          helm package symphony          
=======
          helm package symphony
>>>>>>> 61749a72
          helm package symphony-poll-agent
      
      - name: Push symphony api images
        run: |
          docker tag  ${{ env.ContainerRegistryRepo }}/symphony-api ${{ env.ContainerRegistryRepo }}/symphony-api:${{ steps.increment_version.outputs.version }}
          docker push ${{ env.ContainerRegistryRepo }}/symphony-api:${{ steps.increment_version.outputs.version }}
          docker tag  ${{ env.ContainerRegistryRepo }}/symphony-api:${{ steps.increment_version.outputs.version }} ${{ env.ContainerRegistryRepo }}/symphony-api:latest
          docker push ${{ env.ContainerRegistryRepo }}/symphony-api:latest
          docker tag  ${{ env.ContainerRegistryRepo }}/symphony-target-agent ${{ env.ContainerRegistryRepo }}/symphony-target-agent:${{ steps.increment_version.outputs.version }}
          docker push ${{ env.ContainerRegistryRepo }}/symphony-target-agent:${{ steps.increment_version.outputs.version }}
          docker tag  ${{ env.ContainerRegistryRepo }}/symphony-target-agent:${{ steps.increment_version.outputs.version }} ${{ env.ContainerRegistryRepo }}/symphony-target-agent:latest
          docker push ${{ env.ContainerRegistryRepo }}/symphony-target-agent:latest
          docker tag  ${{ env.ContainerRegistryRepo }}/symphony-poll-agent ${{ env.ContainerRegistryRepo }}/symphony-poll-agent:${{ steps.increment_version.outputs.version }}
          docker push ${{ env.ContainerRegistryRepo }}/symphony-poll-agent:${{ steps.increment_version.outputs.version }}
          docker tag  ${{ env.ContainerRegistryRepo }}/symphony-poll-agent:${{ steps.increment_version.outputs.version }} ${{ env.ContainerRegistryRepo }}/symphony-poll-agent:latest
          docker push ${{ env.ContainerRegistryRepo }}/symphony-poll-agent:latest

      - name: Push symphony k8s images
        run: |
          docker tag  ${{ env.ContainerRegistryRepo }}/symphony-k8s ${{ env.ContainerRegistryRepo }}/symphony-k8s:${{ steps.increment_version.outputs.version }}
          docker push ${{ env.ContainerRegistryRepo }}/symphony-k8s:${{ steps.increment_version.outputs.version }}
          docker tag  ${{ env.ContainerRegistryRepo }}/symphony-k8s:${{ steps.increment_version.outputs.version }} ${{ env.ContainerRegistryRepo }}/symphony-k8s:latest
          docker push ${{ env.ContainerRegistryRepo }}/symphony-k8s:latest

      - name: Push symphony helm package
        run: |
          cd packages/helm
          helm push symphony-${{ steps.increment_version.outputs.version }}.tgz oci://${{ env.ContainerRegistryRepo }}/helm
          helm push symphony-poll-agent-${{ steps.increment_version.outputs.version }}.tgz oci://${{ env.ContainerRegistryRepo }}/helm

      - name: Commit changes
        run: |
          git config --local user.email "action@github.com"
          git config --local user.name "GitHub Action"
          git add .github/version/versions.txt
          git add packages/helm/symphony/Chart.yaml
          git add cli/cmd/up.go
          git commit -m "Bump version to ${{ steps.increment_version.outputs.version }}"  

      - name: Push changes
        uses: ad-m/github-push-action@master
        with:
          github_token: ${{ secrets.GITHUB_TOKEN }}
          branch: main

      - name: Create Release
        id: create_release
        uses: actions/create-release@v1
        env:
          GITHUB_TOKEN: ${{ secrets.GITHUB_TOKEN }} 
        with:
          tag_name: ${{ steps.increment_version.outputs.version }}
          release_name: Release ${{ steps.increment_version.outputs.version }}
          draft: false
          prerelease: false
      - name: Upload windows mastro packages
        id: upload_mastro_windows_package
        uses: actions/upload-release-asset@v1
        env:
          GITHUB_TOKEN: ${{ secrets.GITHUB_TOKEN }}
        with:
          upload_url: ${{ steps.create_release.outputs.upload_url }} 
          asset_path: /home/runner/maestro/maestro_windows_amd64.zip
          asset_name: maestro_windows_amd64.zip
          asset_content_type: application/gzip
      - name: Upload linux mastro packages
        id: upload_mastro_linux_package
        uses: actions/upload-release-asset@v1
        env:
          GITHUB_TOKEN: ${{ secrets.GITHUB_TOKEN }}
        with:
          upload_url: ${{ steps.create_release.outputs.upload_url }} 
          asset_path: /home/runner/maestro/maestro_linux_amd64.tar.gz
          asset_name: maestro_linux_amd64.tar.gz
          asset_content_type: application/gzip
      - name: Upload mac mastro packages
        id: upload_mastro_mac_package
        uses: actions/upload-release-asset@v1
        env:
          GITHUB_TOKEN: ${{ secrets.GITHUB_TOKEN }}
        with:
          upload_url: ${{ steps.create_release.outputs.upload_url }} 
          asset_path: /home/runner/maestro/maestro_darwin_amd64.tar.gz
          asset_name: maestro_darwin_amd64.tar.gz
          asset_content_type: application/gzip<|MERGE_RESOLUTION|>--- conflicted
+++ resolved
@@ -107,11 +107,7 @@
           cd k8s
           mage helmTemplate
           cd ../packages/helm
-<<<<<<< HEAD
-          helm package symphony          
-=======
           helm package symphony
->>>>>>> 61749a72
           helm package symphony-poll-agent
       
       - name: Push symphony api images
