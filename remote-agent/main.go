package main

import (
	"bytes"
	"crypto/tls"
	"crypto/x509"
	"encoding/json"
	"flag"
	"fmt"
<<<<<<< HEAD
=======
	"io"
	"log"
>>>>>>> ab2a59ef
	"net/http"
	"os"
	"path/filepath"
	"strconv"
	"strings"
	"time"

	"github.com/eclipse-symphony/symphony/api/pkg/apis/v1alpha1/model"
	tgt "github.com/eclipse-symphony/symphony/api/pkg/apis/v1alpha1/providers/target"
	"github.com/eclipse-symphony/symphony/api/pkg/apis/v1alpha1/providers/target/docker"
	targethttp "github.com/eclipse-symphony/symphony/api/pkg/apis/v1alpha1/providers/target/http"
	"github.com/eclipse-symphony/symphony/api/pkg/apis/v1alpha1/providers/target/script"
	"github.com/eclipse-symphony/symphony/api/pkg/apis/v1alpha1/providers/target/win10/sideload"
	"github.com/eclipse-symphony/symphony/coa/pkg/logger"
	"github.com/eclipse-symphony/symphony/remote-agent/agent"
	remoteHttp "github.com/eclipse-symphony/symphony/remote-agent/pollers/http"
	remoteMqtt "github.com/eclipse-symphony/symphony/remote-agent/pollers/mqtt"
	remoteProviders "github.com/eclipse-symphony/symphony/remote-agent/providers"
	mqtt "github.com/eclipse/paho.mqtt.golang"
)

const version = "0.0.0.1"

var (
	symphonyEndpoints model.SymphonyEndpoint
	clientCertPath    string
	configPath        string
	clientKeyPath     string
	namespace         string
	targetName        string
	topologyFile      string
	httpClient        *http.Client
	execDir           string
<<<<<<< HEAD
	rLog              logger.Logger
=======
	protocol          string
	caPath            string
	useCertSubject    bool
>>>>>>> ab2a59ef
)

// Add this structure to handle MQTT configuration
type SymphonyConfig struct {
	// HTTP fields
	RequestEndpoint  string `json:"requestEndpoint"`
	ResponseEndpoint string `json:"responseEndpoint"`
	BaseUrl          string `json:"baseUrl"`

	// MQTT fields
	MqttBroker string `json:"mqttBroker"`
	MqttPort   int    `json:"mqttPort"`
	TargetName string `json:"targetName"`
	Namespace  string `json:"namespace"`
}

func mainLogic() error {
	log.Printf("mainLogic started, args: %v", os.Args)
	// get executable path
	execPath, err := os.Executable()
	if err != nil {
		return fmt.Errorf("failed to get executable path: %v", err)
	}
	execPath, err = filepath.Abs(execPath)
	if err != nil {
		return fmt.Errorf("failed to get absolute path: %v", err)
	}
	execDir = filepath.Dir(execPath)
	os.Setenv("SYMPHONY_REMOTE_AGENT", "true")
	// log file
<<<<<<< HEAD
	rLog = logger.NewLogger("remote-agent")
=======
	logFile, err := os.OpenFile(filepath.Join(execDir, "transcript.log"), os.O_CREATE|os.O_WRONLY|os.O_APPEND, 0666)
	if err != nil {
		return fmt.Errorf("failed to open log file: %v", err)
	}
	log.SetOutput(logFile)

	// Log the complete binary execution command
	log.Printf("=== Binary Execution Command ===")
	log.Printf("Executable: %s", execPath)
	log.Printf("Working Directory: %s", execDir)
	log.Printf("Command Line: %s %s", execPath, strings.Join(os.Args[1:], " "))
	log.Printf("Full Args: %v", os.Args)
	log.Printf("================================")
>>>>>>> ab2a59ef
	// extract command line arguments
	flag.StringVar(&configPath, "config", "config.json", "Path to the configuration file")
	flag.StringVar(&clientCertPath, "client-cert", "public.pem", "Path to the client certificate file")
	flag.StringVar(&clientKeyPath, "client-key", "private.pem", "Path to the client key file")
	flag.StringVar(&targetName, "target-name", "remote-target", "remote target name")
	flag.StringVar(&namespace, "namespace", "default", "Namespace to use for the agent")
	flag.StringVar(&topologyFile, "topology", "topology.json", "Path to the topology file")
	flag.StringVar(&caPath, "ca-cert", caPath, "Path to the CA certificate file (for MQTT) or Symphony server CA (for HTTP)")
	flag.StringVar(&protocol, "protocol", "http", "Protocol to use: mqtt or http")
	flag.BoolVar(&useCertSubject, "use-cert-subject", false, "Use certificate subject as topic suffix instead of target name")
	flag.Parse()
	caPath = promptForMqttCaCertIfNeeded(protocol, caPath)

	log.Printf("Using client certificate path: %s\n", clientCertPath)
	// read configuration
	setting, err := os.ReadFile(configPath)
	if err != nil {
		rLog.Errorf("error reading configuration file: %v", err)
		return fmt.Errorf("error reading configuration file: %v", err)
	}
<<<<<<< HEAD
	if err := json.Unmarshal(setting, &symphonyEndpoints); err != nil {
		rLog.Errorf("error unmarshalling configuration file: %v", err)
=======

	// Remove UTF-8 BOM if present
	if len(setting) >= 3 && setting[0] == 0xEF && setting[1] == 0xBB && setting[2] == 0xBF {
		fmt.Println("Removing UTF-8 BOM from config file")
		setting = setting[3:]
	}

	// Use the new config structure
	var config SymphonyConfig
	if err := json.Unmarshal(setting, &config); err != nil {
		log.Printf("Error unmarshalling config: %v\nContent: %s\n", err, string(setting))
>>>>>>> ab2a59ef
		return fmt.Errorf("error unmarshalling configuration file: %v", err)
	}

	// load certificates
<<<<<<< HEAD
	rLog.Infof("Loading client certificate from %s and key from %s", clientCertPath, clientKeyPath)
	clientCert, err := tls.LoadX509KeyPair(clientCertPath, clientKeyPath)
	if err != nil {
		rLog.Errorf("error loading client certificate and key: %v", err)
		return fmt.Errorf("error loading client certificate and key: %v", err)
=======
	log.Printf("Loading client certificate from %s and key from %s", clientCertPath, clientKeyPath)
	cert, err := tls.LoadX509KeyPair(clientCertPath, clientKeyPath)
	if err != nil {
		return fmt.Errorf("failed to load client cert/key: %v", err)
	}
	subjectName := ""
	if len(cert.Certificate) > 0 {
		parsedCert, err := x509.ParseCertificate(cert.Certificate[0])
		if err == nil {
			subjectName = parsedCert.Subject.CommonName
			if subjectName == "" {
				subjectName = parsedCert.Subject.String()
			}
			log.Printf("Client certificate subject: %s\n", subjectName)
		} else {
			log.Printf("Failed to parse client certificate for subject: %v\n", err)
		}
>>>>>>> ab2a59ef
	}

	// compose target providers
	providers := composeTargetProviders(topologyFile)
	if providers == nil {
		rLog.Errorf("failed to compose target providers")
		return fmt.Errorf("failed to compose target providers")
	}

<<<<<<< HEAD
	// create HttpBinding
	h := &remoteHttp.HttpBinding{
		Agent: agent.Agent{
			Providers: providers,
			RLog:      rLog,
		},
		RLog: rLog,
=======
	// Read topology file content for later updates
	topologyContent, err := os.ReadFile(topologyFile)
	if err != nil {
		log.Printf("Error reading topology file: %v", err)
		return fmt.Errorf("failed to read topology file: %v", err)
	}

	if protocol == "http" {
		if config.RequestEndpoint == "" || config.ResponseEndpoint == "" || config.BaseUrl == "" {
			return fmt.Errorf("RequestEndpoint, ResponseEndpoint, and BaseUrl must be set in the configuration file")
		}
		log.Printf("Using HTTP protocol with endpoints: Request=%s, Response=%s\n", config.RequestEndpoint, config.ResponseEndpoint)
		tlsConfig := &tls.Config{Certificates: []tls.Certificate{cert}}

		// If HTTP protocol and CA certificate is specified, add it to the trusted roots for Symphony server
		if caPath != "" {
			log.Printf("Loading Symphony server CA certificate from: %s\n", caPath)
			serverCACert, err := os.ReadFile(caPath)
			if err != nil {
				return fmt.Errorf("failed to read Symphony server CA certificate: %v", err)
			}

			serverCACertPool := x509.NewCertPool()
			if !serverCACertPool.AppendCertsFromPEM(serverCACert) {
				return fmt.Errorf("failed to parse Symphony server CA certificate")
			}

			tlsConfig.RootCAs = serverCACertPool
			log.Printf("Successfully loaded Symphony server CA certificate\n")
		}

		httpClient = &http.Client{Transport: &http.Transport{TLSClientConfig: tlsConfig}}
		symphonyEndpoints.RequestEndpoint = config.RequestEndpoint
		// create HttpBinding
		h := &remoteHttp.HttpPoller{
			Agent: agent.Agent{
				Providers: providers,
			},
		}
		h.RequestUrl = config.RequestEndpoint
		h.ResponseUrl = config.ResponseEndpoint
		h.Client = httpClient
		h.Target = targetName
		h.Namespace = namespace

		// send topology update via HTTP
		updateTopologyEndpoint := fmt.Sprintf("%s/targets/updatetopology/%s?namespace=%s",
			config.BaseUrl, targetName, namespace)
		log.Printf("Sending topology update via HTTP: %s", updateTopologyEndpoint)

		resp, err := httpClient.Post(updateTopologyEndpoint, "application/json", bytes.NewBuffer(topologyContent))
		if err != nil {
			return fmt.Errorf("failed to update topology: %v", err)
		}
		defer resp.Body.Close()

		// check response status code
		if resp.StatusCode < 200 || resp.StatusCode >= 300 {
			bodyBytes, _ := io.ReadAll(resp.Body)
			return fmt.Errorf("topology update failed with status %d: %s", resp.StatusCode, string(bodyBytes))
		}

		log.Printf("Topology updated successfully via HTTP")

		if err := h.Launch(); err != nil {
			return fmt.Errorf("error launching HttpBinding: %v", err)
		}
		select {}
	} else {
		// Load MQTT CA certificate
		log.Printf("Loading CA certificate from %s\n", caPath)
		caCertPool := x509.NewCertPool()
		caCert, err := os.ReadFile(caPath)
		if err != nil {
			return fmt.Errorf("failed to read MQTT CA file: %v", err)
		}
		if ok := caCertPool.AppendCertsFromPEM(caCert); !ok {
			return fmt.Errorf("failed to append MQTT CA cert")
		}

		// Use the configuration values from config.json
		log.Printf("Config loaded: broker=%s, port=%d, target=%s\n",
			config.MqttBroker, config.MqttPort, config.TargetName)
		brokerAddr := config.MqttBroker
		brokerPort := config.MqttPort

		// If target name is specified in config and command line is empty, use the config value
		if config.TargetName != "" {
			targetName = config.TargetName
			log.Printf("Using target name from config: %s\n", targetName)
		}

		// If namespace is specified in config and command line is empty, use the config value
		if namespace == "default" && config.Namespace != "" {
			namespace = config.Namespace
			log.Printf("Using namespace from config: %s\n", namespace)
		}
		brokerAddr, brokerPort, err = getBrokerAddressAndPort(brokerAddr, brokerPort)
		if err != nil {
			return err
		}
		brokerUrl := fmt.Sprintf("tls://%s:%d", brokerAddr, brokerPort)
		log.Printf("Using MQTT broker: %s\n", brokerUrl)

		// Determine the correct ServerName for TLS verification
		// If connecting to 127.0.0.1 or localhost, use "localhost" as ServerName
		serverName := brokerAddr
		if brokerAddr == "127.0.0.1" || brokerAddr == "::1" {
			serverName = "localhost"
		}
		log.Printf("Using ServerName '%s' for TLS verification (connecting to %s)\n", serverName, brokerAddr)

		tlsConfig := &tls.Config{
			Certificates: []tls.Certificate{cert},
			RootCAs:      caCertPool,
			ServerName:   serverName, // Use appropriate ServerName for certificate verification
			MinVersion:   tls.VersionTLS12,
			MaxVersion:   tls.VersionTLS13,
		}
		opts := mqtt.NewClientOptions()
		opts.AddBroker(brokerUrl)
		opts.SetTLSConfig(tlsConfig)
		opts.SetClientID(strings.ToLower(targetName)) // Ensure lowercase is used
		// Set client ID
		log.Printf("MQTT TLS config: cert=%s, key=%s, ca=%s, clientID=%s\n",
			clientCertPath, clientKeyPath, caPath, strings.ToLower(targetName))
		log.Printf("begin to connect to MQTT broker %s\n", brokerUrl)
		mqttClient := mqtt.NewClient(opts)
		// Ensure lowercase is used
		if token := mqttClient.Connect(); token.Wait() && token.Error() != nil {
			log.Printf("failed to connect to MQTT broker: %v\n", token.Error())
			return fmt.Errorf("failed to connect to MQTT broker: %w", token.Error())
		} else {
			fmt.Println("Connected to MQTT broker")
		}
		// choose topic suffix
		topicSuffix := getTopicSuffix(targetName, subjectName, useCertSubject)
		m := &remoteMqtt.MqttPoller{
			Agent: agent.Agent{
				Providers: providers,
			},
			Client:        mqttClient,
			Target:        targetName,
			RequestTopic:  fmt.Sprintf("symphony/request/%s", topicSuffix),
			ResponseTopic: fmt.Sprintf("symphony/response/%s", topicSuffix),
			Namespace:     namespace,
		}

		// First establish MQTT subscription for responses
		log.Printf("Setting up MQTT subscription for responses...")
		if err := m.Subscribe(); err != nil {
			return fmt.Errorf("failed to setup MQTT subscription: %v", err)
		}

		// Keep retrying until the topology update is confirmed.
		retryInterval := 2 * time.Minute
		for {
			if err := m.UpdateTopology(topologyContent); err != nil {
				log.Printf("Topology update failed: %v. Retrying in %s", err, retryInterval)
				time.Sleep(retryInterval)
				continue
			}
			log.Printf("Topology update confirmed successful")
			break
		}

		log.Printf("Topology update confirmed successful")
		if err := m.Launch(); err != nil {
			return fmt.Errorf("failed to launch MQTT binding: %v", err)
		}

		select {}
	}
}

func getBrokerAddressAndPort(brokerAddr string, brokerPort int) (string, int, error) {
	if brokerAddr == "" {
		fmt.Print("MQTT broker address not found in config. Please enter MQTT broker address: ")
		fmt.Scanln(&brokerAddr)
		if brokerAddr == "" {
			return "", 0, fmt.Errorf("MQTT broker address is required")
		}
	}

	if brokerPort == 0 {
		fmt.Print("MQTT broker port not found in config. Please enter MQTT broker port: ")
		var portStr string
		fmt.Scanln(&portStr)
		if p, err := strconv.Atoi(portStr); err == nil && p > 0 {
			brokerPort = p
		} else {
			fmt.Println("Using default MQTT TLS port 8883")
			brokerPort = 8883 // Default MQTT TLS port
		}
>>>>>>> ab2a59ef
	}
	return brokerAddr, brokerPort, nil
}

<<<<<<< HEAD
	// start HttpBinding
	if err := h.Launch(); err != nil {
		rLog.Errorf("error launching HttpBinding: %v", err)
		return fmt.Errorf("error launching HttpBinding: %v", err)
=======
func promptForMqttCaCertIfNeeded(protocol string, caPath string) string {
	if protocol == "mqtt" && caPath == "" {
		fmt.Print("please enter the MQTT CA certificate path (e.g., ca.pem): ")
		var input string
		fmt.Scanln(&input)
		if input != "" {
			caPath = input
		}
		log.Printf("Using CA certificate path: %s\n", caPath)
>>>>>>> ab2a59ef
	}
	return caPath
}

func getTopicSuffix(targetName, subjectName string, useCertSubject bool) string {
	if useCertSubject && subjectName != "" {
		s := strings.ToLower(subjectName)
		log.Printf("Using certificate subject as topic suffix: %s\n", s)
		return s
	}
	s := strings.ToLower(targetName)
	log.Printf("Using target name as topic suffix: %s\n", s)
	return s
}

func composeTargetProviders(topologyPath string) map[string]tgt.ITargetProvider {
	topologyContent, err := os.ReadFile(topologyPath)
	if err != nil {
		rLog.Errorf("Error reading topology file: %v", err)
		return nil
	}
	var topology model.TopologySpec
	json.Unmarshal(topologyContent, &topology)
	providers := make(map[string]tgt.ITargetProvider)
	for _, binding := range topology.Bindings {
		switch binding.Provider {
		case "providers.target.script":
			provider := &script.ScriptProvider{}
			if err := provider.Init(binding.Config); err != nil {
				rLog.Errorf("Error initializing script provider: %v", err)
			}
			providers[binding.Role] = provider
		case "providers.target.remote-agent":
			rProvider := &remoteProviders.RemoteAgentProvider{}
			rProvider.Client = httpClient
			rProviderConfig := remoteProviders.RemoteAgentProviderConfig{
				PublicCertPath: clientCertPath,
				PrivateKeyPath: clientKeyPath,
				ConfigPath:     configPath,
				BaseUrl:        symphonyEndpoints.BaseUrl,
				Version:        version,
				Namespace:      namespace,
				TargetName:     targetName,
				TopologyPath:   topologyPath,
				ExecDir:        execDir,
			}
			if err := rProvider.Init(rProviderConfig); err != nil {
				rLog.Errorf("Error remote agent provider: %v", err)
			}
			providers[binding.Role] = rProvider
		case "providers.target.win10.sideload":
			mProvider := &sideload.Win10SideLoadProvider{}
			if err := mProvider.Init(binding.Config); err != nil {
				rLog.Errorf("Error initializing win10.sideload provider: %v", err)
			}
			providers[binding.Role] = mProvider
		case "providers.target.docker":
			mProvider := &docker.DockerTargetProvider{}
			if err := mProvider.Init(binding.Config); err != nil {
				rLog.Errorf("Error initializing docker provider: %v", err)
			}
			providers[binding.Role] = mProvider
		case "providers.target.http":
			mProvider := &targethttp.HttpTargetProvider{}
			if err := mProvider.Init(binding.Config); err != nil {
				rLog.Errorf("Error initializing http provider: %v", err)
			}
			providers[binding.Role] = mProvider
		default:
			rLog.Errorf("Unknown provider type: %s", binding.Role)
		}
	}
	return providers
}<|MERGE_RESOLUTION|>--- conflicted
+++ resolved
@@ -7,11 +7,7 @@
 	"encoding/json"
 	"flag"
 	"fmt"
-<<<<<<< HEAD
-=======
 	"io"
-	"log"
->>>>>>> ab2a59ef
 	"net/http"
 	"os"
 	"path/filepath"
@@ -45,13 +41,10 @@
 	topologyFile      string
 	httpClient        *http.Client
 	execDir           string
-<<<<<<< HEAD
 	rLog              logger.Logger
-=======
 	protocol          string
 	caPath            string
 	useCertSubject    bool
->>>>>>> ab2a59ef
 )
 
 // Add this structure to handle MQTT configuration
@@ -69,7 +62,8 @@
 }
 
 func mainLogic() error {
-	log.Printf("mainLogic started, args: %v", os.Args)
+	rLog = logger.NewLogger("remote-agent")
+	rLog.Infof("mainLogic started, args: %v", os.Args)
 	// get executable path
 	execPath, err := os.Executable()
 	if err != nil {
@@ -82,23 +76,14 @@
 	execDir = filepath.Dir(execPath)
 	os.Setenv("SYMPHONY_REMOTE_AGENT", "true")
 	// log file
-<<<<<<< HEAD
-	rLog = logger.NewLogger("remote-agent")
-=======
-	logFile, err := os.OpenFile(filepath.Join(execDir, "transcript.log"), os.O_CREATE|os.O_WRONLY|os.O_APPEND, 0666)
-	if err != nil {
-		return fmt.Errorf("failed to open log file: %v", err)
-	}
-	log.SetOutput(logFile)
 
 	// Log the complete binary execution command
-	log.Printf("=== Binary Execution Command ===")
-	log.Printf("Executable: %s", execPath)
-	log.Printf("Working Directory: %s", execDir)
-	log.Printf("Command Line: %s %s", execPath, strings.Join(os.Args[1:], " "))
-	log.Printf("Full Args: %v", os.Args)
-	log.Printf("================================")
->>>>>>> ab2a59ef
+	rLog.Infof("=== Binary Execution Command ===")
+	rLog.Infof("Executable: %s", execPath)
+	rLog.Infof("Working Directory: %s", execDir)
+	rLog.Infof("Command Line: %s %s", execPath, strings.Join(os.Args[1:], " "))
+	rLog.Infof("Full Args: %v", os.Args)
+	rLog.Infof("================================")
 	// extract command line arguments
 	flag.StringVar(&configPath, "config", "config.json", "Path to the configuration file")
 	flag.StringVar(&clientCertPath, "client-cert", "public.pem", "Path to the client certificate file")
@@ -112,41 +97,29 @@
 	flag.Parse()
 	caPath = promptForMqttCaCertIfNeeded(protocol, caPath)
 
-	log.Printf("Using client certificate path: %s\n", clientCertPath)
+	rLog.Infof("Using client certificate path: %s", clientCertPath)
 	// read configuration
 	setting, err := os.ReadFile(configPath)
 	if err != nil {
 		rLog.Errorf("error reading configuration file: %v", err)
 		return fmt.Errorf("error reading configuration file: %v", err)
 	}
-<<<<<<< HEAD
-	if err := json.Unmarshal(setting, &symphonyEndpoints); err != nil {
-		rLog.Errorf("error unmarshalling configuration file: %v", err)
-=======
 
 	// Remove UTF-8 BOM if present
 	if len(setting) >= 3 && setting[0] == 0xEF && setting[1] == 0xBB && setting[2] == 0xBF {
-		fmt.Println("Removing UTF-8 BOM from config file")
+		rLog.Infof("Removing UTF-8 BOM from config file")
 		setting = setting[3:]
 	}
 
 	// Use the new config structure
 	var config SymphonyConfig
 	if err := json.Unmarshal(setting, &config); err != nil {
-		log.Printf("Error unmarshalling config: %v\nContent: %s\n", err, string(setting))
->>>>>>> ab2a59ef
+		rLog.Infof("Error unmarshalling config: %v, Content: %s", err, string(setting))
 		return fmt.Errorf("error unmarshalling configuration file: %v", err)
 	}
 
 	// load certificates
-<<<<<<< HEAD
 	rLog.Infof("Loading client certificate from %s and key from %s", clientCertPath, clientKeyPath)
-	clientCert, err := tls.LoadX509KeyPair(clientCertPath, clientKeyPath)
-	if err != nil {
-		rLog.Errorf("error loading client certificate and key: %v", err)
-		return fmt.Errorf("error loading client certificate and key: %v", err)
-=======
-	log.Printf("Loading client certificate from %s and key from %s", clientCertPath, clientKeyPath)
 	cert, err := tls.LoadX509KeyPair(clientCertPath, clientKeyPath)
 	if err != nil {
 		return fmt.Errorf("failed to load client cert/key: %v", err)
@@ -159,11 +132,10 @@
 			if subjectName == "" {
 				subjectName = parsedCert.Subject.String()
 			}
-			log.Printf("Client certificate subject: %s\n", subjectName)
+			rLog.Infof("Client certificate subject: %s", subjectName)
 		} else {
-			log.Printf("Failed to parse client certificate for subject: %v\n", err)
-		}
->>>>>>> ab2a59ef
+			rLog.Errorf("Failed to parse client certificate for subject: %v", err)
+		}
 	}
 
 	// compose target providers
@@ -173,19 +145,10 @@
 		return fmt.Errorf("failed to compose target providers")
 	}
 
-<<<<<<< HEAD
-	// create HttpBinding
-	h := &remoteHttp.HttpBinding{
-		Agent: agent.Agent{
-			Providers: providers,
-			RLog:      rLog,
-		},
-		RLog: rLog,
-=======
 	// Read topology file content for later updates
 	topologyContent, err := os.ReadFile(topologyFile)
 	if err != nil {
-		log.Printf("Error reading topology file: %v", err)
+		rLog.Errorf("Error reading topology file: %v", err)
 		return fmt.Errorf("failed to read topology file: %v", err)
 	}
 
@@ -193,12 +156,12 @@
 		if config.RequestEndpoint == "" || config.ResponseEndpoint == "" || config.BaseUrl == "" {
 			return fmt.Errorf("RequestEndpoint, ResponseEndpoint, and BaseUrl must be set in the configuration file")
 		}
-		log.Printf("Using HTTP protocol with endpoints: Request=%s, Response=%s\n", config.RequestEndpoint, config.ResponseEndpoint)
+		rLog.Infof("Using HTTP protocol with endpoints: Request=%s, Response=%s", config.RequestEndpoint, config.ResponseEndpoint)
 		tlsConfig := &tls.Config{Certificates: []tls.Certificate{cert}}
 
 		// If HTTP protocol and CA certificate is specified, add it to the trusted roots for Symphony server
 		if caPath != "" {
-			log.Printf("Loading Symphony server CA certificate from: %s\n", caPath)
+			rLog.Errorf("Loading Symphony server CA certificate from: %s", caPath)
 			serverCACert, err := os.ReadFile(caPath)
 			if err != nil {
 				return fmt.Errorf("failed to read Symphony server CA certificate: %v", err)
@@ -210,7 +173,7 @@
 			}
 
 			tlsConfig.RootCAs = serverCACertPool
-			log.Printf("Successfully loaded Symphony server CA certificate\n")
+			rLog.Infof("Successfully loaded Symphony server CA certificate")
 		}
 
 		httpClient = &http.Client{Transport: &http.Transport{TLSClientConfig: tlsConfig}}
@@ -219,6 +182,7 @@
 		h := &remoteHttp.HttpPoller{
 			Agent: agent.Agent{
 				Providers: providers,
+				RLog:      rLog,
 			},
 		}
 		h.RequestUrl = config.RequestEndpoint
@@ -230,7 +194,7 @@
 		// send topology update via HTTP
 		updateTopologyEndpoint := fmt.Sprintf("%s/targets/updatetopology/%s?namespace=%s",
 			config.BaseUrl, targetName, namespace)
-		log.Printf("Sending topology update via HTTP: %s", updateTopologyEndpoint)
+		rLog.Infof("Sending topology update via HTTP: %s", updateTopologyEndpoint)
 
 		resp, err := httpClient.Post(updateTopologyEndpoint, "application/json", bytes.NewBuffer(topologyContent))
 		if err != nil {
@@ -244,7 +208,7 @@
 			return fmt.Errorf("topology update failed with status %d: %s", resp.StatusCode, string(bodyBytes))
 		}
 
-		log.Printf("Topology updated successfully via HTTP")
+		rLog.Infof("Topology updated successfully via HTTP")
 
 		if err := h.Launch(); err != nil {
 			return fmt.Errorf("error launching HttpBinding: %v", err)
@@ -252,7 +216,7 @@
 		select {}
 	} else {
 		// Load MQTT CA certificate
-		log.Printf("Loading CA certificate from %s\n", caPath)
+		rLog.Infof("Loading CA certificate from %s", caPath)
 		caCertPool := x509.NewCertPool()
 		caCert, err := os.ReadFile(caPath)
 		if err != nil {
@@ -263,7 +227,7 @@
 		}
 
 		// Use the configuration values from config.json
-		log.Printf("Config loaded: broker=%s, port=%d, target=%s\n",
+		rLog.Infof("Config loaded: broker=%s, port=%d, target=%s",
 			config.MqttBroker, config.MqttPort, config.TargetName)
 		brokerAddr := config.MqttBroker
 		brokerPort := config.MqttPort
@@ -271,20 +235,20 @@
 		// If target name is specified in config and command line is empty, use the config value
 		if config.TargetName != "" {
 			targetName = config.TargetName
-			log.Printf("Using target name from config: %s\n", targetName)
+			rLog.Infof("Using target name from config: %s", targetName)
 		}
 
 		// If namespace is specified in config and command line is empty, use the config value
 		if namespace == "default" && config.Namespace != "" {
 			namespace = config.Namespace
-			log.Printf("Using namespace from config: %s\n", namespace)
+			rLog.Infof("Using namespace from config: %s", namespace)
 		}
 		brokerAddr, brokerPort, err = getBrokerAddressAndPort(brokerAddr, brokerPort)
 		if err != nil {
 			return err
 		}
 		brokerUrl := fmt.Sprintf("tls://%s:%d", brokerAddr, brokerPort)
-		log.Printf("Using MQTT broker: %s\n", brokerUrl)
+		rLog.Infof("Using MQTT broker: %s", brokerUrl)
 
 		// Determine the correct ServerName for TLS verification
 		// If connecting to 127.0.0.1 or localhost, use "localhost" as ServerName
@@ -292,7 +256,7 @@
 		if brokerAddr == "127.0.0.1" || brokerAddr == "::1" {
 			serverName = "localhost"
 		}
-		log.Printf("Using ServerName '%s' for TLS verification (connecting to %s)\n", serverName, brokerAddr)
+		rLog.Infof("Using ServerName '%s' for TLS verification (connecting to %s)", serverName, brokerAddr)
 
 		tlsConfig := &tls.Config{
 			Certificates: []tls.Certificate{cert},
@@ -306,16 +270,16 @@
 		opts.SetTLSConfig(tlsConfig)
 		opts.SetClientID(strings.ToLower(targetName)) // Ensure lowercase is used
 		// Set client ID
-		log.Printf("MQTT TLS config: cert=%s, key=%s, ca=%s, clientID=%s\n",
+		rLog.Infof("MQTT TLS config: cert=%s, key=%s, ca=%s, clientID=%s",
 			clientCertPath, clientKeyPath, caPath, strings.ToLower(targetName))
-		log.Printf("begin to connect to MQTT broker %s\n", brokerUrl)
+		rLog.Infof("begin to connect to MQTT broker %s", brokerUrl)
 		mqttClient := mqtt.NewClient(opts)
 		// Ensure lowercase is used
 		if token := mqttClient.Connect(); token.Wait() && token.Error() != nil {
-			log.Printf("failed to connect to MQTT broker: %v\n", token.Error())
+			rLog.Errorf("failed to connect to MQTT broker: %v", token.Error())
 			return fmt.Errorf("failed to connect to MQTT broker: %w", token.Error())
 		} else {
-			fmt.Println("Connected to MQTT broker")
+			rLog.Infof("Connected to MQTT broker")
 		}
 		// choose topic suffix
 		topicSuffix := getTopicSuffix(targetName, subjectName, useCertSubject)
@@ -331,7 +295,7 @@
 		}
 
 		// First establish MQTT subscription for responses
-		log.Printf("Setting up MQTT subscription for responses...")
+		rLog.Infof("Setting up MQTT subscription for responses...")
 		if err := m.Subscribe(); err != nil {
 			return fmt.Errorf("failed to setup MQTT subscription: %v", err)
 		}
@@ -340,15 +304,15 @@
 		retryInterval := 2 * time.Minute
 		for {
 			if err := m.UpdateTopology(topologyContent); err != nil {
-				log.Printf("Topology update failed: %v. Retrying in %s", err, retryInterval)
+				rLog.Errorf("Topology update failed: %v. Retrying in %s", err, retryInterval)
 				time.Sleep(retryInterval)
 				continue
 			}
-			log.Printf("Topology update confirmed successful")
+			rLog.Infof("Topology update confirmed successful")
 			break
 		}
 
-		log.Printf("Topology update confirmed successful")
+		rLog.Infof("Topology update confirmed successful")
 		if err := m.Launch(); err != nil {
 			return fmt.Errorf("failed to launch MQTT binding: %v", err)
 		}
@@ -359,7 +323,7 @@
 
 func getBrokerAddressAndPort(brokerAddr string, brokerPort int) (string, int, error) {
 	if brokerAddr == "" {
-		fmt.Print("MQTT broker address not found in config. Please enter MQTT broker address: ")
+		rLog.Infof("MQTT broker address not found in config. Please enter MQTT broker address: ")
 		fmt.Scanln(&brokerAddr)
 		if brokerAddr == "" {
 			return "", 0, fmt.Errorf("MQTT broker address is required")
@@ -367,26 +331,19 @@
 	}
 
 	if brokerPort == 0 {
-		fmt.Print("MQTT broker port not found in config. Please enter MQTT broker port: ")
+		rLog.Infof("MQTT broker port not found in config. Please enter MQTT broker port: ")
 		var portStr string
 		fmt.Scanln(&portStr)
 		if p, err := strconv.Atoi(portStr); err == nil && p > 0 {
 			brokerPort = p
 		} else {
-			fmt.Println("Using default MQTT TLS port 8883")
+			rLog.Infof("Using default MQTT TLS port 8883")
 			brokerPort = 8883 // Default MQTT TLS port
 		}
->>>>>>> ab2a59ef
 	}
 	return brokerAddr, brokerPort, nil
 }
 
-<<<<<<< HEAD
-	// start HttpBinding
-	if err := h.Launch(); err != nil {
-		rLog.Errorf("error launching HttpBinding: %v", err)
-		return fmt.Errorf("error launching HttpBinding: %v", err)
-=======
 func promptForMqttCaCertIfNeeded(protocol string, caPath string) string {
 	if protocol == "mqtt" && caPath == "" {
 		fmt.Print("please enter the MQTT CA certificate path (e.g., ca.pem): ")
@@ -395,8 +352,7 @@
 		if input != "" {
 			caPath = input
 		}
-		log.Printf("Using CA certificate path: %s\n", caPath)
->>>>>>> ab2a59ef
+		rLog.Infof("Using CA certificate path: %s", caPath)
 	}
 	return caPath
 }
@@ -404,11 +360,11 @@
 func getTopicSuffix(targetName, subjectName string, useCertSubject bool) string {
 	if useCertSubject && subjectName != "" {
 		s := strings.ToLower(subjectName)
-		log.Printf("Using certificate subject as topic suffix: %s\n", s)
+		rLog.Infof("Using certificate subject as topic suffix: %s", s)
 		return s
 	}
 	s := strings.ToLower(targetName)
-	log.Printf("Using target name as topic suffix: %s\n", s)
+	rLog.Infof("Using target name as topic suffix: %s", s)
 	return s
 }
 
