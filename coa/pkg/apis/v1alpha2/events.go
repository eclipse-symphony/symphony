--- conflicted
+++ resolved
@@ -278,7 +278,6 @@
 	JobAction JobAction       `json:"jobaction"`
 }
 
-<<<<<<< HEAD
 type ProxyConfigSpec struct {
 	BaseUrl  string `json:"baseUrl,omitempty"`
 	User     string `json:"user,omitempty"`
@@ -291,10 +290,6 @@
 
 func (s ScheduleSpec) ShouldFireNow() (bool, error) {
 	dt, err := s.GetTime()
-=======
-func (s ActivationData) ShouldFireNow() (bool, error) {
-	dt, err := time.Parse(time.RFC3339, s.Schedule)
->>>>>>> 7f457684
 	if err != nil {
 		return false, err
 	}
