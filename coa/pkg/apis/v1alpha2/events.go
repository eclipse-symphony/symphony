--- conflicted
+++ resolved
@@ -103,7 +103,6 @@
 	Time   time.Time       `json:"time"`
 }
 
-<<<<<<< HEAD
 type ProxyConfigSpec struct {
 	BaseUrl  string `json:"baseUrl,omitempty"`
 	User     string `json:"user,omitempty"`
@@ -114,12 +113,8 @@
 	Config   ProxyConfigSpec `json:"config,omitempty"`
 }
 
-func (s ScheduleSpec) ShouldFireNow() (bool, error) {
-	dt, err := s.GetTime()
-=======
 func (s ActivationData) ShouldFireNow() (bool, error) {
 	dt, err := time.Parse(time.RFC3339, s.Schedule)
->>>>>>> 6156e30c
 	if err != nil {
 		return false, err
 	}
