--- conflicted
+++ resolved
@@ -126,15 +126,12 @@
 	UnsupportedAction               State = 10058
 	InstanceGetFailed               State = 10059
 	TargetGetFailed                 State = 10060
-<<<<<<< HEAD
-	GetARMDeploymentPropertyFailed  State = 10061
-	EnsureARMResourceGroupFailed    State = 10062
-	CreateARMDeploymentFailed       State = 10063
-	CleanUpARMDeploymentFailed      State = 10064
-=======
 	DeleteSolutionFailed            State = 10061
 	CreateSolutionFailed            State = 10062
->>>>>>> ef294533
+	GetARMDeploymentPropertyFailed  State = 10071
+	EnsureARMResourceGroupFailed    State = 10072
+	CreateARMDeploymentFailed       State = 10073
+	CleanUpARMDeploymentFailed      State = 10074
 
 	// instance controller errors
 	SolutionGetFailed             State = 11000
