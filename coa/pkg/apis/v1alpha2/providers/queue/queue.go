/*
 * Copyright (c) Microsoft Corporation.
 * Licensed under the MIT license.
 * SPDX-License-Identifier: MIT
 */

package queue

type IQueueProvider interface {
	Enqueue(queue string, element interface{}) (string, error)
	Dequeue(queue string) (interface{}, error)
	Peek(queue string) (interface{}, error)
	Size(queue string) int
	RemoveFromQueue(queue string, messageID string) error
<<<<<<< HEAD
	PeekFromBegining(queue string) (interface{}, error)
=======
	QueryByPaging(queueName string, start string, size int) ([][]byte, string, error)
>>>>>>> 572dff70
}<|MERGE_RESOLUTION|>--- conflicted
+++ resolved
@@ -12,9 +12,5 @@
 	Peek(queue string) (interface{}, error)
 	Size(queue string) int
 	RemoveFromQueue(queue string, messageID string) error
-<<<<<<< HEAD
-	PeekFromBegining(queue string) (interface{}, error)
-=======
 	QueryByPaging(queueName string, start string, size int) ([][]byte, string, error)
->>>>>>> 572dff70
 }