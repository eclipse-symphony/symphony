--- conflicted
+++ resolved
@@ -66,17 +66,10 @@
 }
 
 // fake
-<<<<<<< HEAD
-func (s *MemoryQueueProvider) PeekFromBegining(queue string) (interface{}, error) {
-	var result interface{}
-	return result, nil
-}
-=======
 func (s *MemoryQueueProvider) QueryByPaging(queueName string, start string, size int) ([][]byte, string, error) {
 	return [][]byte{}, "", nil
 }
 
->>>>>>> 572dff70
 func (s *MemoryQueueProvider) Init(config providers.IProviderConfig) error {
 	// parameter checks
 	stateConfig, err := toMemoryQueueProviderConfig(config)
