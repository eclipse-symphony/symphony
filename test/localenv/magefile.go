--- conflicted
+++ resolved
@@ -281,21 +281,13 @@
 	apiLogFile := fmt.Sprintf("%s/api.log", logRootFolder)
 	k8sLogFile := fmt.Sprintf("%s/k8s.log", logRootFolder)
 
-<<<<<<< HEAD
-	err := shellExec(fmt.Sprintf("kubectl logs 'deployment/symphony-api' --all-containers -n %s > %s", NAMESPACE, apiLogFile), true)
-=======
 	err := shellExec(fmt.Sprintf("kubectl logs 'deployment/symphony-api' --all-containers -n %s > %s", getChartNamespace(), apiLogFile), true)
->>>>>>> 6156e30c
-
-	if err != nil {
-		return err
-	}
-
-<<<<<<< HEAD
-	err = shellExec(fmt.Sprintf("kubectl logs 'deployment/symphony-controller-manager' --all-containers -n %s > %s", NAMESPACE, k8sLogFile), true)
-=======
+
+	if err != nil {
+		return err
+	}
+
 	err = shellExec(fmt.Sprintf("kubectl logs 'deployment/symphony-controller-manager' --all-containers -n %s > %s", getChartNamespace(), k8sLogFile), true)
->>>>>>> 6156e30c
 
 	return err
 }
@@ -306,11 +298,7 @@
 	normalizedTestName = strings.Replace(normalizedTestName, " ", "_", -1)
 
 	logFolderName := fmt.Sprintf("test_%s_%s", normalizedTestName, time.Now().Format("20060102150405"))
-<<<<<<< HEAD
-	logRootFolder := fmt.Sprintf("/tmp/symhony-integration-test-logs/%s", logFolderName)
-=======
 	logRootFolder := fmt.Sprintf("%s/%s", getLogRoot(), logFolderName)
->>>>>>> 6156e30c
 
 	_ = shellcmd.Command(fmt.Sprintf("mkdir -p %s", logRootFolder)).Run()
 
@@ -370,24 +358,16 @@
 func (Build) Save() error {
 	defer logTime(time.Now(), "build:save")
 
-<<<<<<< HEAD
-	err := saveDockerImageToTarFile("symphony-k8s:latest.tar", "ghcr.io/eclipse-symphony/symphony-k8s:latest")
-=======
 	k8s_tar_file := fmt.Sprintf("symphony-k8s:%s.tar", getDockerTag())
 	api_tar_file := fmt.Sprintf("symphony-api:%s.tar", getDockerTag())
 	k8s_image_tag := fmt.Sprintf("%s/symphony-k8s:%s", getContainerRegistry(), getDockerTag())
 	api_image_tag := fmt.Sprintf("%s/symphony-api:%s", getContainerRegistry(), getDockerTag())
 	err := saveDockerImageToTarFile(k8s_tar_file, k8s_image_tag)
->>>>>>> 6156e30c
-	if err != nil {
-		return err
-	}
-
-<<<<<<< HEAD
-	err = saveDockerImageToTarFile("symphony-api:latest.tar", "ghcr.io/eclipse-symphony/symphony-api:latest")
-=======
+	if err != nil {
+		return err
+	}
+
 	err = saveDockerImageToTarFile(api_tar_file, api_image_tag)
->>>>>>> 6156e30c
 	if err != nil {
 		return err
 	}
